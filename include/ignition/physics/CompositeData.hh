/*
 * Copyright (C) 2022 Open Source Robotics Foundation
 *
 * Licensed under the Apache License, Version 2.0 (the "License");
 * you may not use this file except in compliance with the License.
 * You may obtain a copy of the License at
 *
 *     http://www.apache.org/licenses/LICENSE-2.0
 *
 * Unless required by applicable law or agreed to in writing, software
 * distributed under the License is distributed on an "AS IS" BASIS,
 * WITHOUT WARRANTIES OR CONDITIONS OF ANY KIND, either express or implied.
 * See the License for the specific language governing permissions and
 * limitations under the License.
 *
 */

<<<<<<< HEAD
#ifndef IGNITION_PHYSICS_COMPOSITEDATA_HH_
#define IGNITION_PHYSICS_COMPOSITEDATA_HH_

#include <string>
#include <map>
#include <set>

#include <ignition/utils/SuppressWarning.hh>

#include "ignition/physics/Cloneable.hh"
#include "ignition/physics/Export.hh"

namespace ignition
{
  namespace physics
  {
    // Forward declarations
    namespace detail
    {
      template <typename> class PrivateExpectData;
      template <typename> class PrivateRequireData;
    }

    /// \brief The CompositeData class allows arbitrary data structures to be
    /// composed together, copied, and moved with type erasure.
    class IGNITION_PHYSICS_VISIBLE CompositeData
    {
      /// \brief Default constructor. Creates an empty CompositeData object.
      public: CompositeData();

      /// \brief Virtual destructor
      public: virtual ~CompositeData() = default;

      /// \brief Get a reference to a Data object. If an object of the Data type
      /// does not already exist in this CompositeData, then create one using
      /// its default constructor. This function will fail to compile if a
      /// default constructor is not available for the Data type.
      ///
      /// When you have a `const CompositeData` object, you must use the
      /// function CompositeData::query<Data>() in order to retrieve objects.
      ///
      /// Example usage:
      ///
      /// \code
      ///     #include <iostream>
      ///     #include <ignition/physics/CompositeData.hh>
      ///
      ///     using namespace ignition::physics;
      ///
      ///     // Create a data structure called MyData
      ///     struct MyData
      ///     {
      ///       std::string myString;
      ///     };
      ///
      ///     int main()
      ///     {
      ///       CompositeData composite;
      ///
      ///       // An object of type MyData is created using the default
      ///       // constructor of MyData. The MyData object will be stored
      ///       // inside of the object called "composite", and we can grab a
      ///       // mutable reference to it.
      ///       MyData &data = composite.Get<MyData>();
      ///
      ///       // We can modify the MyData object inside of "composite" using
      ///       // the mutable reference that we grabbed.
      ///       data.myString = "I modified this data";
      ///
      ///       // This will print out "I modified this data", because
      ///       // Get<MyData>() will retrieve the instance of MyData that was
      ///       // created by the first call of Get<MyData>().
      ///       std::cout << composite.Get<MyData>().myString << std::endl;
      ///     }
      /// \endcode
      ///
      /// \tparam Data
      ///   The type of data entry to get
      ///
      /// \return a reference to to a Data-type object that is stored within
      /// this CompositeData.
      public: template <typename Data>
      Data &Get();

      /// \brief This struct is the return type of the various Insert...<T>()
      /// functions. It returns a reference to the data entry for the Data type,
      /// and it indicates whether the insertion operation actually occurred.
      public: template <typename Data>
      struct InsertResult
      {
        /// \brief A reference to the Data entry within the CompositeData
        /// object.
        public: Data &data;

        /// \brief True if the operation resulted in inserting a new data entry.
        ///
        /// For Insert<Data>(), false means that nothing was inserted.
        ///
        /// For InsertOrAssign<Data>(), false means that the Data entry which
        /// used to be in the CompositeData has been assigned the new value.
        public: const bool inserted;

        // We explicitly delete the copy assignment operator, because we don't
        // want someone to inadvertently assign a value to the data that's being
        // referenced (users must do so explicitly by calling on the `data`
        // member variable). Note that this operator is already implicitly
        // deleted by having the const bool member variable, but we are also
        // deleting it explicitly for clarity.
        public: InsertResult &operator=(const InsertResult&) = delete;
      };

      /// \brief This will attempt to insert a new Data entry into the
      /// CompositeData object, forwarding _args to the constructor of the
      /// entry. If an entry already exists for this Data type, then nothing
      /// will be inserted.
      ///
      /// Example usage:
      ///
      /// \code
      ///     #include <iostream>
      ///     #include <cassert>
      ///     #include <ignition/physics/CompositeData.hh>
      ///
      ///     using namespace ignition::physics;
      ///
      ///     // Create a data structure called MyData
      ///     struct MyData
      ///     {
      ///       MyData(const std::string &_arg = "")
      ///         : myString(_arg)
      ///       {
      ///         // Intentionally blank
      ///       }
      ///
      ///       std::string myString;
      ///     };
      ///
      ///     int main()
      ///     {
      ///       CompositeData composite;
      ///
      ///       // Create an object of type MyData and store it in "composite".
      ///       // A reference to the newly created object is returned.
      ///       MyData &data = composite.Insert<MyData>("some argument").data;
      ///
      ///       // This will print out "some argument", because the string in
      ///       // MyData was initialized with that argument.
      ///       std::cout << composite.Get<MyData>().myString << std::endl;
      ///
      ///       // Modify the object
      ///       data.myString = "I modified this data";
      ///
      ///       // This will print out "I modified this data" because we used a
      ///       // mutable reference to change the value of MyData::myString.
      ///       std::cout << composite.Get<MyData>().myString << std::endl;
      ///
      ///       // This will not modify the MyData instance that's being held by
      ///       // "composite", because the instance already exists. It will
      ///       // just return the instance as a reference and ignore the
      ///       // argument that has been passed in.
      ///       MyData &altData = composite.Insert<MyData>(
      ///                           "another argument").data;
      ///
      ///       // The reference to "data" is still perfectly valid, and in fact
      ///       // its underlying pointer is equal to the underlying pointer of
      ///       // "altData".
      ///       assert((&data) == (&altData));
      ///
      ///       // This will print out "I modified this data" because there have
      ///       // not been any function calls that can alter the value of
      ///       // myString in the time since that modification was made.
      ///       std::cout << composite.Insert<MyData>().data.myString
      ///                 << std::endl;
      ///     }
      /// \endcode
      ///
      /// \tparam Data
      ///   The type name for the data entry
      /// \tparam Args
      ///   This will be inferred from _args; you should not typically set this
      ///   explicitly.
      ///
      /// \param[in] _args
      ///   The arguments to use for construction. These will get wrapped in a
      ///   Data(...) constructor. If _args is left blank, the default
      ///   constructor will be used.
      ///
      /// \return An InsertResult<Data> which contains a reference to the data
      /// entry (either the one that is newly inserted or the one that already
      /// existed). InsertResult::inserted will be true if the entry was
      /// inserted by this function, or false if the entry already existed.
      ///
      /// \sa InsertOrAssign
      public: template <typename Data, typename... Args>
      InsertResult<Data> Insert(Args &&..._args);

      /// \brief Attempt to insert a Data-type entry. If a Data-type entry did
      /// not already exist, it will be constructed by copying (or moving)
      /// the given arguments. If a Data-type entry already existed, the
      /// existing entry will be assigned the value of Data(_args...).
      ///
      /// Any previously existing valid references to the Data entry will remain
      /// valid, even after this function is called.
      ///
      /// Example usage:
      ///
      /// \code
      ///     #include <iostream>
      ///     #include <ignition/physics/CompositeData.hh>
      ///
      ///     using namespace ignition::physics;
      ///
      ///     // Create a data structure called MyData
      ///     struct MyData
      ///     {
      ///       MyData(const std::string &_arg = "")
      ///         : myString(_arg)
      ///       {
      ///         // Intentionally blank
      ///       }
      ///
      ///       std::string myString;
      ///     };
      ///
      ///     int main()
      ///     {
      ///       CompositeData composite;
      ///
      ///       // Create an object of type MyData and store it in "composite".
      ///       // A reference to the newly created object is returned.
      ///       MyData &data = composite.InsertOrAssign<MyData>(
      ///                         "some argument").data;
      ///
      ///       // This will print out "some argument", because the string in
      ///       // MyData was initialized with that argument.
      ///       std::cout << composite.Get<MyData>().myString << std::endl;
      ///
      ///       // Modify the object
      ///       data.myString = "I modified this data";
      ///
      ///       // This will print out "I modified this data" because we used a
      ///       // mutable reference to change the value of MyData::myString.
      ///       std::cout << composite.Get<MyData>().myString << std::endl;
      ///
      ///       // Assign the MyData entry a new, default-constructed value.
      ///       composite.InsertOrAssign<MyData>();
      ///
      ///       // This will print out nothing but a newline.
      ///       std::cout << composite.Get<MyData>().myString << std::endl;
      ///     }
      /// \endcode
      ///
      /// \tparam Data
      ///   The type name for the data entry
      /// \tparam Args
      ///   This will be inferred from _args; you should not typically set this
      ///   explicitly.
      ///
      /// \param[in] _args
      ///   The arguments to use for construction or assignment. These will get
      ///   wrapped in a Data(...) constructor. If _args is left blank, the
      ///   default constructor will be used.
      ///
      /// \return an InsertResult<Data> which contains a reference to the
      /// Data-type entry of this CompositeData. InsertResult<Data>::inserted
      /// will be true iff a Data-type entry did not already exist in this
      /// CompositeData. If the value was instead assigned,
      /// InsertResult<Data>::inserted will be false.
      ///
      /// \sa Insert
      public: template <typename Data, typename... Args>
      InsertResult<Data> InsertOrAssign(Args &&... _args);

      /// \brief This will remove a Data-type object from this CompositeData and
      /// delete it if one is present. Otherwise, it will do nothing. Data-types
      /// that are marked as required will not (and cannot) be removed.
      ///
      /// If the data was successfully removed or did not exist to begin with,
      /// this returns true. If the data was marked as required and therefore
      /// not removed, this returns false.
      ///
      /// \warning Calling this function will permanently invalidate all
      /// existing references to the Data-type entry of this CompositeData, i.e.
      /// the references that get returned by Get<Data>(), Insert<Data>(~),
      /// InsertOrAssign<Data>(~), or Query<Data>().
      ///
      /// Example usage:
      ///
      /// \code
      ///     #include <iostream>
      ///     #include <ignition/physics/CompositeData.hh>
      ///
      ///     using namespace ignition::physics;
      ///
      ///     // Create a data structure called MyData
      ///     struct MyData
      ///     {
      ///       MyData(const std::string &_arg = "")
      ///         : myString(_arg)
      ///       {
      ///         // Intentionally blank
      ///       }
      ///
      ///       std::string myString;
      ///     };
      ///
      ///     int main()
      ///     {
      ///       CompositeData composite;
      ///
      ///       // Create an object of type MyData and store it in "composite".
      ///       // Append .data to get a reference to the new data.
      ///       MyData &data = composite.Insert<MyData>("some argument").data;
      ///
      ///       // Print out "some argument"
      ///       std::cout
      ///         << composite.Insert<MyData>("another argument").data.myString
      ///         << std::endl;
      ///
      ///       // Remove the MyData object. Note that "data" is now INVALID and
      ///       // must never be used again after this function call.
      ///       composite.Remove<MyData>();
      ///
      ///       // Print out "another argument"
      ///       std::cout
      ///         << composite.Insert<MyData>("another argument").data.myString
      ///         << std::endl;
      ///     }
      /// \endcode
      ///
      /// \tparam Data
      ///   The type of data entry to remove
      ///
      /// \return true iff the CompositeData no longer contains this Data type.
      public: template <typename Data>
      bool Remove();

      /// \brief Use these flags in Query(), Has(), and StatusOf() to change
      /// their effects on the meta info of the data being queried.
      ///
      /// See UnqueriedEntries() for more on the "queried" flag.
      enum class QueryMode : int
      {
        /// \brief Performing the operation will cause an unqueried Data's
        /// status to flip to queried. Data that is already marked as queried
        /// will be unaffected.
        NORMAL = 0,

        /// \brief Performing the operation has no effect on whether data is
        /// marked as queried.
        SILENT
      };

      /// \brief Query this CompositeData for a Data-type entry. If it contains
      /// a Data-type object, it gets returned as a Data*. Otherwise, a nullptr
      /// is returned.
      ///
      /// If _mode is set to QueryMode::SILENT, then calling this function will
      /// not cause the "queried" flag to change (see UnqueriedEntries() for
      /// more on the "queried" flag).
      ///
      /// Example usage:
      ///
      /// \code
      ///     #include <iostream>
      ///     #include <ignition/physics/CompositeData.hh>
      ///
      ///     using namespace ignition::physics;
      ///
      ///     struct MyDataWithoutDefault
      ///     {
      ///       // This struct does not allow us to use the default constructor
      ///       MyDataWithoutDefault() = delete;
      ///
      ///       // We must call this constructor if we want to make an object of
      ///       // this type.
      ///       MyDataWithoutDefault(const int inputValue)
      ///         : myValue(inputValue)
      ///       {
      ///         // Intentionally blank
      ///       }
      ///
      ///       int myValue;
      ///     };
      ///
      ///     void SetValueIfAvailable(const int _value,
      ///                              CompositeData &_composite)
      ///     {
      ///       // This CANNOT compile because MyDataWithoutDefault does not
      ///       // provide a default constructor
      ///       // MyDataWithoutDefault &data =
      ///       //    composite.Get<MyDataWithoutDefault>();
      ///
      ///       // Get a pointer to a MyDataWithoutDefault instance if one is
      ///       // available, otherwise we get a nullptr.
      ///       MyDataWithoutDefault *data =
      ///         _composite.Query<MyDataWithoutDefault>();
      ///
      ///       if(data)
      ///         data->myValue = _value;
      ///     }
      ///
      ///     int main()
      ///     {
      ///       CompositeData composite;
      ///
      ///       // This will do nothing, because "composite" does not contain
      ///       // an object of type MyDataWithoutDefault.
      ///       SetValueIfAvailable(320, composite);
      ///
      ///       // We can create a MyDataWithoutDefault object by calling the
      ///       // Insert function and passing it an argument for the object's
      ///       // constructor.
      ///       composite.Insert<MyDataWithoutDefault>(123);
      ///
      ///       // This will print out "123" because the object will not be
      ///       // re-created by Insert. We can call Insert because it
      ///       // can use the argument we pass in to create an instance of
      ///       // MyDataWithoutDefault if an instance of it did not already
      ///       // exist, unlike Get which can only call the default
      ///       // constructor.
      ///       std::cout
      ///         << composite.Insert<MyDataWithoutDefault>(1).data.myValue
      ///         << std::endl;
      ///
      ///       // This will set myValue to 5 because "composite" contains an
      ///       // instance of MyDataWithoutDefault.
      ///       SetValueIfAvailable(5, composite);
      ///
      ///       // This will print out "5" because that was the value set by
      ///       // SetValueIfAvailable.
      ///       std::cout
      ///         << composite.Insert<MyDataWithoutDefault>(3).data.myValue
      ///         << std::endl;
      ///     }
      /// \endcode
      ///
      /// \tparam Data
      ///   The type of data entry to query for
      ///
      /// \param[in] _mode
      ///   Specify how this call should affect the query flag of the entry.
      ///   The default behavior is strongly recommended, unless you know what
      ///   you are doing. See QueryMode for more info.
      ///
      /// \return a pointer to the Data entry if this CompositeData has one.
      /// Otherwise, this returns a nullptr.
      public: template <typename Data>
      Data *Query(const QueryMode _mode = QueryMode::NORMAL);

      /// \brief Const-qualified version of Query. This can be used to retrieve
      /// data from a `const CompositeData`.
      ///
      /// If "mode" is set to QueryMode::SILENT, then calling this function will
      /// not cause the "queried" flag to change (see UnqueriedEntries() for
      /// more on the "queried" flag).
      ///
      /// Example usage:
      ///
      /// \code
      ///     #include <iostream>
      ///     #include <ignition/physics/CompositeData.hh>
      ///
      ///     using namespace ignition::physics;
      ///
      ///     struct MyData
      ///     {
      ///       std::string myString;
      ///     };
      ///
      ///     void PrintStringIfAvailable(const CompositeData &_composite)
      ///     {
      ///       // The following Get<T>() CANNOT compile because "composite" is
      ///       // a const-qualified reference, but Get<T>() is NOT a
      ///       // const-qualified member function. Get<T>() cannot be
      ///       // const-qualified because it needs to create an instance of
      ///       // type T if an instance of that type was not already available
      ///       // in the CompositeData object, and that would mean modifying
      ///       // the CompositeData object, which violates const-correctness.
      ///       // This is similarly the case for Insert<T>(~) and
      ///       // InsertOrAssign<T>(~).
      ///       //
      ///       // MyData &data = _composite.Get<T>(); // error!
      ///
      ///       // Instead, we use the const-qualified Query<T>() function which
      ///       // can return a const-qualified pointer to the data instance.
      ///       const MyData *data = _composite.Query<MyData>();
      ///
      ///       if(data)
      ///         std::cout << data->myString << std::endl;
      ///       else
      ///         std::cout << "No string available" << std::endl;
      ///     }
      ///
      ///     int main()
      ///     {
      ///       CompositeData composite;
      ///
      ///       // This will print "No string available" because "composite"
      ///       // does not have a MyData instance yet.
      ///       PrintStringIfAvailable(composite);
      ///
      ///       // Use the default constructor to create MyData, and use the
      ///       // reference it returns to set the value of MyData::myString.
      ///       composite.Get<MyData>().myString = "here is a string";
      ///
      ///       // This will print "here is a string".
      ///       PrintStringIfAvailable(composite);
      ///     }
      /// \endcode
      ///
      /// \tparam Data
      ///   The type of data entry to query for
      ///
      /// \param[in] _mode
      ///   Specify how this call should affect the query flag of the entry.
      ///   The default behavior is strongly recommended, unless you know what
      ///   you are doing. See QueryMode for more info.
      ///
      /// \return a const-qualified pointer to the Data entry if this
      /// CompositeData has one. Otherwise, this returns a nullptr.
      public: template <typename Data>
      const Data *Query(const QueryMode mode = QueryMode::NORMAL) const;

      /// \brief Returns true if this CompositeData has an object of type Data,
      /// otherwise returns false. This is literally equivalent to
      /// (nullptr != Query<Data>(QueryMode::SILENT)).
      ///
      /// \tparam Data
      ///   The type of data entry to check for
      ///
      /// \return true if this CompositeData contains a Data-type entry.
      public: template <typename Data>
      bool Has() const;

      /// \brief Struct that describes the status of data.
      struct IGNITION_PHYSICS_VISIBLE DataStatus
      {
        /// \brief If the data exists in the CompositeData, this will be true,
        /// otherwise it is false.
        public: bool exists;

        /// \brief If the data was marked as queried BEFORE calling StatusOf
        /// (regardless of what QueryMode is used), this will be true, otherwise
        /// it is false. See UnqueriedEntries() for more on the "queried" flag.
        public: bool queried;

        /// \brief If the data is marked as required, this will be true,
        /// otherwise it is false.
        public: bool required;

        /// \brief Default constructor. Initializes everything to false.
        DataStatus();
      };

      /// \brief Returns a DataStatus object that describes the status of the
      /// requested data type.
      ///
      /// \tparam Data
      ///   The type of data entry to check the status of
      ///
      /// \return a DataStatus for the requested entry.
      public: template <typename Data>
      DataStatus StatusOf() const;

      /// \brief Returns true if this CompositeData has a Data-type object
      /// which was marked as queried, and that object is now marked as
      /// unqueried. If an object of that type does not exist or it was already
      /// unqueried, this returns false.
      ///
      /// This function is const-qualified because the query flags are declared
      /// as mutable.
      ///
      /// Example usage:
      ///
      /// \code
      ///     #include <cassert>
      ///     #include <ignition/physics/CompositeData.hh>
      ///
      ///     using namespace ignition::physics;
      ///
      ///     struct MyData
      ///     {
      ///       std::string myString;
      ///     };
      ///
      ///     int main()
      ///     {
      ///       CompositeData composite;
      ///
      ///       CompositeData::DataStatus status = composite.StatusOf<MyData>();
      ///
      ///       // An instance of MyData should not exist, be required, or be
      ///       // queried.
      ///       assert(!status.exists);
      ///       assert(!status.queried);
      ///       assert(!status.required);
      ///
      ///       composite.Insert<MyData>();
      ///       status = composite.StatusOf<MyData>();
      ///
      ///       // MyData should now be queried, because explicitly creating an
      ///       // object will mark it as queried.
      ///       assert(status.exists);
      ///       assert(status.queried);
      ///
      ///       // Turn off the "queried" flag for MyData.
      ///       composite.Unquery<MyData>();
      ///
      ///       status = composite.StatusOf<MyData>();
      ///       assert(status.exists);
      ///       // It should be unqueried because we turned off its query flag
      ///       // using Unquery<MyData>().
      ///       assert(!status.queried);
      ///     }
      /// \endcode
      ///
      /// \tparam Data
      ///   The type of data entry whose query flag should be cleared
      ///
      /// \return true if the query flag is changing from queried to unqueried,
      /// otherwise false.
      public: template <typename Data>
      bool Unquery() const;

      /// \brief Marks the specified type of Data as required, creates one with
      /// the given arguments if it did not exist, and returns a reference to
      /// it.
      ///
      /// Warning: This cannot be undone. Once a Data type is marked as
      /// required, it will continue to be required for this object throughout
      /// the rest of the CompositeData object's lifespan.
      ///
      /// Example usage:
      ///
      /// \code
      ///     #include <cassert>
      ///     #include <ignition/physics/CompositeData.hh>
      ///
      ///     using namespace ignition::physics;
      ///
      ///     struct MyData
      ///     {
      ///       MyData(const std::string &arg = "")
      ///         : myString(arg)
      ///       {
      ///         // Intentionally blank
      ///       }
      ///
      ///       std::string myString;
      ///     };
      ///
      ///     int main()
      ///     {
      ///       CompositeData composite;
      ///
      ///       // Create an instance of MyData and mark it as required
      ///       composite.MakeRequired<MyData>("this is required");
      ///
      ///       // Now it cannot be removed from "composite"
      ///       assert(!composite.Remove<MyData>());
      ///
      ///       // Once "composite" goes out of scope, the MyData instance will
      ///       // be deleted as normal, because its lifecycle is still tied to
      ///       // the CompositeData object.
      ///     }
      /// \endcode
      ///
      /// \tparam Data
      ///   The type of data entry that should be marked as required
      /// \tparam Args
      ///   This will be inferred from _args; you should not typically set this
      ///   explicitly.
      ///
      /// \param[in] _args
      ///   The arguments to use for construction, if a Data-type entry did not
      ///   already exist within this CompositeData.
      ///
      /// \return a reference to the Data-type entry
      public: template <typename Data, typename... Args>
      Data &MakeRequired(Args &&..._args);

      /// \brief Returns true if the specified Data type is required by this
      /// CompositeData object. Otherwise, returns false.
      ///
      /// For more on required data, see MakeRequired<Data>().
      ///
      /// \tparam Data
      ///   The type of data entry whose requirements are being checked
      ///
      /// \return true iff the specified Data type is required by this
      /// CompositeData
      public: template <typename Data>
      bool Requires() const;

      /// \brief When called from a generic CompositeData type, this always
      /// returns false. More highly specified CompositeData types that use
      /// ExpectData or RequireData may return true if the type of Data is
      /// expected.
      ///
      /// \tparam Data
      ///   The type of data whose expectation is being checked
      ///
      /// \return When called on a basic CompositeData object, this is always
      /// false.
      public: template <typename Data>
      static constexpr bool Expects();

      /// \brief When called from a generic CompositeData type, this always
      /// returns false. Static (Always) requirements are determined at
      /// compile-time and cannot be changed at runtime. Using the RequireData
      /// class can make this return true for more highly specified
      /// CompositeData types.
      ///
      /// \warning This should never be used to check whether Data is required
      /// on a specific instance, because the requirements that are placed on an
      /// instance can be changed at runtime. This should only be used to check
      /// whether a certain data type is always required for a certain
      /// specification of CompositeData.
      ///
      /// \tparam Data
      ///   The type of data whose requirement we are checking at compile time
      ///
      /// \return When called on a basic CompositeData object, this is always
      /// false.
      public: template <typename Data>
      static constexpr bool AlwaysRequires();

      /// \brief Check how many data entries are in this CompositeData. Runs
      /// with O(1) complexity.
      ///
      /// \return the number of data entries currently contained in this
      /// CompositeData.
      public: std::size_t EntryCount() const;

      /// \brief Check how many data entries in this CompositeData have not been
      /// queried. See UnqueriedEntries() for more information about the
      /// "queried" flag. Runs with O(1) complexity.
      ///
      /// \return the number of entries in this CompositeData which have
      /// not been queried.
      public: std::size_t UnqueriedEntryCount() const;

      /// \brief Reset the query flags on all data entries. This will make it
      /// appear as though no entries have ever been queried. See
      /// UnqueriedEntries() for more information about the "queried" flag.
      ///
      /// \attention It is good practice to call this function before returning
      /// a CompositeData from a function and handing it off to another segment
      /// of a pipeline, because sometimes the compiler inappropriately elides
      /// the copy/move constructor/operators and passes along the state of the
      /// queries, even though it should not.
      public: void ResetQueries() const;

      /// \brief Get an ordered set of all data entries in this CompositeData.
      /// Runs with O(N) complexity.
      ///
      /// Example usage:
      ///
      /// \code
      ///     #include <iostream>
      ///     #include <ignition/physics/CompositeData.hh>
      ///
      ///     using namespace ignition::physics;
      ///
      ///     struct MyData1
      ///     {
      ///       /* ... put some data here ... */
      ///     };
      ///
      ///     struct MyData2
      ///     {
      ///       /* ... put some data here ... */
      ///     };
      ///
      ///     struct MyData3
      ///     {
      ///       /* ... put some data here ... */
      ///     };
      ///
      ///     void PrintStuff(const CompositeData &composite)
      ///     {
      ///       std::cout << "Entry types:" << std::endl;
      ///       for (const std::string &label : composite.AllEntries())
      ///       {
      ///         std::cout << "  " << label << std::endl;
      ///       }
      ///     }
      ///
      ///     int main()
      ///     {
      ///       CompositeData composite;
      ///       composite.Insert<MyData1>();
      ///       composite.Insert<MyData2>();
      ///       composite.Insert<MyData3>();
      ///
      ///       PrintStuff(composite);
      ///
      ///       // The function PrintStuff will print the names of each struct.
      ///     }
      /// \endcode
      ///
      /// \return an ordered (alphabetical) set of all data entries in this
      /// CompositeData.
      public: std::set<std::string> AllEntries() const;

      /// \brief Get an ordered (alphabetical) set of the data entries in
      /// this CompositeData which have not been queried (Get, Insert,
      /// InsertOrAssign, Query, and MakeRequired all perform querying) since
      /// the data was implicitly created (e.g. by a copy or move operation) or
      /// since the last call to ResetQueries(), whichever is more recent. Runs
      /// with O(N) complexity.
      ///
      /// Unqueried data entries might be created by copy/move construction,
      /// copy/move assignment operation, or the Copy(~) function. Using the
      /// copy/move operator or the Copy(~) function will reset the query flag
      /// on any data that gets copied or moved over.
      ///
      /// \note This function can be useful for reporting runtime warnings about
      /// any unsupported data types that have been given to you.
      ///
      /// Example usage:
      ///
      /// \code
      ///     #include <iostream>
      ///     #include <ignition/physics/CompositeData.hh>
      ///
      ///     using namespace ignition::physics;
      ///
      ///     struct MyData1
      ///     {
      ///       /* ... put some data here ... */
      ///     };
      ///
      ///     struct MyData2
      ///     {
      ///       /* ... put some data here ... */
      ///     };
      ///
      ///     struct MyData3
      ///     {
      ///       /* ... put some data here ... */
      ///     };
      ///
      ///     void DoStuff(CompositeData &composite)
      ///     {
      ///       MyData1 &data1 = composite.Get<MyData1>();
      ///       /* ... do something with data1 ... */
      ///
      ///       MyData2 &data2 = composite.Get<MyData2>();
      ///       /* ... do something with data2 ... */
      ///
      ///
      ///       const std::set<std::string> &unqueried =
      ///                                     composite.UnqueriedEntries();
      ///       if(unqueried.size() > 0)
      ///       {
      ///         std::cout << "I don't know what to do with "
      ///                   << "the following type(s) of data:\n";
      ///         for(const std::string &label : unqueried)
      ///           std::cout << " -- " << label << "\n";
      ///         std::cout << std::endl;
      ///       }
      ///     }
      ///
      ///     int main()
      ///     {
      ///       CompositeData composite;
      ///       composite.Insert<MyData1>();
      ///       composite.Insert<MyData2>();
      ///       composite.Insert<MyData3>();
      ///
      ///       composite.ResetQueries();
      ///       DoStuff(composite);
      ///
      ///       // The function DoStuff will print out that it does not know
      ///       // what to do with MyData3.
      ///     }
      /// \endcode
      ///
      /// \return an ordered set of the names of unqueried data entries in this
      /// CompositeData.
      public: std::set<std::string> UnqueriedEntries() const;

      /// \brief Make this CompositeData a copy of _other. However, any data
      /// entries in this CompositeData which are marked as required will not be
      /// removed.
      ///
      /// \param[in] _other Another CompositeData
      /// \param[in] _mergeRequirements If true, this object will also take on
      /// the requirements specified by _other. Any objects that are already
      /// marked as required in this CompositeData will remain required. If
      /// false, the requirements of this CompositeData object are unaffected.
      /// \return A reference to this object
      ///
      /// \sa Copy(CompositeData &&, bool)
      /// \sa Merge()
      /// \sa operator=()
      public: CompositeData &Copy(const CompositeData &_other,
                                  const bool _mergeRequirements = false);

      /// \brief An alternative to Copy(const CompositeData &, bool) that takes
      /// advantage of move semantics.
      public: CompositeData &Copy(CompositeData &&_other,
                                  const bool _mergeRequirements = false);

      /// \brief Merge the data from _other into this CompositeData. If there
      /// are any conflicting data entries, the entry from _other will take
      /// precedence.
      ///
      /// \param[in] _other Another CompositeData
      /// \param[in] _mergeRequirements If true, this object will also take on
      /// the requirements specified by _other. Any objects that are already
      /// marked as required in this CompositeData will remain required. If
      /// false, the requirements of this CompositeData object are unaffected.
      /// \return A reference to this object
      ///
      /// \sa Merge(CompositeData &&)
      /// \sa Copy()
      public: CompositeData &Merge(const CompositeData &_other,
                                   const bool _mergeRequirements = false);

      /// \brief An alternative to Merge(const CompositeData &, bool) that takes
      /// advantage of move semantics.
      public: CompositeData &Merge(CompositeData &&_other,
                                   const bool _mergeRequirements = false);

      /// \brief Copy constructor. Same as Copy(_other).
      public: CompositeData(const CompositeData &_other);

      /// \brief Move constructor. Same as Copy(_other).
      public: CompositeData(CompositeData &&_other);

      /// \brief Copy operator. Same as Copy(_other).
      public: CompositeData &operator=(const CompositeData &_other);

      /// \brief Move operator. Same as Copy(_other).
      public: CompositeData &operator=(CompositeData &&_other);

      /// \brief Struct which contains information about a data type within the
      /// CompositeData. See ignition/physics/detail/CompositeData.hh for the
      /// definition. This class is public so that helper functions can use it
      /// without being friends of the class.
      /// \private
      public: struct DataEntry;

      // We make this typedef public so that helper functions can use it without
      // being friends of the class.
      public: using MapOfData = std::map<std::string, DataEntry>;

      IGN_UTILS_WARN_IGNORE__DLL_INTERFACE_MISSING
      /// \brief Map from the label of a data object type to its entry
      protected: MapOfData dataMap;
      IGN_UTILS_WARN_RESUME__DLL_INTERFACE_MISSING

      /// \brief Total number of data entries currently in this CompositeData.
      /// Note that this may differ from the size of dataMap, because some
      /// entries in dataMap will be referring to nullptrs.
      protected: std::size_t numEntries;

      /// \brief Total number of unique queries which have been performed since
      /// either construction or the last call to ResetQueries().
      protected: mutable std::size_t numQueries;

      // Declare friendship
      template <typename> friend class detail::PrivateExpectData;
      template <typename> friend class detail::PrivateRequireData;
    };
  }
}

#include "ignition/physics/detail/CompositeData.hh"

#endif
=======
#include <gz/physics/CompositeData.hh>
#include <ignition/physics/config.hh>
>>>>>>> f1d3dad2
<|MERGE_RESOLUTION|>--- conflicted
+++ resolved
@@ -15,982 +15,5 @@
  *
  */
 
-<<<<<<< HEAD
-#ifndef IGNITION_PHYSICS_COMPOSITEDATA_HH_
-#define IGNITION_PHYSICS_COMPOSITEDATA_HH_
-
-#include <string>
-#include <map>
-#include <set>
-
-#include <ignition/utils/SuppressWarning.hh>
-
-#include "ignition/physics/Cloneable.hh"
-#include "ignition/physics/Export.hh"
-
-namespace ignition
-{
-  namespace physics
-  {
-    // Forward declarations
-    namespace detail
-    {
-      template <typename> class PrivateExpectData;
-      template <typename> class PrivateRequireData;
-    }
-
-    /// \brief The CompositeData class allows arbitrary data structures to be
-    /// composed together, copied, and moved with type erasure.
-    class IGNITION_PHYSICS_VISIBLE CompositeData
-    {
-      /// \brief Default constructor. Creates an empty CompositeData object.
-      public: CompositeData();
-
-      /// \brief Virtual destructor
-      public: virtual ~CompositeData() = default;
-
-      /// \brief Get a reference to a Data object. If an object of the Data type
-      /// does not already exist in this CompositeData, then create one using
-      /// its default constructor. This function will fail to compile if a
-      /// default constructor is not available for the Data type.
-      ///
-      /// When you have a `const CompositeData` object, you must use the
-      /// function CompositeData::query<Data>() in order to retrieve objects.
-      ///
-      /// Example usage:
-      ///
-      /// \code
-      ///     #include <iostream>
-      ///     #include <ignition/physics/CompositeData.hh>
-      ///
-      ///     using namespace ignition::physics;
-      ///
-      ///     // Create a data structure called MyData
-      ///     struct MyData
-      ///     {
-      ///       std::string myString;
-      ///     };
-      ///
-      ///     int main()
-      ///     {
-      ///       CompositeData composite;
-      ///
-      ///       // An object of type MyData is created using the default
-      ///       // constructor of MyData. The MyData object will be stored
-      ///       // inside of the object called "composite", and we can grab a
-      ///       // mutable reference to it.
-      ///       MyData &data = composite.Get<MyData>();
-      ///
-      ///       // We can modify the MyData object inside of "composite" using
-      ///       // the mutable reference that we grabbed.
-      ///       data.myString = "I modified this data";
-      ///
-      ///       // This will print out "I modified this data", because
-      ///       // Get<MyData>() will retrieve the instance of MyData that was
-      ///       // created by the first call of Get<MyData>().
-      ///       std::cout << composite.Get<MyData>().myString << std::endl;
-      ///     }
-      /// \endcode
-      ///
-      /// \tparam Data
-      ///   The type of data entry to get
-      ///
-      /// \return a reference to to a Data-type object that is stored within
-      /// this CompositeData.
-      public: template <typename Data>
-      Data &Get();
-
-      /// \brief This struct is the return type of the various Insert...<T>()
-      /// functions. It returns a reference to the data entry for the Data type,
-      /// and it indicates whether the insertion operation actually occurred.
-      public: template <typename Data>
-      struct InsertResult
-      {
-        /// \brief A reference to the Data entry within the CompositeData
-        /// object.
-        public: Data &data;
-
-        /// \brief True if the operation resulted in inserting a new data entry.
-        ///
-        /// For Insert<Data>(), false means that nothing was inserted.
-        ///
-        /// For InsertOrAssign<Data>(), false means that the Data entry which
-        /// used to be in the CompositeData has been assigned the new value.
-        public: const bool inserted;
-
-        // We explicitly delete the copy assignment operator, because we don't
-        // want someone to inadvertently assign a value to the data that's being
-        // referenced (users must do so explicitly by calling on the `data`
-        // member variable). Note that this operator is already implicitly
-        // deleted by having the const bool member variable, but we are also
-        // deleting it explicitly for clarity.
-        public: InsertResult &operator=(const InsertResult&) = delete;
-      };
-
-      /// \brief This will attempt to insert a new Data entry into the
-      /// CompositeData object, forwarding _args to the constructor of the
-      /// entry. If an entry already exists for this Data type, then nothing
-      /// will be inserted.
-      ///
-      /// Example usage:
-      ///
-      /// \code
-      ///     #include <iostream>
-      ///     #include <cassert>
-      ///     #include <ignition/physics/CompositeData.hh>
-      ///
-      ///     using namespace ignition::physics;
-      ///
-      ///     // Create a data structure called MyData
-      ///     struct MyData
-      ///     {
-      ///       MyData(const std::string &_arg = "")
-      ///         : myString(_arg)
-      ///       {
-      ///         // Intentionally blank
-      ///       }
-      ///
-      ///       std::string myString;
-      ///     };
-      ///
-      ///     int main()
-      ///     {
-      ///       CompositeData composite;
-      ///
-      ///       // Create an object of type MyData and store it in "composite".
-      ///       // A reference to the newly created object is returned.
-      ///       MyData &data = composite.Insert<MyData>("some argument").data;
-      ///
-      ///       // This will print out "some argument", because the string in
-      ///       // MyData was initialized with that argument.
-      ///       std::cout << composite.Get<MyData>().myString << std::endl;
-      ///
-      ///       // Modify the object
-      ///       data.myString = "I modified this data";
-      ///
-      ///       // This will print out "I modified this data" because we used a
-      ///       // mutable reference to change the value of MyData::myString.
-      ///       std::cout << composite.Get<MyData>().myString << std::endl;
-      ///
-      ///       // This will not modify the MyData instance that's being held by
-      ///       // "composite", because the instance already exists. It will
-      ///       // just return the instance as a reference and ignore the
-      ///       // argument that has been passed in.
-      ///       MyData &altData = composite.Insert<MyData>(
-      ///                           "another argument").data;
-      ///
-      ///       // The reference to "data" is still perfectly valid, and in fact
-      ///       // its underlying pointer is equal to the underlying pointer of
-      ///       // "altData".
-      ///       assert((&data) == (&altData));
-      ///
-      ///       // This will print out "I modified this data" because there have
-      ///       // not been any function calls that can alter the value of
-      ///       // myString in the time since that modification was made.
-      ///       std::cout << composite.Insert<MyData>().data.myString
-      ///                 << std::endl;
-      ///     }
-      /// \endcode
-      ///
-      /// \tparam Data
-      ///   The type name for the data entry
-      /// \tparam Args
-      ///   This will be inferred from _args; you should not typically set this
-      ///   explicitly.
-      ///
-      /// \param[in] _args
-      ///   The arguments to use for construction. These will get wrapped in a
-      ///   Data(...) constructor. If _args is left blank, the default
-      ///   constructor will be used.
-      ///
-      /// \return An InsertResult<Data> which contains a reference to the data
-      /// entry (either the one that is newly inserted or the one that already
-      /// existed). InsertResult::inserted will be true if the entry was
-      /// inserted by this function, or false if the entry already existed.
-      ///
-      /// \sa InsertOrAssign
-      public: template <typename Data, typename... Args>
-      InsertResult<Data> Insert(Args &&..._args);
-
-      /// \brief Attempt to insert a Data-type entry. If a Data-type entry did
-      /// not already exist, it will be constructed by copying (or moving)
-      /// the given arguments. If a Data-type entry already existed, the
-      /// existing entry will be assigned the value of Data(_args...).
-      ///
-      /// Any previously existing valid references to the Data entry will remain
-      /// valid, even after this function is called.
-      ///
-      /// Example usage:
-      ///
-      /// \code
-      ///     #include <iostream>
-      ///     #include <ignition/physics/CompositeData.hh>
-      ///
-      ///     using namespace ignition::physics;
-      ///
-      ///     // Create a data structure called MyData
-      ///     struct MyData
-      ///     {
-      ///       MyData(const std::string &_arg = "")
-      ///         : myString(_arg)
-      ///       {
-      ///         // Intentionally blank
-      ///       }
-      ///
-      ///       std::string myString;
-      ///     };
-      ///
-      ///     int main()
-      ///     {
-      ///       CompositeData composite;
-      ///
-      ///       // Create an object of type MyData and store it in "composite".
-      ///       // A reference to the newly created object is returned.
-      ///       MyData &data = composite.InsertOrAssign<MyData>(
-      ///                         "some argument").data;
-      ///
-      ///       // This will print out "some argument", because the string in
-      ///       // MyData was initialized with that argument.
-      ///       std::cout << composite.Get<MyData>().myString << std::endl;
-      ///
-      ///       // Modify the object
-      ///       data.myString = "I modified this data";
-      ///
-      ///       // This will print out "I modified this data" because we used a
-      ///       // mutable reference to change the value of MyData::myString.
-      ///       std::cout << composite.Get<MyData>().myString << std::endl;
-      ///
-      ///       // Assign the MyData entry a new, default-constructed value.
-      ///       composite.InsertOrAssign<MyData>();
-      ///
-      ///       // This will print out nothing but a newline.
-      ///       std::cout << composite.Get<MyData>().myString << std::endl;
-      ///     }
-      /// \endcode
-      ///
-      /// \tparam Data
-      ///   The type name for the data entry
-      /// \tparam Args
-      ///   This will be inferred from _args; you should not typically set this
-      ///   explicitly.
-      ///
-      /// \param[in] _args
-      ///   The arguments to use for construction or assignment. These will get
-      ///   wrapped in a Data(...) constructor. If _args is left blank, the
-      ///   default constructor will be used.
-      ///
-      /// \return an InsertResult<Data> which contains a reference to the
-      /// Data-type entry of this CompositeData. InsertResult<Data>::inserted
-      /// will be true iff a Data-type entry did not already exist in this
-      /// CompositeData. If the value was instead assigned,
-      /// InsertResult<Data>::inserted will be false.
-      ///
-      /// \sa Insert
-      public: template <typename Data, typename... Args>
-      InsertResult<Data> InsertOrAssign(Args &&... _args);
-
-      /// \brief This will remove a Data-type object from this CompositeData and
-      /// delete it if one is present. Otherwise, it will do nothing. Data-types
-      /// that are marked as required will not (and cannot) be removed.
-      ///
-      /// If the data was successfully removed or did not exist to begin with,
-      /// this returns true. If the data was marked as required and therefore
-      /// not removed, this returns false.
-      ///
-      /// \warning Calling this function will permanently invalidate all
-      /// existing references to the Data-type entry of this CompositeData, i.e.
-      /// the references that get returned by Get<Data>(), Insert<Data>(~),
-      /// InsertOrAssign<Data>(~), or Query<Data>().
-      ///
-      /// Example usage:
-      ///
-      /// \code
-      ///     #include <iostream>
-      ///     #include <ignition/physics/CompositeData.hh>
-      ///
-      ///     using namespace ignition::physics;
-      ///
-      ///     // Create a data structure called MyData
-      ///     struct MyData
-      ///     {
-      ///       MyData(const std::string &_arg = "")
-      ///         : myString(_arg)
-      ///       {
-      ///         // Intentionally blank
-      ///       }
-      ///
-      ///       std::string myString;
-      ///     };
-      ///
-      ///     int main()
-      ///     {
-      ///       CompositeData composite;
-      ///
-      ///       // Create an object of type MyData and store it in "composite".
-      ///       // Append .data to get a reference to the new data.
-      ///       MyData &data = composite.Insert<MyData>("some argument").data;
-      ///
-      ///       // Print out "some argument"
-      ///       std::cout
-      ///         << composite.Insert<MyData>("another argument").data.myString
-      ///         << std::endl;
-      ///
-      ///       // Remove the MyData object. Note that "data" is now INVALID and
-      ///       // must never be used again after this function call.
-      ///       composite.Remove<MyData>();
-      ///
-      ///       // Print out "another argument"
-      ///       std::cout
-      ///         << composite.Insert<MyData>("another argument").data.myString
-      ///         << std::endl;
-      ///     }
-      /// \endcode
-      ///
-      /// \tparam Data
-      ///   The type of data entry to remove
-      ///
-      /// \return true iff the CompositeData no longer contains this Data type.
-      public: template <typename Data>
-      bool Remove();
-
-      /// \brief Use these flags in Query(), Has(), and StatusOf() to change
-      /// their effects on the meta info of the data being queried.
-      ///
-      /// See UnqueriedEntries() for more on the "queried" flag.
-      enum class QueryMode : int
-      {
-        /// \brief Performing the operation will cause an unqueried Data's
-        /// status to flip to queried. Data that is already marked as queried
-        /// will be unaffected.
-        NORMAL = 0,
-
-        /// \brief Performing the operation has no effect on whether data is
-        /// marked as queried.
-        SILENT
-      };
-
-      /// \brief Query this CompositeData for a Data-type entry. If it contains
-      /// a Data-type object, it gets returned as a Data*. Otherwise, a nullptr
-      /// is returned.
-      ///
-      /// If _mode is set to QueryMode::SILENT, then calling this function will
-      /// not cause the "queried" flag to change (see UnqueriedEntries() for
-      /// more on the "queried" flag).
-      ///
-      /// Example usage:
-      ///
-      /// \code
-      ///     #include <iostream>
-      ///     #include <ignition/physics/CompositeData.hh>
-      ///
-      ///     using namespace ignition::physics;
-      ///
-      ///     struct MyDataWithoutDefault
-      ///     {
-      ///       // This struct does not allow us to use the default constructor
-      ///       MyDataWithoutDefault() = delete;
-      ///
-      ///       // We must call this constructor if we want to make an object of
-      ///       // this type.
-      ///       MyDataWithoutDefault(const int inputValue)
-      ///         : myValue(inputValue)
-      ///       {
-      ///         // Intentionally blank
-      ///       }
-      ///
-      ///       int myValue;
-      ///     };
-      ///
-      ///     void SetValueIfAvailable(const int _value,
-      ///                              CompositeData &_composite)
-      ///     {
-      ///       // This CANNOT compile because MyDataWithoutDefault does not
-      ///       // provide a default constructor
-      ///       // MyDataWithoutDefault &data =
-      ///       //    composite.Get<MyDataWithoutDefault>();
-      ///
-      ///       // Get a pointer to a MyDataWithoutDefault instance if one is
-      ///       // available, otherwise we get a nullptr.
-      ///       MyDataWithoutDefault *data =
-      ///         _composite.Query<MyDataWithoutDefault>();
-      ///
-      ///       if(data)
-      ///         data->myValue = _value;
-      ///     }
-      ///
-      ///     int main()
-      ///     {
-      ///       CompositeData composite;
-      ///
-      ///       // This will do nothing, because "composite" does not contain
-      ///       // an object of type MyDataWithoutDefault.
-      ///       SetValueIfAvailable(320, composite);
-      ///
-      ///       // We can create a MyDataWithoutDefault object by calling the
-      ///       // Insert function and passing it an argument for the object's
-      ///       // constructor.
-      ///       composite.Insert<MyDataWithoutDefault>(123);
-      ///
-      ///       // This will print out "123" because the object will not be
-      ///       // re-created by Insert. We can call Insert because it
-      ///       // can use the argument we pass in to create an instance of
-      ///       // MyDataWithoutDefault if an instance of it did not already
-      ///       // exist, unlike Get which can only call the default
-      ///       // constructor.
-      ///       std::cout
-      ///         << composite.Insert<MyDataWithoutDefault>(1).data.myValue
-      ///         << std::endl;
-      ///
-      ///       // This will set myValue to 5 because "composite" contains an
-      ///       // instance of MyDataWithoutDefault.
-      ///       SetValueIfAvailable(5, composite);
-      ///
-      ///       // This will print out "5" because that was the value set by
-      ///       // SetValueIfAvailable.
-      ///       std::cout
-      ///         << composite.Insert<MyDataWithoutDefault>(3).data.myValue
-      ///         << std::endl;
-      ///     }
-      /// \endcode
-      ///
-      /// \tparam Data
-      ///   The type of data entry to query for
-      ///
-      /// \param[in] _mode
-      ///   Specify how this call should affect the query flag of the entry.
-      ///   The default behavior is strongly recommended, unless you know what
-      ///   you are doing. See QueryMode for more info.
-      ///
-      /// \return a pointer to the Data entry if this CompositeData has one.
-      /// Otherwise, this returns a nullptr.
-      public: template <typename Data>
-      Data *Query(const QueryMode _mode = QueryMode::NORMAL);
-
-      /// \brief Const-qualified version of Query. This can be used to retrieve
-      /// data from a `const CompositeData`.
-      ///
-      /// If "mode" is set to QueryMode::SILENT, then calling this function will
-      /// not cause the "queried" flag to change (see UnqueriedEntries() for
-      /// more on the "queried" flag).
-      ///
-      /// Example usage:
-      ///
-      /// \code
-      ///     #include <iostream>
-      ///     #include <ignition/physics/CompositeData.hh>
-      ///
-      ///     using namespace ignition::physics;
-      ///
-      ///     struct MyData
-      ///     {
-      ///       std::string myString;
-      ///     };
-      ///
-      ///     void PrintStringIfAvailable(const CompositeData &_composite)
-      ///     {
-      ///       // The following Get<T>() CANNOT compile because "composite" is
-      ///       // a const-qualified reference, but Get<T>() is NOT a
-      ///       // const-qualified member function. Get<T>() cannot be
-      ///       // const-qualified because it needs to create an instance of
-      ///       // type T if an instance of that type was not already available
-      ///       // in the CompositeData object, and that would mean modifying
-      ///       // the CompositeData object, which violates const-correctness.
-      ///       // This is similarly the case for Insert<T>(~) and
-      ///       // InsertOrAssign<T>(~).
-      ///       //
-      ///       // MyData &data = _composite.Get<T>(); // error!
-      ///
-      ///       // Instead, we use the const-qualified Query<T>() function which
-      ///       // can return a const-qualified pointer to the data instance.
-      ///       const MyData *data = _composite.Query<MyData>();
-      ///
-      ///       if(data)
-      ///         std::cout << data->myString << std::endl;
-      ///       else
-      ///         std::cout << "No string available" << std::endl;
-      ///     }
-      ///
-      ///     int main()
-      ///     {
-      ///       CompositeData composite;
-      ///
-      ///       // This will print "No string available" because "composite"
-      ///       // does not have a MyData instance yet.
-      ///       PrintStringIfAvailable(composite);
-      ///
-      ///       // Use the default constructor to create MyData, and use the
-      ///       // reference it returns to set the value of MyData::myString.
-      ///       composite.Get<MyData>().myString = "here is a string";
-      ///
-      ///       // This will print "here is a string".
-      ///       PrintStringIfAvailable(composite);
-      ///     }
-      /// \endcode
-      ///
-      /// \tparam Data
-      ///   The type of data entry to query for
-      ///
-      /// \param[in] _mode
-      ///   Specify how this call should affect the query flag of the entry.
-      ///   The default behavior is strongly recommended, unless you know what
-      ///   you are doing. See QueryMode for more info.
-      ///
-      /// \return a const-qualified pointer to the Data entry if this
-      /// CompositeData has one. Otherwise, this returns a nullptr.
-      public: template <typename Data>
-      const Data *Query(const QueryMode mode = QueryMode::NORMAL) const;
-
-      /// \brief Returns true if this CompositeData has an object of type Data,
-      /// otherwise returns false. This is literally equivalent to
-      /// (nullptr != Query<Data>(QueryMode::SILENT)).
-      ///
-      /// \tparam Data
-      ///   The type of data entry to check for
-      ///
-      /// \return true if this CompositeData contains a Data-type entry.
-      public: template <typename Data>
-      bool Has() const;
-
-      /// \brief Struct that describes the status of data.
-      struct IGNITION_PHYSICS_VISIBLE DataStatus
-      {
-        /// \brief If the data exists in the CompositeData, this will be true,
-        /// otherwise it is false.
-        public: bool exists;
-
-        /// \brief If the data was marked as queried BEFORE calling StatusOf
-        /// (regardless of what QueryMode is used), this will be true, otherwise
-        /// it is false. See UnqueriedEntries() for more on the "queried" flag.
-        public: bool queried;
-
-        /// \brief If the data is marked as required, this will be true,
-        /// otherwise it is false.
-        public: bool required;
-
-        /// \brief Default constructor. Initializes everything to false.
-        DataStatus();
-      };
-
-      /// \brief Returns a DataStatus object that describes the status of the
-      /// requested data type.
-      ///
-      /// \tparam Data
-      ///   The type of data entry to check the status of
-      ///
-      /// \return a DataStatus for the requested entry.
-      public: template <typename Data>
-      DataStatus StatusOf() const;
-
-      /// \brief Returns true if this CompositeData has a Data-type object
-      /// which was marked as queried, and that object is now marked as
-      /// unqueried. If an object of that type does not exist or it was already
-      /// unqueried, this returns false.
-      ///
-      /// This function is const-qualified because the query flags are declared
-      /// as mutable.
-      ///
-      /// Example usage:
-      ///
-      /// \code
-      ///     #include <cassert>
-      ///     #include <ignition/physics/CompositeData.hh>
-      ///
-      ///     using namespace ignition::physics;
-      ///
-      ///     struct MyData
-      ///     {
-      ///       std::string myString;
-      ///     };
-      ///
-      ///     int main()
-      ///     {
-      ///       CompositeData composite;
-      ///
-      ///       CompositeData::DataStatus status = composite.StatusOf<MyData>();
-      ///
-      ///       // An instance of MyData should not exist, be required, or be
-      ///       // queried.
-      ///       assert(!status.exists);
-      ///       assert(!status.queried);
-      ///       assert(!status.required);
-      ///
-      ///       composite.Insert<MyData>();
-      ///       status = composite.StatusOf<MyData>();
-      ///
-      ///       // MyData should now be queried, because explicitly creating an
-      ///       // object will mark it as queried.
-      ///       assert(status.exists);
-      ///       assert(status.queried);
-      ///
-      ///       // Turn off the "queried" flag for MyData.
-      ///       composite.Unquery<MyData>();
-      ///
-      ///       status = composite.StatusOf<MyData>();
-      ///       assert(status.exists);
-      ///       // It should be unqueried because we turned off its query flag
-      ///       // using Unquery<MyData>().
-      ///       assert(!status.queried);
-      ///     }
-      /// \endcode
-      ///
-      /// \tparam Data
-      ///   The type of data entry whose query flag should be cleared
-      ///
-      /// \return true if the query flag is changing from queried to unqueried,
-      /// otherwise false.
-      public: template <typename Data>
-      bool Unquery() const;
-
-      /// \brief Marks the specified type of Data as required, creates one with
-      /// the given arguments if it did not exist, and returns a reference to
-      /// it.
-      ///
-      /// Warning: This cannot be undone. Once a Data type is marked as
-      /// required, it will continue to be required for this object throughout
-      /// the rest of the CompositeData object's lifespan.
-      ///
-      /// Example usage:
-      ///
-      /// \code
-      ///     #include <cassert>
-      ///     #include <ignition/physics/CompositeData.hh>
-      ///
-      ///     using namespace ignition::physics;
-      ///
-      ///     struct MyData
-      ///     {
-      ///       MyData(const std::string &arg = "")
-      ///         : myString(arg)
-      ///       {
-      ///         // Intentionally blank
-      ///       }
-      ///
-      ///       std::string myString;
-      ///     };
-      ///
-      ///     int main()
-      ///     {
-      ///       CompositeData composite;
-      ///
-      ///       // Create an instance of MyData and mark it as required
-      ///       composite.MakeRequired<MyData>("this is required");
-      ///
-      ///       // Now it cannot be removed from "composite"
-      ///       assert(!composite.Remove<MyData>());
-      ///
-      ///       // Once "composite" goes out of scope, the MyData instance will
-      ///       // be deleted as normal, because its lifecycle is still tied to
-      ///       // the CompositeData object.
-      ///     }
-      /// \endcode
-      ///
-      /// \tparam Data
-      ///   The type of data entry that should be marked as required
-      /// \tparam Args
-      ///   This will be inferred from _args; you should not typically set this
-      ///   explicitly.
-      ///
-      /// \param[in] _args
-      ///   The arguments to use for construction, if a Data-type entry did not
-      ///   already exist within this CompositeData.
-      ///
-      /// \return a reference to the Data-type entry
-      public: template <typename Data, typename... Args>
-      Data &MakeRequired(Args &&..._args);
-
-      /// \brief Returns true if the specified Data type is required by this
-      /// CompositeData object. Otherwise, returns false.
-      ///
-      /// For more on required data, see MakeRequired<Data>().
-      ///
-      /// \tparam Data
-      ///   The type of data entry whose requirements are being checked
-      ///
-      /// \return true iff the specified Data type is required by this
-      /// CompositeData
-      public: template <typename Data>
-      bool Requires() const;
-
-      /// \brief When called from a generic CompositeData type, this always
-      /// returns false. More highly specified CompositeData types that use
-      /// ExpectData or RequireData may return true if the type of Data is
-      /// expected.
-      ///
-      /// \tparam Data
-      ///   The type of data whose expectation is being checked
-      ///
-      /// \return When called on a basic CompositeData object, this is always
-      /// false.
-      public: template <typename Data>
-      static constexpr bool Expects();
-
-      /// \brief When called from a generic CompositeData type, this always
-      /// returns false. Static (Always) requirements are determined at
-      /// compile-time and cannot be changed at runtime. Using the RequireData
-      /// class can make this return true for more highly specified
-      /// CompositeData types.
-      ///
-      /// \warning This should never be used to check whether Data is required
-      /// on a specific instance, because the requirements that are placed on an
-      /// instance can be changed at runtime. This should only be used to check
-      /// whether a certain data type is always required for a certain
-      /// specification of CompositeData.
-      ///
-      /// \tparam Data
-      ///   The type of data whose requirement we are checking at compile time
-      ///
-      /// \return When called on a basic CompositeData object, this is always
-      /// false.
-      public: template <typename Data>
-      static constexpr bool AlwaysRequires();
-
-      /// \brief Check how many data entries are in this CompositeData. Runs
-      /// with O(1) complexity.
-      ///
-      /// \return the number of data entries currently contained in this
-      /// CompositeData.
-      public: std::size_t EntryCount() const;
-
-      /// \brief Check how many data entries in this CompositeData have not been
-      /// queried. See UnqueriedEntries() for more information about the
-      /// "queried" flag. Runs with O(1) complexity.
-      ///
-      /// \return the number of entries in this CompositeData which have
-      /// not been queried.
-      public: std::size_t UnqueriedEntryCount() const;
-
-      /// \brief Reset the query flags on all data entries. This will make it
-      /// appear as though no entries have ever been queried. See
-      /// UnqueriedEntries() for more information about the "queried" flag.
-      ///
-      /// \attention It is good practice to call this function before returning
-      /// a CompositeData from a function and handing it off to another segment
-      /// of a pipeline, because sometimes the compiler inappropriately elides
-      /// the copy/move constructor/operators and passes along the state of the
-      /// queries, even though it should not.
-      public: void ResetQueries() const;
-
-      /// \brief Get an ordered set of all data entries in this CompositeData.
-      /// Runs with O(N) complexity.
-      ///
-      /// Example usage:
-      ///
-      /// \code
-      ///     #include <iostream>
-      ///     #include <ignition/physics/CompositeData.hh>
-      ///
-      ///     using namespace ignition::physics;
-      ///
-      ///     struct MyData1
-      ///     {
-      ///       /* ... put some data here ... */
-      ///     };
-      ///
-      ///     struct MyData2
-      ///     {
-      ///       /* ... put some data here ... */
-      ///     };
-      ///
-      ///     struct MyData3
-      ///     {
-      ///       /* ... put some data here ... */
-      ///     };
-      ///
-      ///     void PrintStuff(const CompositeData &composite)
-      ///     {
-      ///       std::cout << "Entry types:" << std::endl;
-      ///       for (const std::string &label : composite.AllEntries())
-      ///       {
-      ///         std::cout << "  " << label << std::endl;
-      ///       }
-      ///     }
-      ///
-      ///     int main()
-      ///     {
-      ///       CompositeData composite;
-      ///       composite.Insert<MyData1>();
-      ///       composite.Insert<MyData2>();
-      ///       composite.Insert<MyData3>();
-      ///
-      ///       PrintStuff(composite);
-      ///
-      ///       // The function PrintStuff will print the names of each struct.
-      ///     }
-      /// \endcode
-      ///
-      /// \return an ordered (alphabetical) set of all data entries in this
-      /// CompositeData.
-      public: std::set<std::string> AllEntries() const;
-
-      /// \brief Get an ordered (alphabetical) set of the data entries in
-      /// this CompositeData which have not been queried (Get, Insert,
-      /// InsertOrAssign, Query, and MakeRequired all perform querying) since
-      /// the data was implicitly created (e.g. by a copy or move operation) or
-      /// since the last call to ResetQueries(), whichever is more recent. Runs
-      /// with O(N) complexity.
-      ///
-      /// Unqueried data entries might be created by copy/move construction,
-      /// copy/move assignment operation, or the Copy(~) function. Using the
-      /// copy/move operator or the Copy(~) function will reset the query flag
-      /// on any data that gets copied or moved over.
-      ///
-      /// \note This function can be useful for reporting runtime warnings about
-      /// any unsupported data types that have been given to you.
-      ///
-      /// Example usage:
-      ///
-      /// \code
-      ///     #include <iostream>
-      ///     #include <ignition/physics/CompositeData.hh>
-      ///
-      ///     using namespace ignition::physics;
-      ///
-      ///     struct MyData1
-      ///     {
-      ///       /* ... put some data here ... */
-      ///     };
-      ///
-      ///     struct MyData2
-      ///     {
-      ///       /* ... put some data here ... */
-      ///     };
-      ///
-      ///     struct MyData3
-      ///     {
-      ///       /* ... put some data here ... */
-      ///     };
-      ///
-      ///     void DoStuff(CompositeData &composite)
-      ///     {
-      ///       MyData1 &data1 = composite.Get<MyData1>();
-      ///       /* ... do something with data1 ... */
-      ///
-      ///       MyData2 &data2 = composite.Get<MyData2>();
-      ///       /* ... do something with data2 ... */
-      ///
-      ///
-      ///       const std::set<std::string> &unqueried =
-      ///                                     composite.UnqueriedEntries();
-      ///       if(unqueried.size() > 0)
-      ///       {
-      ///         std::cout << "I don't know what to do with "
-      ///                   << "the following type(s) of data:\n";
-      ///         for(const std::string &label : unqueried)
-      ///           std::cout << " -- " << label << "\n";
-      ///         std::cout << std::endl;
-      ///       }
-      ///     }
-      ///
-      ///     int main()
-      ///     {
-      ///       CompositeData composite;
-      ///       composite.Insert<MyData1>();
-      ///       composite.Insert<MyData2>();
-      ///       composite.Insert<MyData3>();
-      ///
-      ///       composite.ResetQueries();
-      ///       DoStuff(composite);
-      ///
-      ///       // The function DoStuff will print out that it does not know
-      ///       // what to do with MyData3.
-      ///     }
-      /// \endcode
-      ///
-      /// \return an ordered set of the names of unqueried data entries in this
-      /// CompositeData.
-      public: std::set<std::string> UnqueriedEntries() const;
-
-      /// \brief Make this CompositeData a copy of _other. However, any data
-      /// entries in this CompositeData which are marked as required will not be
-      /// removed.
-      ///
-      /// \param[in] _other Another CompositeData
-      /// \param[in] _mergeRequirements If true, this object will also take on
-      /// the requirements specified by _other. Any objects that are already
-      /// marked as required in this CompositeData will remain required. If
-      /// false, the requirements of this CompositeData object are unaffected.
-      /// \return A reference to this object
-      ///
-      /// \sa Copy(CompositeData &&, bool)
-      /// \sa Merge()
-      /// \sa operator=()
-      public: CompositeData &Copy(const CompositeData &_other,
-                                  const bool _mergeRequirements = false);
-
-      /// \brief An alternative to Copy(const CompositeData &, bool) that takes
-      /// advantage of move semantics.
-      public: CompositeData &Copy(CompositeData &&_other,
-                                  const bool _mergeRequirements = false);
-
-      /// \brief Merge the data from _other into this CompositeData. If there
-      /// are any conflicting data entries, the entry from _other will take
-      /// precedence.
-      ///
-      /// \param[in] _other Another CompositeData
-      /// \param[in] _mergeRequirements If true, this object will also take on
-      /// the requirements specified by _other. Any objects that are already
-      /// marked as required in this CompositeData will remain required. If
-      /// false, the requirements of this CompositeData object are unaffected.
-      /// \return A reference to this object
-      ///
-      /// \sa Merge(CompositeData &&)
-      /// \sa Copy()
-      public: CompositeData &Merge(const CompositeData &_other,
-                                   const bool _mergeRequirements = false);
-
-      /// \brief An alternative to Merge(const CompositeData &, bool) that takes
-      /// advantage of move semantics.
-      public: CompositeData &Merge(CompositeData &&_other,
-                                   const bool _mergeRequirements = false);
-
-      /// \brief Copy constructor. Same as Copy(_other).
-      public: CompositeData(const CompositeData &_other);
-
-      /// \brief Move constructor. Same as Copy(_other).
-      public: CompositeData(CompositeData &&_other);
-
-      /// \brief Copy operator. Same as Copy(_other).
-      public: CompositeData &operator=(const CompositeData &_other);
-
-      /// \brief Move operator. Same as Copy(_other).
-      public: CompositeData &operator=(CompositeData &&_other);
-
-      /// \brief Struct which contains information about a data type within the
-      /// CompositeData. See ignition/physics/detail/CompositeData.hh for the
-      /// definition. This class is public so that helper functions can use it
-      /// without being friends of the class.
-      /// \private
-      public: struct DataEntry;
-
-      // We make this typedef public so that helper functions can use it without
-      // being friends of the class.
-      public: using MapOfData = std::map<std::string, DataEntry>;
-
-      IGN_UTILS_WARN_IGNORE__DLL_INTERFACE_MISSING
-      /// \brief Map from the label of a data object type to its entry
-      protected: MapOfData dataMap;
-      IGN_UTILS_WARN_RESUME__DLL_INTERFACE_MISSING
-
-      /// \brief Total number of data entries currently in this CompositeData.
-      /// Note that this may differ from the size of dataMap, because some
-      /// entries in dataMap will be referring to nullptrs.
-      protected: std::size_t numEntries;
-
-      /// \brief Total number of unique queries which have been performed since
-      /// either construction or the last call to ResetQueries().
-      protected: mutable std::size_t numQueries;
-
-      // Declare friendship
-      template <typename> friend class detail::PrivateExpectData;
-      template <typename> friend class detail::PrivateRequireData;
-    };
-  }
-}
-
-#include "ignition/physics/detail/CompositeData.hh"
-
-#endif
-=======
 #include <gz/physics/CompositeData.hh>
-#include <ignition/physics/config.hh>
->>>>>>> f1d3dad2
+#include <ignition/physics/config.hh>