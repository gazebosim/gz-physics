/*
 * Copyright (C) 2017 Open Source Robotics Foundation
 *
 * Licensed under the Apache License, Version 2.0 (the "License");
 * you may not use this file except in compliance with the License.
 * You may obtain a copy of the License at
 *
 *     http://www.apache.org/licenses/LICENSE-2.0
 *
 * Unless required by applicable law or agreed to in writing, software
 * distributed under the License is distributed on an "AS IS" BASIS,
 * WITHOUT WARRANTIES OR CONDITIONS OF ANY KIND, either express or implied.
 * See the License for the specific language governing permissions and
 * limitations under the License.
 *
*/

#ifndef IGNITION_PHYSICS_SPECIFYDATA_HH_
#define IGNITION_PHYSICS_SPECIFYDATA_HH_

#include "ignition/physics/detail/PrivateSpecifyData.hh"

namespace ignition
{
  namespace physics
  {
    /// \brief ExpectData is an extension of CompositeData which indicates that
    /// the composite expects to be operating on the data types listed in its
    /// template arguments (DataTypes). All of the expected types will benefit
    /// from very high-speed operations when being accessed from an object of
    /// type ExpectData<DataTypes>. The ordinary CompositeData class needs to
    /// perform a map lookup on the data type whenever one of its functions is
    /// called, but an ExpectData<T> object does not need to perform any map
    /// lookup when performing an operation on T (e.g. .Get<T>(), .Insert<T>(),
    /// .Query<T>(), .Has<T>(), etc).
    ///
    /// Note that there is no guarantee that any of the types listed in
    /// DataTypes will exist in the underlying CompositeData, but it will still
    /// provide very high-speed access for creating and querying even if it is
    /// not yet present.
    template <typename... DataTypes>
    class ExpectData
    {
      public: virtual ~ExpectData() = default;
    };

    /// \brief RequireData is an extension of ExpectData which indicates that
    /// the composite requires the existence of any data types that are listed
    /// in its template arguments (DataTypes).
    ///
    /// Each data type that is listed in DataTypes will be instantiated upon
    /// construction of the RequireData<DataTypes> object, and none of them can
    /// be removed from that object or from any reference to that object.
    ///
    /// Objects that are listed in DataTypes will also benefit from extremely
    /// high-speed accessibility when they are accessed using an object of the
    /// type RequireData<DataTypes>. This is similar to ExpectData<DataTypes>.
    ///
    /// RequireData<DataTypes> also offers a const-qualified Get<R>() function
    /// for all types, R, which are listed in DataTypes.
    template <typename... DataTypes>
    class RequireData
    {
      public: virtual ~RequireData() = default;
    };

    /// \brief Implementation of ExpectData for a single data type.
    template <typename Expected>
    class ExpectData<Expected> : public virtual CompositeData
    {
      /// \brief Default constructor
      public: ExpectData();

      /// \brief Virtual destructor
      public: virtual ~ExpectData() = default;

      /// \brief Provides extremely high-speed access to expected data types and
      /// normal access to unexpected data types.
      /// \sa CompositeData::Get()
      public: template <typename Data>
      Data &Get();

      /// \brief Provides extremely high-speed access to creating expected data
      /// types and normal access to unexpected data types.
      /// \sa CompositeData::InsertOrAssign()
      public: template <typename Data, typename... Args>
      InsertResult<Data> InsertOrAssign(Args&&... _args);

      /// \brief Provides extremely high-speed access to getting or creating
      /// expected data types and normal access to unexpected data types.
      /// \sa CompositeData::Insert()
      public: template <typename Data, typename... Args>
      InsertResult<Data> Insert(Args&&... _args);

      /// \brief Provides extremely high-speed access for removing expected data
      /// types and normal access for unexpected data types.
      /// \sa CompositeData::Remove()
      public: template <typename Data>
      bool Remove();

      /// \brief Provides extremely high-speed access for querying expected data
      /// types and normal access for unexpected data types.
      /// \sa CompositeData::Query()
      public: template <typename Data>
      Data *Query(const QueryMode _mode = QueryMode::NORMAL);

      /// \brief Const-qualified version of Query<Data>
      /// \sa CompositeData::Query()
      public: template <typename Data>
      const Data *Query(const QueryMode _mode = QueryMode::NORMAL) const;

      /// \brief Provides extremely high-speed access for checking the existence
      /// of expected data types and normal access for unexpected data types.
      /// \sa CompositeData::Has() const
      public: template <typename Data>
      bool Has() const;

      /// \brief Provides extremely high-speed access to the status of expected
      /// data types and normal access for unexpected data types.
      /// \sa CompositeData::StatusOf() const
      public: template <typename Data>
      DataStatus StatusOf() const;

<<<<<<< HEAD
      /// \brief Provides extremely low-cost access for unquerying expected data
      /// types and normal access for unexpected data types.
      /// \sa CompositeData::Unquery() const
=======
      /// \brief Provides extremely high-speed access for unquerying expected
      /// data types and normal access for unexpected data types.
>>>>>>> 0317486b
      public: template <typename Data>
      bool Unquery() const;

      /// \brief Provides extremely high-speed access for making expected data
      /// types required and normal access for unexpected data types.
      /// \sa CompositeData::MakeRequired()
      public: template <typename Data, typename... Args>
      Data &MakeRequired(Args&&... _args);

      /// \brief Provides extremely high-speed access for checking whether
      /// expected data types are required and normal access for unexpected data
      /// types.
      /// \sa CompositeData::Requires() const
      public: template <typename Data>
      bool Requires() const;

      /// \brief Returns true if the Data type is expected. Data types for which
<<<<<<< HEAD
      /// this is true will be able to enjoy extremely low-cost access.
      /// \sa CompositeData::Expects()
=======
      /// this is true will be able to enjoy extremely high-speed access.
>>>>>>> 0317486b
      public: template <typename Data>
      static constexpr bool Expects();

      /// \brief Provides the implementation for delegating the functions
      /// provided by the ExpectData class
      protected: detail::PrivateExpectData<Expected> privateExpectData;

      // This allows outside users to identify this expected data type at
      // compile time, which can be useful for doing template metaprogramming.
      public: using Specification = ExpectData<Expected>;
      public: using ExpectedData = Expected;
      public: using RequiredData = void;

      public: using SubSpecification1 = void;
      public: using SubSpecification2 = void;
    };

    /// \brief Implementation of RequireData for a single data type.
    template <typename Required>
    class RequireData<Required> : public virtual ExpectData<Required>
    {
      // This allows outside users to identify this Required data type at
      // compile time, which can be useful for doing template metaprogramming.
      public: using Specification = RequireData<Required>;
      public: using RequiredData = Required;

      /// \brief Default constructor. Will initialize the Required data type
      /// using its default constructor.
      public: RequireData();

      /// \brief Virtual destructor
      public: virtual ~RequireData() = default;

      // Do not shadow the ExpectData<Required> implementation
      using ExpectData<Required>::Get;

      /// \brief Provides extremely high-speed const-qualified reference access
      /// to data types that are required.
      ///
      /// NOTE: For data types that are not required, this will throw a
      /// compilation error, and you should use Query<Data>() const instead.
      /// \sa CompositeData::Get()
      public: template <typename Data>
      const Data &Get() const;

      /// \brief Returns true if the Data type is always required by this more
      /// highly specified CompositeData type.
      public: template <typename Data>
      static constexpr bool AlwaysRequires();

      /// \brief Provides the implementation for delegating the functions
      /// provided by the RequireData class
      protected: detail::PrivateRequireData<Required> privateRequireData;
    };

    /// \brief The SpecifyData class allows you to form combinations of data
    /// specifications. In other words, you can freely mix invocations to
    /// RequireData and ExpectData. Example usage:
    ///
    ///     using namespace ignition::physics;
    ///
    ///     using MyInputSpecifications = SpecifyData<
    ///         RequireData<
    ///             DesiredPositionInput,
    ///             DesiredVelocityInput>,
    ///         ExpectData<
    ///             ExternalForceInput,
    ///             ProximitySensorInput,
    ///             ForceTorqueSensorInput> >;
    ///
    /// This would define a CompositeData which is required to contain a
    /// DesiredPositionInput data structure and a DesiredVelocityInput data
    /// structure. It is also optimized for ExternalForceInput,
    /// ProximitySensorInput, and ForceTorqueSensorInput data structures, but
    /// they are optional. Whether a data structure is specified as expected or
    /// required, you will be able to get extremely high-speed access to it
    /// through an object that has the type of MyInputSpecifications.
    ///
    /// Specifications can also be composed together. For example, if there is
    /// another specification like:
    ///
    ///     using ComplianceInputSpecifications = SpecifyData<
    ///         RequireData<
    ///             ProximitySensorInput,
    ///             ComplianceParameters>,
    ///         ExpectData<
    ///             ForceTorqueSensorInput,
    ///             CameraSensorInput> >;
    ///
    /// then you can combine these specifications:
    ///
    ///     using CombinedInputSpecifications = SpecifyData<
    ///         MyInputSpecifications,
    ///         ComplianceInputSpecifications>;
    ///
    /// Note that RequireData takes precedence over ExpectData, so
    /// ProximitySensorInput will be promoted to Required when the two
    /// specifications are combined.
    template <typename... Specifications>
    class SpecifyData
    {
      public: virtual ~SpecifyData() = default;
    };


    // ----------------------- Utility Templates ----------------------------

    /// \brief This provides an upper limit on the number of expected data types
    /// in a CompositeData specification. This is an upper limit because when a
    /// data type is specified multiple times within a specficiation, it will
    /// be counted multiple times. As long as each data type is only specified
    /// once, it will provide an exact count.
    ///
    /// This is a constexpr so it will be evaluated at compile-time and behaves
    /// like a constant literal.
    template <typename Specification>
    constexpr std::size_t CountUpperLimitOfExpectedData();

    /// \brief Same as CountUpperLimitOfExpectedData() except it will count
    /// required data instead.
    template <typename Specification>
    constexpr std::size_t CountUpperLimitOfRequiredData();

    /// \brief Same as CountUpperLimitOfExpectedData() except you can specify
    /// what kind of data to count using SpecFinder. SpecFinder must accept a
    /// data specification (or void) as a template argument and provide a type
    /// called Data. See FindExpected and FindRequired below for examples.
    template <typename Specification, template<typename> class SpecFinder>
    constexpr std::size_t CountUpperLimitOfSpecifiedData();


    /// \brief This allows us to specify that we are interested in expected
    /// data while performing template metaprogramming.
    template <typename Specification>
    struct FindExpected
    {
      using Data = typename Specification::ExpectedData;
    };

    /// \brief This specialization handles the terminating case where we have
    /// reached a leaf node in the specification tree.
    template <>
    struct FindExpected<void>
    {
      using Data = void;
    };


    /// \brief This allows us to specify that we are interested in required
    /// data while performing template metaprogramming.
    template <typename Specification>
    struct FindRequired
    {
      using Data = typename Specification::RequiredData;
    };

    /// \brief This specialization handles the terminating case where we have
    /// reached a leaf node in the specification tree.
    template <>
    struct FindRequired<void>
    {
      using Data = void;
    };

    /// \brief Provides a constexpr field named `value` whose value is true if
    /// and only if Data is expected by Specification
    template <typename Data, typename Specification>
    struct IsExpectedBy : std::integral_constant<
        bool, Specification::template Expects<Data>() > { };

    /// \brief This template specialization allows us to provide a false `value`
    /// when given a void Specification.
    template <typename Data>
    struct IsExpectedBy<Data, void> : std::false_type { };

    /// \brief Provides a constexpr field named `value` whose value is true if
    /// and only if Data is required by Specification
    template <typename Data, typename Specification>
    struct IsRequiredBy : std::integral_constant<
        bool, Specification::template AlwaysRequires<Data>() > { };

    /// \brief This template specialization allows us to provide a false `value`
    /// when given a void Specification.
    template <typename Data>
    struct IsRequiredBy<Data, void> : std::false_type { };
  }
}

#include "ignition/physics/detail/SpecifyData.hh"

#endif<|MERGE_RESOLUTION|>--- conflicted
+++ resolved
@@ -121,14 +121,9 @@
       public: template <typename Data>
       DataStatus StatusOf() const;
 
-<<<<<<< HEAD
-      /// \brief Provides extremely low-cost access for unquerying expected data
-      /// types and normal access for unexpected data types.
-      /// \sa CompositeData::Unquery() const
-=======
       /// \brief Provides extremely high-speed access for unquerying expected
       /// data types and normal access for unexpected data types.
->>>>>>> 0317486b
+      /// \sa CompositeData::Unquery() const
       public: template <typename Data>
       bool Unquery() const;
 
@@ -146,12 +141,8 @@
       bool Requires() const;
 
       /// \brief Returns true if the Data type is expected. Data types for which
-<<<<<<< HEAD
-      /// this is true will be able to enjoy extremely low-cost access.
+      /// this is true will be able to enjoy extremely high-speed access.
       /// \sa CompositeData::Expects()
-=======
-      /// this is true will be able to enjoy extremely high-speed access.
->>>>>>> 0317486b
       public: template <typename Data>
       static constexpr bool Expects();
 
