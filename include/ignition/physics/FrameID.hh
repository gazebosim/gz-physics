--- conflicted
+++ resolved
@@ -85,16 +85,10 @@
       /// ensure that your physics engine of choice will behave as desired.
       public: bool IsReferenceCounted() const;
 
-<<<<<<< HEAD
-      /// \brief Private constructor. To obtain a FrameID, it must be given by
-      /// the physics engine. Different physics engines may provide FrameIDs
-      /// through different interfaces.
-=======
       /// \brief Private constructor. Object types that express frame semantics
       /// will be able to produce a FrameID by passing their own identity into
       /// this constructor. They can also implicitly cast themselves into a
       /// FrameID object.
->>>>>>> 88bfe958
       private: explicit FrameID(const Identity &_identity);
 
       /// \brief Special enum for constructing the singleton World FrameID
@@ -106,19 +100,13 @@
       // Friendship declaration
       friend class FrameSemantics;
 
-<<<<<<< HEAD
+      /// \brief Integer value of the entity that this FrameID is tied to
       private: std::size_t id;
-
-      private: std::shared_ptr<const void> ref;
-=======
-      /// \brief Integer value of the entity that this FrameID is tied to
-      private: const std::size_t id;
 
       /// \brief Reference counter for the entity that this FrameID is tied to.
       /// Objects that don't support reference counting will leave this as a
       /// nullptr.
-      private: const std::shared_ptr<const void> ref;
->>>>>>> 88bfe958
+      private: std::shared_ptr<const void> ref;
     };
   }
 }
