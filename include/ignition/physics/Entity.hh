--- conflicted
+++ resolved
@@ -41,15 +41,8 @@
     class EntityPtr
     {
       public: EntityPtr() = default;
-<<<<<<< HEAD
-      public: EntityPtr(const EntityPtr&);
-      public: EntityPtr(EntityPtr&&) = default;
-      public: EntityPtr &operator=(const EntityPtr&);
-      public: EntityPtr &operator=(EntityPtr&&) = default;
-=======
       public: EntityPtr(EntityPtr&&) noexcept = default;
       public: EntityPtr &operator=(EntityPtr&&) noexcept = default;
->>>>>>> c2533ebe
       public: ~EntityPtr() = default;
       // Special handling for copy construction and copy assignment
       public: EntityPtr(const EntityPtr&);
