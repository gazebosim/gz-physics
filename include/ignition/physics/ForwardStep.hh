/*
 * Copyright (C) 2022 Open Source Robotics Foundation
 *
 * Licensed under the Apache License, Version 2.0 (the "License");
 * you may not use this file except in compliance with the License.
 * You may obtain a copy of the License at
 *
 *     http://www.apache.org/licenses/LICENSE-2.0
 *
 * Unless required by applicable law or agreed to in writing, software
 * distributed under the License is distributed on an "AS IS" BASIS,
 * WITHOUT WARRANTIES OR CONDITIONS OF ANY KIND, either express or implied.
 * See the License for the specific language governing permissions and
 * limitations under the License.
 *
 */

<<<<<<< HEAD
#ifndef IGNITION_PHYSICS_FORWARDSTEP_HH_
#define IGNITION_PHYSICS_FORWARDSTEP_HH_

#include <string>
#include <vector>

#include <ignition/math.hh>

#include <ignition/physics/SpecifyData.hh>
#include <ignition/physics/FeatureList.hh>

namespace ignition
{
  namespace physics
  {
    // ---------------- Output Data Structures -----------------
    // In the long-term, these data structures should be defined in some kind of
    // meta-file, and our build system should generate these definitions during
    // compilation. These are being defined here in this header until we know
    // more about how the ECS will work.

    struct WorldPose
    {
      ignition::math::Pose3d pose;

      std::size_t body;
    };

    struct WorldPoses
    {
      std::vector<WorldPose> entries;
      std::string annotation;
    };

    /// \brief ChangedWorldPoses has the same definition as WorldPoses.
    /// This type provides a way to keep track of which poses have changed in a
    /// simulation step.
    struct ChangedWorldPoses
    {
      std::vector<WorldPose> entries;
      std::string annotation;
    };

    struct Point
    {
      ignition::math::Vector3d point;

      std::size_t relativeTo;
      std::size_t inCoordinatesOf;
    };

    struct FreeVector
    {
      ignition::math::Vector3d vec;

      std::size_t inCoordinatesOf;
    };

    struct JointPositions
    {
      std::vector<std::size_t> dofs;
      std::vector<double> positions;
      std::string annotation;
    };

    struct Contacts
    {
      std::vector<Point> entries;
      std::string annotation;
    };

    // ---------------- Input Data Structures -----------------
    // Same note as for Output Data Structures. Eventually, these should be
    // defined in some kind of meta files.

    struct TimeStep
    {
      double dt;
    };

    struct ForceTorque
    {
      std::size_t body;
      Point location;

      FreeVector force;
      FreeVector torque;

      std::string annotation;
    };

    struct GeneralizedParameters
    {
      std::vector<std::size_t> dofs;
      std::vector<double> forces;
      std::string annotation;
    };

    struct PIDValues
    {
      double P;
      double I;
      double D;
    };

    struct ApplyExternalForceTorques
    {
      std::vector<ForceTorque> entries;
      std::string annotation;
    };

    struct ApplyGeneralizedForces
    {
      std::vector<GeneralizedParameters> forces;
      std::string annotation;
    };

    struct VelocityControlCommands
    {
      std::vector<GeneralizedParameters> commands;
      std::string annotation;
    };

    struct ServoControlCommands
    {
      std::vector<GeneralizedParameters> commands;
      std::vector<PIDValues> gains;

      std::string annotation;
    };

    /////////////////////////////////////////////////
    /// \brief ForwardStep is a feature that allows a simulation of a world to
    /// take one step forward in time.
    class ForwardStep : public virtual Feature
    {
      public: using Input = ExpectData<
              ApplyExternalForceTorques,
              ApplyGeneralizedForces,
              VelocityControlCommands,
              ServoControlCommands>;

      public: using Output = SpecifyData<
          RequireData<WorldPoses>,
          ExpectData<ChangedWorldPoses, Contacts, JointPositions> >;

      public: using State = CompositeData;

      public: template <typename PolicyT, typename FeaturesT>
      class World : public virtual Feature::World<PolicyT, FeaturesT>
      {
        public: void Step(Output &_h, State &_x, const Input &_u)
        {
          this->template Interface<ForwardStep>()->
              WorldForwardStep(this->identity, _h, _x, _u);
        }
      };

      public: template <typename PolicyT>
      class Implementation : public virtual Feature::Implementation<PolicyT>
      {
        public: virtual void WorldForwardStep(
            const Identity &_worldID,
            Output &_h,
            State &_x,
            const Input &_u) = 0;
      };
    };

    // ---------------- SetState Interface -----------------
    // class SetState
    // {
    //   public: using State = CompositeData;

    //   public: virtual void SetStateTo(const State &x) = 0;

    //   public: virtual ~SetState() = default;
    // };
  }
}

#endif
=======
#include <gz/physics/ForwardStep.hh>
#include <ignition/physics/config.hh>
>>>>>>> f1d3dad2
<|MERGE_RESOLUTION|>--- conflicted
+++ resolved
@@ -15,190 +15,5 @@
  *
  */
 
-<<<<<<< HEAD
-#ifndef IGNITION_PHYSICS_FORWARDSTEP_HH_
-#define IGNITION_PHYSICS_FORWARDSTEP_HH_
-
-#include <string>
-#include <vector>
-
-#include <ignition/math.hh>
-
-#include <ignition/physics/SpecifyData.hh>
-#include <ignition/physics/FeatureList.hh>
-
-namespace ignition
-{
-  namespace physics
-  {
-    // ---------------- Output Data Structures -----------------
-    // In the long-term, these data structures should be defined in some kind of
-    // meta-file, and our build system should generate these definitions during
-    // compilation. These are being defined here in this header until we know
-    // more about how the ECS will work.
-
-    struct WorldPose
-    {
-      ignition::math::Pose3d pose;
-
-      std::size_t body;
-    };
-
-    struct WorldPoses
-    {
-      std::vector<WorldPose> entries;
-      std::string annotation;
-    };
-
-    /// \brief ChangedWorldPoses has the same definition as WorldPoses.
-    /// This type provides a way to keep track of which poses have changed in a
-    /// simulation step.
-    struct ChangedWorldPoses
-    {
-      std::vector<WorldPose> entries;
-      std::string annotation;
-    };
-
-    struct Point
-    {
-      ignition::math::Vector3d point;
-
-      std::size_t relativeTo;
-      std::size_t inCoordinatesOf;
-    };
-
-    struct FreeVector
-    {
-      ignition::math::Vector3d vec;
-
-      std::size_t inCoordinatesOf;
-    };
-
-    struct JointPositions
-    {
-      std::vector<std::size_t> dofs;
-      std::vector<double> positions;
-      std::string annotation;
-    };
-
-    struct Contacts
-    {
-      std::vector<Point> entries;
-      std::string annotation;
-    };
-
-    // ---------------- Input Data Structures -----------------
-    // Same note as for Output Data Structures. Eventually, these should be
-    // defined in some kind of meta files.
-
-    struct TimeStep
-    {
-      double dt;
-    };
-
-    struct ForceTorque
-    {
-      std::size_t body;
-      Point location;
-
-      FreeVector force;
-      FreeVector torque;
-
-      std::string annotation;
-    };
-
-    struct GeneralizedParameters
-    {
-      std::vector<std::size_t> dofs;
-      std::vector<double> forces;
-      std::string annotation;
-    };
-
-    struct PIDValues
-    {
-      double P;
-      double I;
-      double D;
-    };
-
-    struct ApplyExternalForceTorques
-    {
-      std::vector<ForceTorque> entries;
-      std::string annotation;
-    };
-
-    struct ApplyGeneralizedForces
-    {
-      std::vector<GeneralizedParameters> forces;
-      std::string annotation;
-    };
-
-    struct VelocityControlCommands
-    {
-      std::vector<GeneralizedParameters> commands;
-      std::string annotation;
-    };
-
-    struct ServoControlCommands
-    {
-      std::vector<GeneralizedParameters> commands;
-      std::vector<PIDValues> gains;
-
-      std::string annotation;
-    };
-
-    /////////////////////////////////////////////////
-    /// \brief ForwardStep is a feature that allows a simulation of a world to
-    /// take one step forward in time.
-    class ForwardStep : public virtual Feature
-    {
-      public: using Input = ExpectData<
-              ApplyExternalForceTorques,
-              ApplyGeneralizedForces,
-              VelocityControlCommands,
-              ServoControlCommands>;
-
-      public: using Output = SpecifyData<
-          RequireData<WorldPoses>,
-          ExpectData<ChangedWorldPoses, Contacts, JointPositions> >;
-
-      public: using State = CompositeData;
-
-      public: template <typename PolicyT, typename FeaturesT>
-      class World : public virtual Feature::World<PolicyT, FeaturesT>
-      {
-        public: void Step(Output &_h, State &_x, const Input &_u)
-        {
-          this->template Interface<ForwardStep>()->
-              WorldForwardStep(this->identity, _h, _x, _u);
-        }
-      };
-
-      public: template <typename PolicyT>
-      class Implementation : public virtual Feature::Implementation<PolicyT>
-      {
-        public: virtual void WorldForwardStep(
-            const Identity &_worldID,
-            Output &_h,
-            State &_x,
-            const Input &_u) = 0;
-      };
-    };
-
-    // ---------------- SetState Interface -----------------
-    // class SetState
-    // {
-    //   public: using State = CompositeData;
-
-    //   public: virtual void SetStateTo(const State &x) = 0;
-
-    //   public: virtual ~SetState() = default;
-    // };
-  }
-}
-
-#endif
-=======
 #include <gz/physics/ForwardStep.hh>
-#include <ignition/physics/config.hh>
->>>>>>> f1d3dad2
+#include <ignition/physics/config.hh>