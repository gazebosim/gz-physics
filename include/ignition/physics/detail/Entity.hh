--- conflicted
+++ resolved
@@ -272,11 +272,7 @@
       {
         // Emplace to set the identity because assigment is not possible. Use
         // the entity's own pimpl temporarily for the construction and copy
-<<<<<<< HEAD
-        // assign the pimple afterward
-=======
         // assign the pimpl afterward
->>>>>>> c2533ebe
         this->entity.emplace(this->entity->pimpl, _other.entity->identity);
         // Avoid reallocating the pimpl
         *this->entity->pimpl = *_other.entity->pimpl;
