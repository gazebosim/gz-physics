--- conflicted
+++ resolved
@@ -214,17 +214,12 @@
     };
 
     /////////////////////////////////////////////////
-<<<<<<< HEAD
     class IGNITION_PHYSICS_VISIBLE CollisionFilterMaskFeature
-=======
-    class IGNITION_PHYSICS_VISIBLE GetShapeFrictionPyramidSlipCompliance
->>>>>>> 5bd9420f
-        : public virtual Feature
-    {
-      public: template <typename PolicyT, typename FeaturesT>
-      class Shape : public virtual Feature::Shape<PolicyT, FeaturesT>
-      {
-<<<<<<< HEAD
+        : public virtual Feature
+    {
+      public: template <typename PolicyT, typename FeaturesT>
+      class Shape : public virtual Feature::Shape<PolicyT, FeaturesT>
+      {
         /// \brief Set the collision filter bitmask of this shape
         /// \param[in] _mask
         ///   A sixteen bit bitmask, if the bitwise AND of two objects
@@ -237,7 +232,29 @@
 
         /// \brief Removes the collision filter bitmask from this shape
         public: void RemoveCollisionFilterMask();
-=======
+      };
+
+      public: template <typename PolicyT>
+      class Implementation : public virtual Feature::Implementation<PolicyT>
+      {
+        public: virtual void SetCollisionFilterMask(
+            const Identity &_shapeID, const uint16_t _mask) = 0;
+
+        public: virtual uint16_t GetCollisionFilterMask(
+            const Identity &_shapeID) const = 0;
+
+        public: virtual void RemoveCollisionFilterMask(
+            const Identity &_shapeID) = 0;
+      };
+    };
+
+    /////////////////////////////////////////////////
+    class IGNITION_PHYSICS_VISIBLE GetShapeFrictionPyramidSlipCompliance
+        : public virtual Feature
+    {
+      public: template <typename PolicyT, typename FeaturesT>
+      class Shape : public virtual Feature::Shape<PolicyT, FeaturesT>
+      {
         public: using Scalar = typename PolicyT::Scalar;
 
         /// \brief Get the slip compliance for the first friction direction
@@ -251,22 +268,11 @@
         /// \return
         ///   The value of the slip compliance.
         public: Scalar GetSecondarySlipCompliance() const;
->>>>>>> 5bd9420f
-      };
-
-      public: template <typename PolicyT>
-      class Implementation : public virtual Feature::Implementation<PolicyT>
-      {
-<<<<<<< HEAD
-        public: virtual void SetCollisionFilterMask(
-            const Identity &_shapeID, const uint16_t _mask) = 0;
-
-        public: virtual uint16_t GetCollisionFilterMask(
-            const Identity &_shapeID) const = 0;
-
-        public: virtual void RemoveCollisionFilterMask(
-            const Identity &_shapeID) = 0;
-=======
+      };
+
+      public: template <typename PolicyT>
+      class Implementation : public virtual Feature::Implementation<PolicyT>
+      {
         public: using Scalar = typename PolicyT::Scalar;
 
         public: virtual Scalar GetShapeFrictionPyramidPrimarySlipCompliance(
@@ -313,7 +319,6 @@
 
         public: virtual bool SetShapeFrictionPyramidSecondarySlipCompliance(
             const Identity &_shapeID, Scalar _value) = 0;
->>>>>>> 5bd9420f
       };
     };
   }
