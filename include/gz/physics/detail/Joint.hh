--- conflicted
+++ resolved
@@ -218,7 +218,6 @@
 
     /////////////////////////////////////////////////
     template <typename PolicyT, typename FeaturesT>
-<<<<<<< HEAD
     void SetJointFrictionFeature::Joint<PolicyT, FeaturesT>::
     SetFriction(const std::size_t _dof, const Scalar _value)
     {
@@ -267,7 +266,51 @@
       return this->template Interface<SetMimicConstraintFeature>()
         ->SetJointMimicConstraint(this->identity, _dof, _leaderJoint,
           _leaderAxisDof, _multiplier, _offset, _reference);
-=======
+    }
+
+    /////////////////////////////////////////////////
+    template <typename PolicyT, typename FeaturesT>
+    void DetachJointFeature::Joint<PolicyT, FeaturesT>::Detach()
+    {
+      this->template Interface<DetachJointFeature>()
+          ->DetachJoint(this->identity);
+    }
+
+    /////////////////////////////////////////////////
+    template <typename PolicyT, typename FeaturesT>
+    auto GetJointTransmittedWrench::Joint<PolicyT, FeaturesT>::
+    GetTransmittedWrench() const -> Wrench
+    {
+      return this->template Interface<GetJointTransmittedWrench>()
+          ->GetJointTransmittedWrenchInJointFrame(this->identity);
+    }
+
+    /////////////////////////////////////////////////
+    template <typename PolicyT, typename FeaturesT>
+    auto GetJointTransmittedWrench::Joint<PolicyT, FeaturesT>::
+    GetTransmittedWrench(const FrameID &_relativeTo,
+                         const FrameID &_inCoordinatesOf) const -> Wrench
+    {
+      using RelativeWrench =
+          physics::RelativeWrench<typename PolicyT::Scalar, PolicyT::Dim>;
+
+      return detail::Resolve(
+          *this->template Interface<FrameSemantics>(),
+          RelativeWrench(this->GetFrameID(), this->GetTransmittedWrench()),
+          _relativeTo, _inCoordinatesOf);
+    }
+
+    /////////////////////////////////////////////////
+    template <typename PolicyT, typename FeaturesT>
+    void SetFixedJointWeldChildToParentFeature::Joint<PolicyT, FeaturesT>::
+    SetWeldChildToParent(bool _weldChildToParent)
+    {
+      this->template Interface<SetFixedJointWeldChildToParentFeature>()
+        ->SetFixedJointWeldChildToParent(this->identity, _weldChildToParent);
+    }
+
+    /////////////////////////////////////////////////
+    template <typename PolicyT, typename FeaturesT>
     void SetMimicConstraintFeature::Joint<PolicyT, FeaturesT>::
     SetMimicConstraint(
       const std::size_t _dof,
@@ -278,48 +321,6 @@
       this->template Interface<SetMimicConstraintFeature>()
         ->SetJointMimicConstraint(this->identity, _dof, _joint,
           _axis, _multiplier, _offset, _reference);
->>>>>>> 0a6a28dd
-    }
-
-    /////////////////////////////////////////////////
-    template <typename PolicyT, typename FeaturesT>
-    void DetachJointFeature::Joint<PolicyT, FeaturesT>::Detach()
-    {
-      this->template Interface<DetachJointFeature>()
-          ->DetachJoint(this->identity);
-    }
-
-    /////////////////////////////////////////////////
-    template <typename PolicyT, typename FeaturesT>
-    auto GetJointTransmittedWrench::Joint<PolicyT, FeaturesT>::
-    GetTransmittedWrench() const -> Wrench
-    {
-      return this->template Interface<GetJointTransmittedWrench>()
-          ->GetJointTransmittedWrenchInJointFrame(this->identity);
-    }
-
-    /////////////////////////////////////////////////
-    template <typename PolicyT, typename FeaturesT>
-    auto GetJointTransmittedWrench::Joint<PolicyT, FeaturesT>::
-    GetTransmittedWrench(const FrameID &_relativeTo,
-                         const FrameID &_inCoordinatesOf) const -> Wrench
-    {
-      using RelativeWrench =
-          physics::RelativeWrench<typename PolicyT::Scalar, PolicyT::Dim>;
-
-      return detail::Resolve(
-          *this->template Interface<FrameSemantics>(),
-          RelativeWrench(this->GetFrameID(), this->GetTransmittedWrench()),
-          _relativeTo, _inCoordinatesOf);
-    }
-
-    /////////////////////////////////////////////////
-    template <typename PolicyT, typename FeaturesT>
-    void SetFixedJointWeldChildToParentFeature::Joint<PolicyT, FeaturesT>::
-    SetWeldChildToParent(bool _weldChildToParent)
-    {
-      this->template Interface<SetFixedJointWeldChildToParentFeature>()
-        ->SetFixedJointWeldChildToParent(this->identity, _weldChildToParent);
     }
   }
 }
