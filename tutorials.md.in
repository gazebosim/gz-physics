\page tutorials Tutorials

Welcome to the Ignition @IGN_DESIGNATION_CAP@ tutorials. These tutorials
will guide you through the process of understanding the capabilities of the
Ignition @IGN_DESIGNATION_CAP@ library and how to use the library effectively.


**Contents**

1. \subpage introduction "Introduction"
2. \subpage installation "Installation"
3. \subpage physicsplugin "Understanding the Physics Plugin"
4. \subpage switchphysicsengines "Switching physics engines"

<<<<<<< HEAD

7. \subpage createphysicsplugin "Implement a physics plugin"
=======
5. \subpage pluginloading "Loading a Physics Plugin"
>>>>>>> b75b0553

## License

The code associated with this documentation is licensed under an [Apache 2.0 License](https://www.apache.org/licenses/LICENSE-2.0).

This documentation is licensed under a [Creative Commons Attribution 4.0 International License](http://creativecommons.org/licenses/by/4.0/).<|MERGE_RESOLUTION|>--- conflicted
+++ resolved
@@ -11,13 +11,9 @@
 2. \subpage installation "Installation"
 3. \subpage physicsplugin "Understanding the Physics Plugin"
 4. \subpage switchphysicsengines "Switching physics engines"
-
-<<<<<<< HEAD
+5. \subpage pluginloading "Loading a Physics Plugin"
 
 7. \subpage createphysicsplugin "Implement a physics plugin"
-=======
-5. \subpage pluginloading "Loading a Physics Plugin"
->>>>>>> b75b0553
 
 ## License
 
