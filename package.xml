--- conflicted
+++ resolved
@@ -1,12 +1,7 @@
 <?xml version="1.0"?>
 <package format="2">
-<<<<<<< HEAD
-  <name>gz-physics9</name>
-  <version>9.0.0</version>
-=======
   <name>gz-physics8</name>
   <version>8.1.0</version>
->>>>>>> 0c2b7a91
   <description>Gazebo Physics : Physics classes and functions for robot applications</description>
   <maintainer email="scpeters@openrobotics.org">Steve Peters</maintainer>
   <license>Apache License 2.0</license>
