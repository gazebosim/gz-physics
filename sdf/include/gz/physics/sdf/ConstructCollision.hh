/*
 * Copyright (C) 2018 Open Source Robotics Foundation
 *
 * Licensed under the Apache License, Version 2.0 (the "License");
 * you may not use this file except in compliance with the License.
 * You may obtain a copy of the License at
 *
 *     http://www.apache.org/licenses/LICENSE-2.0
 *
 * Unless required by applicable law or agreed to in writing, software
 * distributed under the License is distributed on an "AS IS" BASIS,
 * WITHOUT WARRANTIES OR CONDITIONS OF ANY KIND, either express or implied.
 * See the License for the specific language governing permissions and
 * limitations under the License.
 *
*/

#ifndef GZ_PHYSICS_SDF_CONSTRUCTCOLLISION_HH_
#define GZ_PHYSICS_SDF_CONSTRUCTCOLLISION_HH_

#include <string>

#include <sdf/Collision.hh>

#include <gz/physics/FeatureList.hh>

namespace gz {
namespace physics {
namespace sdf {

class ConstructSdfCollision : public virtual Feature
{
  public: template <typename PolicyT, typename FeaturesT>
  class Link : public virtual Feature::Link<PolicyT, FeaturesT>
  {
    public: using ShapePtrType = ShapePtr<PolicyT, FeaturesT>;

    public: ShapePtrType ConstructCollision(const ::sdf::Collision &_collision);

    public: ShapePtrType GetCollision(const std::string &_collisionName);
  };

  public: template <typename PolicyT>
  class Implementation : public virtual Feature::Implementation<PolicyT>
  {
    public: virtual Identity ConstructSdfCollision(
        const Identity &_linkID, const ::sdf::Collision &_collision) = 0;

    public: virtual Identity GetCollision(
        const Identity &_linkID, const std::string &_collisionName) = 0;
  };
};

/////////////////////////////////////////////////
template <typename PolicyT, typename FeaturesT>
auto ConstructSdfCollision::Link<PolicyT, FeaturesT>::ConstructCollision(
    const ::sdf::Collision &_collision) -> ShapePtrType
{
  return ShapePtrType(this->pimpl,
        this->template Interface<ConstructSdfCollision>()
            ->ConstructSdfCollision(this->identity, _collision));
}
<<<<<<< HEAD
/////////////////////////////////////////////////
template <typename PolicyT, typename FeaturesT>
auto ConstructSdfCollision::Link<PolicyT, FeaturesT>::GetCollision(
    const std::string &_collisionName) -> ShapePtrType
{
  return ShapePtrType(this->pimpl,
        this->template Interface<ConstructSdfCollision>()
            ->GetCollision(this->identity, _collisionName));
}
=======
>>>>>>> ff053aed
}
}
}

#endif<|MERGE_RESOLUTION|>--- conflicted
+++ resolved
@@ -36,8 +36,6 @@
     public: using ShapePtrType = ShapePtr<PolicyT, FeaturesT>;
 
     public: ShapePtrType ConstructCollision(const ::sdf::Collision &_collision);
-
-    public: ShapePtrType GetCollision(const std::string &_collisionName);
   };
 
   public: template <typename PolicyT>
@@ -45,9 +43,6 @@
   {
     public: virtual Identity ConstructSdfCollision(
         const Identity &_linkID, const ::sdf::Collision &_collision) = 0;
-
-    public: virtual Identity GetCollision(
-        const Identity &_linkID, const std::string &_collisionName) = 0;
   };
 };
 
@@ -60,18 +55,6 @@
         this->template Interface<ConstructSdfCollision>()
             ->ConstructSdfCollision(this->identity, _collision));
 }
-<<<<<<< HEAD
-/////////////////////////////////////////////////
-template <typename PolicyT, typename FeaturesT>
-auto ConstructSdfCollision::Link<PolicyT, FeaturesT>::GetCollision(
-    const std::string &_collisionName) -> ShapePtrType
-{
-  return ShapePtrType(this->pimpl,
-        this->template Interface<ConstructSdfCollision>()
-            ->GetCollision(this->identity, _collisionName));
-}
-=======
->>>>>>> ff053aed
 }
 }
 }
