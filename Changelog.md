## Gazebo Physics 6.x

<<<<<<< HEAD
### Gazebo Physics 6.x.x (202X-XX-XX)
=======
### Ignition Physics 5.3.0 (2023-01-09)

1. Fix windows warnings related to bullet 
    * [Pull request #473](https://github.com/gazebosim/gz-physics/pull/473)

1. Apply ign-gz after forward merge from ign-physics2 
    * [Pull request #472](https://github.com/gazebosim/gz-physics/pull/472)

1. Port: 2 to 5
    * [Pull request #471](https://github.com/gazebosim/gz-physics/pull/471)

1. Fix build errors and warnings for DART 6.13.0
    * [Pull request #465](https://github.com/gazebosim/gz-physics/pull/465)

1. Backport windows fix
    * [Pull request #437](https://github.com/gazebosim/gz-physics/pull/437)

1. dartsim: fix handling inertia matrix pose rotation
    * [Pull request #351](https://github.com/gazebosim/gz-physics/pull/351)

1. Add code coverage ignore file
    * [Pull request #388](https://github.com/gazebosim/gz-physics/pull/388)

1. Change IGN\_DESIGNATION to GZ\_DESIGNATION
    * [Pull request #390](https://github.com/gazebosim/gz-physics/pull/390)

1. README: Ignition -> Gazebo
    * [Pull request #386](https://github.com/gazebosim/gz-physics/pull/386)
>>>>>>> 1cf7a88d

### Gazebo Physics 6.3.0 (2023-01-20)

1. Apply gravity external to dartsim for added mass
    * [Pull request #462](https://github.com/gazebosim/gz-physics/pull/462)

1. Refactor the VectorApprox to a single location 
    * [Pull request #470](https://github.com/gazebosim/gz-physics/pull/470)

1. Port: 5 to 6 
    * [Pull request #467](https://github.com/gazebosim/gz-physics/pull/467)

1. Simplify "falling" test to not require LinkFrameSemantics 
    * [Pull request #461](https://github.com/gazebosim/gz-physics/pull/461)

1. Install the common test executables to libexec 
    * [Pull request #458](https://github.com/gazebosim/gz-physics/pull/458)

1. [bullet]: Fix how changed link poses are computed 
    * [Pull request #460](https://github.com/gazebosim/gz-physics/pull/460)

### Gazebo Physics 6.2.0 (2022-11-28)

1. Reduce error to debug and add notes 
    * [Pull request #452](https://github.com/gazebosim/gz-physics/pull/452)

1. Support fluid added mass 
    * [Pull request #384](https://github.com/gazebosim/gz-physics/pull/384)

1. Deduplicate common tests part1 
    * [Pull request #448](https://github.com/gazebosim/gz-physics/pull/448)

### Gazebo Physics 6.1.1 (2022-11-07)

1. Suppress MSVC warning that is not applicable
    * [Pull request #446](https://github.com/gazebosim/gz-physics/pull/446)

1. Fix construction of nested models 
    * [Pull request #445](https://github.com/gazebosim/gz-physics/pull/445)

### Gazebo Physics 6.1.0 (2022-10-27)

1. Removed GetCollision API it's redundant
    * [Pull request #444](https://github.com/gazebosim/gz-physics/pull/444)

1. Add bullet-featherstone plugin
    * [Pull request #373](https://github.com/gazebosim/gz-physics/pull/373)

1. Fix bullet cmake, probably bad merge
    * [Pull request #436](https://github.com/gazebosim/gz-physics/pull/436)

### Gazebo Physics 6.0.0 (2022-09-21)

1. Improved documentation and instructions
    * [Pull request #421](https://github.com/gazebosim/gz-physics/pull/421)
    * [Pull request #419](https://github.com/gazebosim/gz-physics/pull/419)
    * [Pull request #422](https://github.com/gazebosim/gz-physics/pull/422)
    * [Pull request #417](https://github.com/gazebosim/gz-physics/pull/417)
    * [Pull request #416](https://github.com/gazebosim/gz-physics/pull/416)
    * [Pull request #316](https://github.com/gazebosim/gz-physics/pull/316)
    * [Pull request #312](https://github.com/gazebosim/gz-physics/pull/312)
    * [Pull request #401](https://github.com/gazebosim/gz-physics/pull/401)

1. Added common tests
    * [Pull request #414](https://github.com/gazebosim/gz-physics/pull/414)
    * [Pull request #412](https://github.com/gazebosim/gz-physics/pull/412)
    * [Pull request #411](https://github.com/gazebosim/gz-physics/pull/411)
    * [Pull request #410](https://github.com/gazebosim/gz-physics/pull/410)
    * [Pull request #409](https://github.com/gazebosim/gz-physics/pull/409)
    * [Pull request #408](https://github.com/gazebosim/gz-physics/pull/408)
    * [Pull request #407](https://github.com/gazebosim/gz-physics/pull/407)
    * [Pull request #364](https://github.com/gazebosim/gz-physics/pull/364)
    * [Pull request #362](https://github.com/gazebosim/gz-physics/pull/362)
    * [Pull request #360](https://github.com/gazebosim/gz-physics/pull/360)
    * [Pull request #363](https://github.com/gazebosim/gz-physics/pull/363)
    * [Pull request #357](https://github.com/gazebosim/gz-physics/pull/357)

1. dartsim: fix handling inertia matrix pose rotation
    * [Pull request #351](https://github.com/gazebosim/gz-physics/pull/351)

1. ABI tweaks to help bullet-featherstone
    * [Pull request #395](https://github.com/gazebosim/gz-physics/pull/395)

1. Add code coverage ignore file
    * [Pull request #388](https://github.com/gazebosim/gz-physics/pull/388)

1. Fix bullet classic entity management
    * [Pull request #393](https://github.com/gazebosim/gz-physics/pull/393)

1. Ignition to Gazebo transition
    * [Pull request #378](https://github.com/gazebosim/gz-physics/pull/378)
    * [Pull request #368](https://github.com/gazebosim/gz-physics/pull/368)
    * [Pull request #356](https://github.com/gazebosim/gz-physics/pull/356)
    * [Pull request #355](https://github.com/gazebosim/gz-physics/pull/355)
    * [Pull request #358](https://github.com/gazebosim/gz-physics/pull/358)
    * [Pull request #353](https://github.com/gazebosim/gz-physics/pull/353)
    * [Pull request #348](https://github.com/gazebosim/gz-physics/pull/348)
    * [Pull request #346](https://github.com/gazebosim/gz-physics/pull/346)
    * [Pull request #390](https://github.com/gazebosim/gz-physics/pull/390)
    * [Pull request #381](https://github.com/gazebosim/gz-physics/pull/381)

1. Fixed warning SDFfeatures_TEST - dartsim
    * [Pull request #370](https://github.com/gazebosim/gz-physics/pull/370)

1. Update GoogleTest to latest version
    * [Pull request #369](https://github.com/gazebosim/gz-physics/pull/369)
    * [Pull request #377](https://github.com/gazebosim/gz-physics/pull/377)

1. Use new Joint APIs for Parent/Child name
    * [Pull request #361](https://github.com/gazebosim/gz-physics/pull/361)

1. Bullet: Added collision shape to Capsule and Ellipsoid
    * [Pull request #350](https://github.com/gazebosim/gz-physics/pull/350)

1. examples: fix cmake find version variables
    * [Pull request #340](https://github.com/gazebosim/gz-physics/pull/340)

1. Fix ExpectData compiler warnings
    * [Pull request #335](https://github.com/gazebosim/gz-physics/pull/335)

1. Added DEM support to heightmaps
    * [Pull request #315](https://github.com/gazebosim/gz-physics/pull/315)

1. Remove Bionic from future releases (Garden+)
    * [Pull request #331](https://github.com/gazebosim/gz-physics/pull/331)


## Gazebo Physics 5.x

### Gazebo Physics 5.2.0 (2022-06-29)

1. dartsim: support non-tree kinematics in AttachFixedJoint
    * [Pull request #352](https://github.com/gazebosim/gz-physics/pull/352)

1. Use SuppressWarning from ign-utils
    * [Pull request #343](https://github.com/gazebosim/gz-physics/pull/343)

1. Make CONFIG a CMake pass-through option for DART
    * [Pull request #339](https://github.com/gazebosim/gz-physics/pull/339)

1. Remove explicitly-defined copy constructor/operator
    * [Pull request #328](https://github.com/gazebosim/gz-physics/pull/328)

1. Fix ExpectData compiler warnings
    * [Pull request #335](https://github.com/gazebosim/gz-physics/pull/335)

1. Fix copying of ExpectData objects
    * [Pull request #337](https://github.com/gazebosim/gz-physics/pull/337)

1. Add Ubuntu Jammy CI
    * [Pull request #329](https://github.com/gazebosim/gz-physics/pull/329)

1. Fix Apache license version
    * [Pull request #325](https://github.com/gazebosim/gz-physics/pull/325)

1. Add project() to examples
    * [Pull request #322](https://github.com/gazebosim/gz-physics/pull/322)

### Gazebo Physics 5.1.0 (2021-11-12)

1. Remove unused gz_auto_headers.hh.in
    * [Pull request #305](https://github.com/gazebosim/gz-physics/pull/305)

1. Added DART feature for setting joint limits dynamically.
    * [Pull request #260](https://github.com/gazebosim/gz-physics/pull/260)

1. Allow customization of contact surface properties
    * [Pull request #267](https://github.com/gazebosim/gz-physics/pull/267)

1. Avoid `auto` usage in Eigen expressions.
    * [Pull request #301](https://github.com/gazebosim/gz-physics/pull/301)

1. Fix cmake script for bullet
    * [Pull request #297](https://github.com/gazebosim/gz-physics/pull/297)

1. Improved README.md folder structure
    * [Pull request #295](https://github.com/gazebosim/gz-physics/pull/295)

### Gazebo Physics 5.0.0 (2021-09-30)

1. Add GetJointTransmittedWrench feature
    * [Pull request #283](https://github.com/gazebosim/gz-physics/pull/283)

1. [dartsim] Add support for joint frame semantics
    * [Pull request #288](https://github.com/gazebosim/gz-physics/pull/288)

1. Fix TPE Link velocity not being updated and Model velocity not having any effect.
    * [Pull request #289](https://github.com/gazebosim/gz-physics/pull/289)

1. Make gz-physics CMake config files relocatable
    * [Pull request #282](https://github.com/gazebosim/gz-physics/pull/282)

1. Added DART feature for setting joint limits dynamically.
    * [Pull request #260](https://github.com/gazebosim/gz-physics/pull/260)

1. Remove use of deprecated function sdf::JointAxis::InitialPosition
    * [Pull request #276](https://github.com/gazebosim/gz-physics/pull/276)
    * [Pull request #280](https://github.com/gazebosim/gz-physics/pull/280)

1. Clean up functions that trigger GCC9 warnings
    * [Pull request #261](https://github.com/gazebosim/gz-physics/pull/261)

1. Forward merges
    * [Pull request #292](https://github.com/gazebosim/gz-physics/pull/292)
    * [Pull request #291](https://github.com/gazebosim/gz-physics/pull/291)
    * [Pull request #290](https://github.com/gazebosim/gz-physics/pull/290)
    * [Pull request #272](https://github.com/gazebosim/gz-physics/pull/272)
    * [Pull request #254](https://github.com/gazebosim/gz-physics/pull/254)

1. Infrastructure
    * [Pull request #287](https://github.com/gazebosim/gz-physics/pull/287)
    * [Pull request #246](https://github.com/gazebosim/gz-physics/pull/246)
    * [Pull request #245](https://github.com/gazebosim/gz-physics/pull/245)

## Gazebo Physics 4.x

### Gazebo Physics 4.x.x (20XX-XX-XX)

### Gazebo Physics 4.3.0 (2021-11-11)

1. Remove unused gz_auto_headers.hh.in
    * [Pull request #305](https://github.com/gazebosim/gz-physics/pull/305)

1. Added DART feature for setting joint limits dynamically.
    * [Pull request #260](https://github.com/gazebosim/gz-physics/pull/260)

1. Allow customization of contact surface properties
    * [Pull request #267](https://github.com/gazebosim/gz-physics/pull/267)

1. Avoid `auto` usage in Eigen expressions.
    * [Pull request #301](https://github.com/gazebosim/gz-physics/pull/301)

1. [dartsim] Add support for joint frame semantics
    * [Pull request #288](https://github.com/gazebosim/gz-physics/pull/288)

1. Fix TPE Link velocity not being updated and Model velocity not having any effect.
    * [Pull request #289](https://github.com/gazebosim/gz-physics/pull/289)

1. Infrastructure
    * [Pull request #287](https://github.com/gazebosim/gz-physics/pull/287)
    * [Pull request #281](https://github.com/gazebosim/gz-physics/pull/281)

1. Make gz-physics CMake config files relocatable
    * [Pull request #282](https://github.com/gazebosim/gz-physics/pull/282)

### Gazebo Physics 4.2.0 (2021-07-16)

1. Support FreeGroup features for nested models
    * [Pull request #231](https://github.com/gazebosim/gz-physics/pull/231)

1. Add Gravity Feature, fix LinkFeatures_TEST
    * [Pull request #275](https://github.com/gazebosim/gz-physics/pull/275)

1. Heightmaps 🏔️
    * [Pull request #218](https://github.com/gazebosim/gz-physics/pull/218)

1. Added Ellipsoid and Capsule shapes to TPE
    * [Pull request #203](https://github.com/gazebosim/gz-physics/pull/203)

1. Fix collision detection issue when using joints across nested models
    * [Pull request #268](https://github.com/gazebosim/gz-physics/pull/268)

1. Use slip compliance APIs available in upstream dartsim release
    * [Pull request #265](https://github.com/gazebosim/gz-physics/pull/265)

1. Fix DART deprecation warning
    * [Pull request #263](https://github.com/gazebosim/gz-physics/pull/263)

1. Integrate Bullet engine
    * [Pull request #208](https://github.com/gazebosim/gz-physics/pull/208)

1. Remove `tools/code_check` and update codecov
    * [Pull request #257](https://github.com/gazebosim/gz-physics/pull/257)

1. [Citadel] Update tutorials
    * [Pull request #204](https://github.com/gazebosim/gz-physics/pull/204)
    * [Pull request #259](https://github.com/gazebosim/gz-physics/pull/259)

### Gazebo Physics 4.1.0 (2021-05-01)

1. [TPE] Update link pose and velocity
    * [Pull request #179](https://github.com/gazebosim/gz-physics/pull/179)

1. Infrastructure
    * [Pull request #221](https://github.com/gazebosim/gz-physics/pull/221)
    * [Pull request #215](https://github.com/gazebosim/gz-physics/pull/215)

### Gazebo Physics 4.0.0 (2021-03-30)

1. Remove nested models
    * [Pull request #230](https://github.com/gazebosim/gz-physics/pull/230)

1. Add dart-bullet dependency to CI
    * [Pull request #239](https://github.com/gazebosim/gz-physics/pull/239)

1. [tpe] Add empty nested model construction and nested model entity management
    * [Pull request #229](https://github.com/gazebosim/gz-physics/pull/229)

1. dartsim: fdir1 expressed_in frame from SDFormat
    * [Pull request #224](https://github.com/gazebosim/gz-physics/pull/224)

1. Set collision detector and solver for DART
    * [Pull request #225](https://github.com/gazebosim/gz-physics/pull/225)

1. Added ellipsoid and capsule to dartsim
    * [Pull request #202](https://github.com/gazebosim/gz-physics/pull/202)

1. Add "ChangedWorldPose" to ForwardStep::Output's expected data
    * [Pull request #238](https://github.com/gazebosim/gz-physics/pull/238)

1. [dartsim] Add empty nested model construction and nested model entity management
    * [Pull request #228](https://github.com/gazebosim/gz-physics/pull/228)

1. Rename CanonicalLink to RootLink
    * [Pull request #234](https://github.com/gazebosim/gz-physics/pull/234)

1. write modified link data to output in physics step
    * [Pull request #223](https://github.com/gazebosim/gz-physics/pull/223)

1. [dartsim] Ensure Link and Model APIs continue to work after joint creation in DART
    * [Pull request #227](https://github.com/gazebosim/gz-physics/pull/227)

1. [dartsim] Fix joint construction errors due to link name duplication or BodyNodes moving to other skeletons
    * [Pull request #220](https://github.com/gazebosim/gz-physics/pull/220)

1. Infrastructure
    * [Pull request #221](https://github.com/gazebosim/gz-physics/pull/221)
    * [Pull request #215](https://github.com/gazebosim/gz-physics/pull/215)
    * [Pull request #133](https://github.com/gazebosim/gz-physics/pull/133)
    * [Pull request #116](https://github.com/gazebosim/gz-physics/pull/116)

1. Bump in edifice: gz-common4
    * [Pull request #205](https://github.com/gazebosim/gz-physics/pull/205)

1. Constructing nested models for dartsim
    * [Pull request #189](https://github.com/gazebosim/gz-physics/pull/189)

1. Depend on ignition-utils1 cli component
    * [Pull request #213](https://github.com/gazebosim/gz-physics/pull/213)
    * [Pull request #217](https://github.com/gazebosim/gz-physics/pull/217)

1. Bump in edifice: sdformat11
    * [Pull request #191](https://github.com/gazebosim/gz-physics/pull/191)

1. Documentation
    * [Pull request #164](https://github.com/gazebosim/gz-physics/pull/164)
    * [Pull request #163](https://github.com/gazebosim/gz-physics/pull/163)
    * [Pull request #162](https://github.com/gazebosim/gz-physics/pull/162)
    * [Pull request #165](https://github.com/gazebosim/gz-physics/pull/165)
    * [Pull request #120](https://github.com/gazebosim/gz-physics/pull/120)
    * [Pull request #144](https://github.com/gazebosim/gz-physics/pull/144)
    * [Pull request #131](https://github.com/gazebosim/gz-physics/pull/131)
    * [Pull request #128](https://github.com/gazebosim/gz-physics/pull/128)
    * [Pull request #115](https://github.com/gazebosim/gz-physics/pull/115)
    * [Pull request #104](https://github.com/gazebosim/gz-physics/pull/104)
    * [Pull request #105](https://github.com/gazebosim/gz-physics/pull/105)
    * [Pull request #106](https://github.com/gazebosim/gz-physics/pull/106)
    * [Pull request #243](https://github.com/gazebosim/gz-physics/pull/243)
    * [Pull request #242](https://github.com/gazebosim/gz-physics/pull/242)

## Gazebo Physics 3.x

### Gazebo Physics 3.x.x (20XX-XX-XX)

### Gazebo Physics 3.3.0 (2021-07-12)

1. Use slip compliance API's available in upstream dartsim release
    * [Pull request #265](https://github.com/gazebosim/gz-physics/pull/265)

1. Fix DART deprecation warning
    * [Pull request #263](https://github.com/gazebosim/gz-physics/pull/263)

1. Integrate Bullet engine
    * [Pull request #208](https://github.com/gazebosim/gz-physics/pull/208)

1. Remove `tools/code_check` and update codecov
    * [Pull request #257](https://github.com/gazebosim/gz-physics/pull/257)

1. [Citadel] Update tutorials
    * [Pull request #204](https://github.com/gazebosim/gz-physics/pull/204)

### Gazebo Physics 3.2.0 (2021-04-28)

1. Infrastructure
    * [Pull request #221](https://github.com/gazebosim/gz-physics/pull/221)
    * [Pull request #215](https://github.com/gazebosim/gz-physics/pull/215)
    * [Pull request #211](https://github.com/gazebosim/gz-physics/pull/211)
    * [Pull request #210](https://github.com/gazebosim/gz-physics/pull/210)

1. Linters
    * [Pull request #201](https://github.com/gazebosim/gz-physics/pull/201)
    * [Pull request #154](https://github.com/gazebosim/gz-physics/pull/154)

1. Documentation
    * [Pull request #164](https://github.com/gazebosim/gz-physics/pull/164)
    * [Pull request #163](https://github.com/gazebosim/gz-physics/pull/163)
    * [Pull request #187](https://github.com/gazebosim/gz-physics/pull/187)
    * [Pull request #162](https://github.com/gazebosim/gz-physics/pull/162)
    * [Pull request #120](https://github.com/gazebosim/gz-physics/pull/120)
    * [Pull request #144](https://github.com/gazebosim/gz-physics/pull/144)
    * [Pull request #131](https://github.com/gazebosim/gz-physics/pull/131)
    * [Pull request #128](https://github.com/gazebosim/gz-physics/pull/128)
    * [Pull request #115](https://github.com/gazebosim/gz-physics/pull/115)
    * [Pull request #104](https://github.com/gazebosim/gz-physics/pull/104)
    * [Pull request #105](https://github.com/gazebosim/gz-physics/pull/105)
    * [Pull request #106](https://github.com/gazebosim/gz-physics/pull/106)

1. Add Windows installation
    * [Pull request #194](https://github.com/gazebosim/gz-physics/pull/194)

1. dartsim-plugin windows build fixes
    * [Pull request #148](https://github.com/gazebosim/gz-physics/pull/148)

1. [TPE] Skip computing collisions for static objects
    * [Pull request #181](https://github.com/gazebosim/gz-physics/pull/181)

1. [TPE] Update link pose and velocity
    * [Pull request #179](https://github.com/gazebosim/gz-physics/pull/179)

1. [TPE] Fix poseDirty getter
    * [Pull request #182](https://github.com/gazebosim/gz-physics/pull/182)

1. Add restitution coefficient support for bouncing
    * [Pull request #139](https://github.com/gazebosim/gz-physics/pull/139)

1. Fix compilation with gcc 10.2.0
    * [Pull request #185](https://github.com/gazebosim/gz-physics/pull/185)

1. Support setting canonical link
    * [Pull request #142](https://github.com/gazebosim/gz-physics/pull/142)

1. Ignore invalid joint commands
    * [Pull request #137](https://github.com/gazebosim/gz-physics/pull/137)

1. Fix CONFIG arg in gz_find_package(DART) call
    * [Pull request #119](https://github.com/gazebosim/gz-physics/pull/119)

### Gazebo Physics 3.1.0 (2020-10-18)

1. Support for slip compliance in the dartsim-plugin.
    * [Pull request 56](https://github.com/gazebosim/gz-physics/pull/56)

1. Enforce joint effort limit in dartsim-plugin
    * [Pull request 74](https://github.com/gazebosim/gz-physics/pull/74)

1. Support nested models in TPE
    * [Pull request 86](https://github.com/gazebosim/gz-physics/pull/86)

1. Fix CONFIG arg in gz_find_package(DART) call
    * [Pull request 119](https://github.com/gazebosim/gz-physics/pull/119)

1. Fix getting model bounding box in world frame in TPE
    * [Pull request 127](https://github.com/gazebosim/gz-physics/pull/127)

1. Improve fork experience
    * [Pull request 130](https://github.com/gazebosim/gz-physics/pull/130)

### Gazebo Physics 3.0.0 (2020-09-30)

1. Upgrade to libsdformat10
    * [Pull request 85](https://github.com/gazebosim/gz-physics/pull/85)

1. Update examples and tutorials
    * [Pull request 107](https://github.com/gazebosim/gz-physics/pull/107)
    * [Pull request 110](https://github.com/gazebosim/gz-physics/pull/110)
    * [Pull request 111](https://github.com/gazebosim/gz-physics/pull/111)
    * [Pull request 112](https://github.com/gazebosim/gz-physics/pull/112)

## Gazebo Physics 2.x
<<<<<<< HEAD

### Gazebo Physics 2.x.x (20XX-XX-XX)
=======

### Gazebo Physics 2.6.0 (2022-11-30)

1. Migrate Ignition headers
    * [Pull request #402](https://github.com/gazebosim/gz-physics/pull/402)

### Gazebo Physics 2.5.1 (2022-08-16)

1. Remove redundant namespace references
    * [Pull request #400](https://github.com/gazebosim/gz-physics/pull/400)

1. Add code coverage ignore file
    * [Pull request #388](https://github.com/gazebosim/gz-physics/pull/388)

1. Change `IGN_DESIGNATION` to `GZ_DESIGNATION`
    * [Pull request #390](https://github.com/gazebosim/gz-physics/pull/390)

1. Ignition -> Gazebo
    * [Pull request #386](https://github.com/gazebosim/gz-physics/pull/386)

1. Make `CONFIG` a CMake pass-through option for DART
    * [Pull request #339](https://github.com/gazebosim/gz-physics/pull/339)

1. Remove explicitly-defined copy constructor/operator for `Shape`
    * [Pull request #328](https://github.com/gazebosim/gz-physics/pull/328)

1. Fix `ExpectData` compiler warnings
    * [Pull request #335](https://github.com/gazebosim/gz-physics/pull/335)

1. Fix copying of `ExpectData` objects
    * [Pull request #337](https://github.com/gazebosim/gz-physics/pull/337)

1. Fix Apache license version
    * [Pull request #326](https://github.com/gazebosim/gz-physics/pull/326)

1. Tutorial fixes
    * [Pull request #318](https://github.com/gazebosim/gz-physics/pull/318)

1. Add `project()` to examples
    * [Pull request #322](https://github.com/gazebosim/gz-physics/pull/322)
>>>>>>> 1cf7a88d

### Gazebo Physics 2.5.0 (2021-11-09)

1. Remove unused gz_auto_headers.hh.in
    * [Pull request #305](https://github.com/gazebosim/gz-physics/pull/305)

1. Added DART feature for setting joint limits dynamically.
    * [Pull request #260](https://github.com/gazebosim/gz-physics/pull/260)

1. Allow customization of contact surface properties
    * [Pull request #267](https://github.com/gazebosim/gz-physics/pull/267)

1. [dartsim] Add support for joint frame semantics
    * [Pull request #288](https://github.com/gazebosim/gz-physics/pull/288)

1. Use slip compliance API's available in upstream dartsim release
    * [Pull request #265](https://github.com/gazebosim/gz-physics/pull/265)

1. Fix dart deprecation warning
    * [Pull request #263](https://github.com/gazebosim/gz-physics/pull/263)

1. [Citadel] Update tutorials
    * [Pull request #204](https://github.com/gazebosim/gz-physics/pull/204)

1. Infrastructure
    * [Pull request #257](https://github.com/gazebosim/gz-physics/pull/257)
    * [Pull request #281](https://github.com/gazebosim/gz-physics/pull/281)
    * [Pull request #287](https://github.com/gazebosim/gz-physics/pull/287)

### Gazebo Physics 2.4.0 (2021-04-14)

1. [TPE] Update link pose and velocity
    * [Pull request #179](https://github.com/gazebosim/gz-physics/pull/179)

1. Infrastructure
    * [Pull request #221](https://github.com/gazebosim/gz-physics/pull/221)
    * [Pull request #211](https://github.com/gazebosim/gz-physics/pull/211)
    * [Pull request #130](https://github.com/gazebosim/gz-physics/pull/130)
    * [Pull request #118](https://github.com/gazebosim/gz-physics/pull/118)

1. Documentation
    * [Pull request #187](https://github.com/gazebosim/gz-physics/pull/187)
    * [Pull request #194](https://github.com/gazebosim/gz-physics/pull/194)

1. TPE: Skip computing collisions for static objects
    * [Pull request #181](https://github.com/gazebosim/gz-physics/pull/181)

1. Add restitution coefficient support for bouncing
    * [Pull request #139](https://github.com/gazebosim/gz-physics/pull/139)

1. Fix compilation with gcc 10.2.0
    * [Pull request #185](https://github.com/gazebosim/gz-physics/pull/185)

1. Fix TPE poseDirty getter
    * [Pull request #182](https://github.com/gazebosim/gz-physics/pull/182)

1. Support setting canonical link
    * [Pull request #142](https://github.com/gazebosim/gz-physics/pull/142)

1. Resolved codecheck issues
    * [Pull request #154](https://github.com/gazebosim/gz-physics/pull/154)

1. Ignore invalid joint commands
    * [Pull request #137](https://github.com/gazebosim/gz-physics/pull/137)

1. Support getting shape AABB in world frame
    * [Pull request #127](https://github.com/gazebosim/gz-physics/pull/127)

1. Fix CONFIG arg in `gz_find_package(DART)` call
    * [Pull request #119](https://github.com/gazebosim/gz-physics/pull/119)

### Gazebo Physics 2.3.0 (2020-09-29)

1. Support for slip compliance in the dartsim-plugin.
    * [Pull request 56](https://github.com/gazebosim/gz-physics/pull/56)

1. Enforce joint effort limit in dartsim-plugin
    * [Pull request 74](https://github.com/gazebosim/gz-physics/pull/74)

1. Support nested models in TPE
    * [Pull request 86](https://github.com/gazebosim/gz-physics/pull/86)

### Gazebo Physics 2.2.0 (2020-07-30)

1. Add Base and EntityManagement to tpeplugin
    * [Pull Request 32](https://github.com/gazebosim/gz-physics/pull/32)

1. Add all features to tpeplugin
    * [Pull Request 46](https://github.com/gazebosim/gz-physics/pull/46)

1. Fix TPE codecheck errors
    * [Pull Request 62](https://github.com/gazebosim/gz-physics/pull/62)

1. [TPE] Add function to get an Entity's bounding box
    * [Pull Request 59](https://github.com/gazebosim/gz-physics/pull/59)

1. [TPE] Add collision detector
    * [Pull Request 60](https://github.com/gazebosim/gz-physics/pull/60)

1. [TPE] Add GetContactsFromLastStepFeature
    * [Pull Request 61](https://github.com/gazebosim/gz-physics/pull/61)

1. [TPE] Implement collision filtering using collide bitmasks and add CollisionFilterMaskFeature
    * [Pull Request 69](https://github.com/gazebosim/gz-physics/pull/69)

1. Fix copying SpecifyData objects
    * [Pull Request 77](https://github.com/gazebosim/gz-physics/pull/77)

1. Extend contact data with force, normal, and penetration depth
    * [Pull Request 40](https://github.com/gazebosim/gz-physics/pull/40)

1. Add offset to link and collision pose
    * [Pull Request 79](https://github.com/gazebosim/gz-physics/pull/79)

1. Add link offset to simulation
    * [Pull Request 83](https://github.com/gazebosim/gz-physics/pull/83)

### Gazebo Physics 2.1.0 (2020-05-07)

1. Add RequestFeatures API for casting the features of an entity to a new feature set when possible.
    * [BitBucket pull request 130](https://osrf-migration.github.io/ignition-gh-pages/#!/ignitionrobotics/ign-physics/pull-requests/130)

1. Add Get Bounding Box features
    * [BitBucket pull request 122](https://osrf-migration.github.io/ignition-gh-pages/#!/ignitionrobotics/ign-physics/pull-requests/122)

1. Install plugins to unversioned files
    * [BitBucket pull request 121](https://osrf-migration.github.io/ignition-gh-pages/#!/ignitionrobotics/ign-physics/pull-requests/121)

1. Add DetachJointFeature feature.
    * [BitBucket pull request 102](https://osrf-migration.github.io/ignition-gh-pages/#!/ignitionrobotics/ign-physics/pull-requests/102)

1. Added support for collision bitmasks for collision filtering
    * [BitBucket pull request 116](https://osrf-migration.github.io/ignition-gh-pages/#!/ignitionrobotics/ign-physics/pull-requests/116)

1. Clean up internal resources when a model gets removed
    * [BitBucket pull request 115](https://osrf-migration.github.io/ignition-gh-pages/#!/ignitionrobotics/ign-physics/pull-requests/115)

1. Trivial Physics Engine - partial implementation
    * [BitBucket pull request 125](https://osrf-migration.github.io/ignition-gh-pages/#!/ignitionrobotics/ign-physics/pull-requests/125)
    * [BitBucket pull request 126](https://osrf-migration.github.io/ignition-gh-pages/#!/ignitionrobotics/ign-physics/pull-requests/126)
    * [Pull request 30](https://github.com/gazebosim/gz-physics/pull/30)
    * [Pull request 45](https://github.com/gazebosim/gz-physics/pull/45)

1. Add simple example of physics plugin and loader
    * [BitBucket pull request 115](https://osrf-migration.github.io/ignition-gh-pages/#!/ignitionrobotics/ign-physics/pull-requests/115)

1. Update BitBucket links, add .gitignore, CODEOWNERS, workflow
    * [Pull request 34](https://github.com/gazebosim/gz-physics/pull/34)
    * [Pull request 39](https://github.com/gazebosim/gz-physics/pull/39)
    * [Pull request 47](https://github.com/gazebosim/gz-physics/pull/47)
    * [Pull request 52](https://github.com/gazebosim/gz-physics/pull/52)

1. Physics Plugin Documentation
    * [Pull request 36](https://github.com/gazebosim/gz-physics/pull/36)

1. Reduce the symbol load caused by feature templates
    * [Pull request 41](https://github.com/gazebosim/gz-physics/pull/41)

1. Fix collision issue with detachable joints
    * [Pull request 31](https://github.com/gazebosim/gz-physics/pull/31)

1. Add PlaneShape feature and implement in dartsim with test.
    * [BitBucket pull request 66](https://osrf-migration.github.io/ignition-gh-pages/#!/ignitionrobotics/ign-physics/pull-requests/66)

1. Restore detached BodyNodes to original skeleton
    * [Pull request 42](https://github.com/gazebosim/gz-physics/pull/42)

### Gazebo Physics 2.0.0 (2019-12-10)

1. Support compiling against dart 6.9.
    * [BitBucket pull request 110](https://osrf-migration.github.io/ignition-gh-pages/#!/ignitionrobotics/ign-physics/pull-requests/110)

1. Support sdformat 1.7 frame semantics.
    * [BitBucket pull request 106](https://osrf-migration.github.io/ignition-gh-pages/#!/ignitionrobotics/ign-physics/pull-requests/106)

1. Upgrade to libsdformat9
    * [BitBucket pull request 108](https://osrf-migration.github.io/ignition-gh-pages/#!/ignitionrobotics/ign-physics/pull-requests/108)

1. Improve compile time by reducing length of symbol names
    * [BitBucket pull request 93](https://osrf-migration.github.io/ignition-gh-pages/#!/ignitionrobotics/ign-physics/pull-requests/93)
    * [BitBucket pull request 88](https://osrf-migration.github.io/ignition-gh-pages/#!/ignitionrobotics/ign-physics/pull-requests/88)

## Gazebo Physics 1.x

### Gazebo Physics 1.10.0 (2020-11-04)

1. Resolved codecheck issues
    * [Pull request 154](https://github.com/gazebosim/gz-physics/pull/154)

1. Ignore invalid joint commands in the dartsim-plugin
    * [Pull request 137](https://github.com/gazebosim/gz-physics/pull/137)

1.  Fix CONFIG arg in gz_find_package(DART) call
    * [Pull request 119](https://github.com/gazebosim/gz-physics/pull/119)

### Gazebo Physics 1.9.0 (2020-09-17)

1. Support for slip compliance in the dartsim-plugin.
    * [Pull request 56](https://github.com/gazebosim/gz-physics/pull/56)

1. Enforce joint effort limit in dartsim-plugin
    * [Pull request 74](https://github.com/gazebosim/gz-physics/pull/74)

### Gazebo Physics 1.8.0 (2020-05-08)

1. Restore detached BodyNodes to original skeleton
    * [Pull request 42](https://github.com/gazebosim/gz-physics/pull/42)

1. Fix collision issue with detachable joints
    * [Pull request 31](https://github.com/gazebosim/gz-physics/pull/31)

1. Add PlaneShape feature and implement in dartsim with test.
    * [BitBucket pull request 66](https://osrf-migration.github.io/ignition-gh-pages/#!/ignitionrobotics/ign-physics/pull-requests/66)

### Gazebo Physics 1.7.0 (2020-04-13)

1. Add RequestFeatures API for casting the features of an entity to a new feature set when possible.
    * [BitBucket pull request 130](https://osrf-migration.github.io/ignition-gh-pages/#!/ignitionrobotics/ign-physics/pull-requests/130)

### Gazebo Physics 1.6.0 (2020-03-18)

1. Add Get Bounding Box features
    * [BitBucket pull request 122](https://osrf-migration.github.io/ignition-gh-pages/#!/ignitionrobotics/ign-physics/pull-requests/122)

1. Install plugins to unversioned files
    * [BitBucket pull request 121](https://osrf-migration.github.io/ignition-gh-pages/#!/ignitionrobotics/ign-physics/pull-requests/121)

### Gazebo Physics 1.5.0 (2020-02-10)

1. Clean up internal resources when a model gets removed
    * [BitBucket pull request 115](https://osrf-migration.github.io/ignition-gh-pages/#!/ignitionrobotics/ign-physics/pull-requests/115)

1. Add DetachJointFeature feature.
    * [BitBucket pull request 102](https://osrf-migration.github.io/ignition-gh-pages/#!/ignitionrobotics/ign-physics/pull-requests/102)

### Gazebo Physics 1.4.0 (2019-08-27)

1. Add SetJointVelocityCommand feature.
    * [BitBucket pull request 100](https://osrf-migration.github.io/ignition-gh-pages/#!/ignitionrobotics/ign-physics/pull-requests/100)

1. Add `IGN_PROFILER_ENABLE` cmake option for enabling the gz-common profiler.
    * [BitBucket pull request 96](https://osrf-migration.github.io/ignition-gh-pages/#!/ignitionrobotics/ign-physics/pull-requests/96)

### Gazebo Physics 1.3.1 (2019-07-19)

1. Set the time step from ForwardStep::Input in dartsim.
    * [BitBucket pull request 95](https://osrf-migration.github.io/ignition-gh-pages/#!/ignitionrobotics/ign-physics/pull-requests/95)

### Gazebo Physics 1.3.0 (2019-07-18)

1. Support for more friction pyramid parameters in dartsim.
    * [BitBucket pull request 94](https://osrf-migration.github.io/ignition-gh-pages/#!/ignitionrobotics/ign-physics/pull-requests/94)

1. Skip compilation of test plugins if `BUILD_TESTING` is false
    * [BitBucket pull request 92](https://osrf-migration.github.io/ignition-gh-pages/#!/ignitionrobotics/ign-physics/pull-requests/92)

### Gazebo Physics 1.2.0 (2019-05-29)

1. Change DART dependency to look for 6.9.0 instead of 6.7.2

### Gazebo Physics 1.1.0 (2019-05-20)

1. Simple port of existing PERFORMANCE test as BENCHMARK
    * [BitBucket pull request 84](https://osrf-migration.github.io/ignition-gh-pages/#!/ignitionrobotics/ign-physics/pull-requests/84)

1. Add prototype of FreeGroup features
    * [BitBucket pull request 85](https://osrf-migration.github.io/ignition-gh-pages/#!/ignitionrobotics/ign-physics/pull-requests/85)

1. Feature for adding external forces and torques to a link
    * [BitBucket pull request 79](https://osrf-migration.github.io/ignition-gh-pages/#!/ignitionrobotics/ign-physics/pull-requests/79)

1. Assign friction coefficients from collision elements
    * [BitBucket pull request 80](https://osrf-migration.github.io/ignition-gh-pages/#!/ignitionrobotics/ign-physics/pull-requests/80)

1. Added axis-aligned bounding box feature
    * [BitBucket pull request 68](https://osrf-migration.github.io/ignition-gh-pages/#!/ignitionrobotics/ign-physics/pull-requests/68)
    * [BitBucket pull request 69](https://osrf-migration.github.io/ignition-gh-pages/#!/ignitionrobotics/ign-physics/pull-requests/69)
    * [BitBucket pull request 71](https://osrf-migration.github.io/ignition-gh-pages/#!/ignitionrobotics/ign-physics/pull-requests/71)
    * [BitBucket pull request 78](https://osrf-migration.github.io/ignition-gh-pages/#!/ignitionrobotics/ign-physics/pull-requests/78)

1. Add introduction and installation tutorials
    * [BitBucket pull request 76](https://osrf-migration.github.io/ignition-gh-pages/#!/ignitionrobotics/ign-physics/pull-requests/76)
    * [BitBucket pull request 77](https://osrf-migration.github.io/ignition-gh-pages/#!/ignitionrobotics/ign-physics/pull-requests/77)

1. Remove workaround for console\_bridge linking on macOS
    * [BitBucket pull request 75](https://osrf-migration.github.io/ignition-gh-pages/#!/ignitionrobotics/ign-physics/pull-requests/75)

### Gazebo Physics 1.0.1 (2019-03-05)

1. Don't link core to ignition-common3, just the test plugin that uses it
    * [BitBucket pull request 74](https://osrf-migration.github.io/ignition-gh-pages/#!/ignitionrobotics/ign-physics/pull-requests/74)

### Gazebo Physics 1.0.0 (2019-03-01)

1. Initial release<|MERGE_RESOLUTION|>--- conflicted
+++ resolved
@@ -1,37 +1,6 @@
 ## Gazebo Physics 6.x
 
-<<<<<<< HEAD
 ### Gazebo Physics 6.x.x (202X-XX-XX)
-=======
-### Ignition Physics 5.3.0 (2023-01-09)
-
-1. Fix windows warnings related to bullet 
-    * [Pull request #473](https://github.com/gazebosim/gz-physics/pull/473)
-
-1. Apply ign-gz after forward merge from ign-physics2 
-    * [Pull request #472](https://github.com/gazebosim/gz-physics/pull/472)
-
-1. Port: 2 to 5
-    * [Pull request #471](https://github.com/gazebosim/gz-physics/pull/471)
-
-1. Fix build errors and warnings for DART 6.13.0
-    * [Pull request #465](https://github.com/gazebosim/gz-physics/pull/465)
-
-1. Backport windows fix
-    * [Pull request #437](https://github.com/gazebosim/gz-physics/pull/437)
-
-1. dartsim: fix handling inertia matrix pose rotation
-    * [Pull request #351](https://github.com/gazebosim/gz-physics/pull/351)
-
-1. Add code coverage ignore file
-    * [Pull request #388](https://github.com/gazebosim/gz-physics/pull/388)
-
-1. Change IGN\_DESIGNATION to GZ\_DESIGNATION
-    * [Pull request #390](https://github.com/gazebosim/gz-physics/pull/390)
-
-1. README: Ignition -> Gazebo
-    * [Pull request #386](https://github.com/gazebosim/gz-physics/pull/386)
->>>>>>> 1cf7a88d
 
 ### Gazebo Physics 6.3.0 (2023-01-20)
 
@@ -160,6 +129,35 @@
 
 
 ## Gazebo Physics 5.x
+
+### Gazebo Physics 5.3.0 (2023-01-09)
+
+1. Fix windows warnings related to bullet
+    * [Pull request #473](https://github.com/gazebosim/gz-physics/pull/473)
+
+1. Apply ign-gz after forward merge from ign-physics2
+    * [Pull request #472](https://github.com/gazebosim/gz-physics/pull/472)
+
+1. Port: 2 to 5
+    * [Pull request #471](https://github.com/gazebosim/gz-physics/pull/471)
+
+1. Fix build errors and warnings for DART 6.13.0
+    * [Pull request #465](https://github.com/gazebosim/gz-physics/pull/465)
+
+1. Backport windows fix
+    * [Pull request #437](https://github.com/gazebosim/gz-physics/pull/437)
+
+1. dartsim: fix handling inertia matrix pose rotation
+    * [Pull request #351](https://github.com/gazebosim/gz-physics/pull/351)
+
+1. Add code coverage ignore file
+    * [Pull request #388](https://github.com/gazebosim/gz-physics/pull/388)
+
+1. Change IGN\_DESIGNATION to GZ\_DESIGNATION
+    * [Pull request #390](https://github.com/gazebosim/gz-physics/pull/390)
+
+1. README: Ignition -> Gazebo
+    * [Pull request #386](https://github.com/gazebosim/gz-physics/pull/386)
 
 ### Gazebo Physics 5.2.0 (2022-06-29)
 
@@ -501,10 +499,6 @@
     * [Pull request 112](https://github.com/gazebosim/gz-physics/pull/112)
 
 ## Gazebo Physics 2.x
-<<<<<<< HEAD
-
-### Gazebo Physics 2.x.x (20XX-XX-XX)
-=======
 
 ### Gazebo Physics 2.6.0 (2022-11-30)
 
@@ -545,7 +539,6 @@
 
 1. Add `project()` to examples
     * [Pull request #322](https://github.com/gazebosim/gz-physics/pull/322)
->>>>>>> 1cf7a88d
 
 ### Gazebo Physics 2.5.0 (2021-11-09)
 
