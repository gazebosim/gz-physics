#============================================================================
# Do a fake install of gz-physics in order to test the examples.
#============================================================================
set(FAKE_INSTALL_PREFIX "${CMAKE_BINARY_DIR}/fake/install")

file(MAKE_DIRECTORY ${FAKE_INSTALL_PREFIX})

include(ExternalProject)
ExternalProject_Add(
  FAKE_INSTALL

  SOURCE_DIR "${CMAKE_SOURCE_DIR}"
  EXCLUDE_FROM_ALL 1
  LOG_CONFIGURE 1
  LOG_BUILD 1
  LOG_INSTALL 1
  CMAKE_ARGS
    "-DBUILD_TESTING=OFF"
    "-DCMAKE_INSTALL_PREFIX=${FAKE_INSTALL_PREFIX}"
)

add_library(gz-physics-test INTERFACE)
target_include_directories(gz-physics-test INTERFACE ${CMAKE_CURRENT_SOURCE_DIR}/include)
target_compile_definitions(gz-physics-test INTERFACE
    "TESTING_PROJECT_SOURCE_DIR=\"${PROJECT_SOURCE_DIR}\""
)
target_link_libraries(gz-physics-test INTERFACE
<<<<<<< HEAD
      gz-plugin${GZ_PLUGIN_VER}::loader
      gz-common${GZ_COMMON_VER}::gz-common${GZ_COMMON_VER}
      gz-common${GZ_COMMON_VER}::testing
=======
    gz-plugin${GZ_PLUGIN_VER}::loader
    gz-common${GZ_COMMON_VER}::gz-common${GZ_COMMON_VER}
    gz-common${GZ_COMMON_VER}::testing
>>>>>>> 8ef0023f
)

add_subdirectory(gtest_vendor)
add_subdirectory(benchmark)
add_subdirectory(common_test)
add_subdirectory(plugins)
add_subdirectory(integration)
add_subdirectory(performance)
add_subdirectory(regression)
add_subdirectory(static_assert)<|MERGE_RESOLUTION|>--- conflicted
+++ resolved
@@ -25,15 +25,9 @@
     "TESTING_PROJECT_SOURCE_DIR=\"${PROJECT_SOURCE_DIR}\""
 )
 target_link_libraries(gz-physics-test INTERFACE
-<<<<<<< HEAD
-      gz-plugin${GZ_PLUGIN_VER}::loader
-      gz-common${GZ_COMMON_VER}::gz-common${GZ_COMMON_VER}
-      gz-common${GZ_COMMON_VER}::testing
-=======
     gz-plugin${GZ_PLUGIN_VER}::loader
     gz-common${GZ_COMMON_VER}::gz-common${GZ_COMMON_VER}
     gz-common${GZ_COMMON_VER}::testing
->>>>>>> 8ef0023f
 )
 
 add_subdirectory(gtest_vendor)
