set(TEST_TYPE "COMMON_TEST")

set(tests
  added_mass
  addexternalforcetorque
  basic_test
  collisions
  construct_empty_world
  detachable_joint
  free_joint_features
  joint_features
  joint_transmitted_wrench_features
  kinematic_features
  link_features
  shape_features
  simulation_features
  world_features
)

set(TEST_INSTALL_DIR ${CMAKE_INSTALL_LIBEXECDIR}/gz/${GZ_DESIGNATION}${PROJECT_VERSION_MAJOR}/)

# Find the Python interpreter for running the
# check_test_ran.py script
include(GzPython)

function(configure_common_test PHYSICS_ENGINE_NAME test_name)
  if(NOT SKIP_${PHYSICS_ENGINE_NAME} AND NOT INTERNAL_SKIP_${PHYSICS_ENGINE_NAME})
    set(target_name ${test_name}_${PHYSICS_ENGINE_NAME})
    add_test(NAME ${target_name}
      COMMAND
        ${test_name}
        $<TARGET_FILE:${PROJECT_LIBRARY_TARGET_NAME}-${PHYSICS_ENGINE_NAME}-plugin>
        --gtest_output=xml:${CMAKE_BINARY_DIR}/test_results/${target_name}.xml
    )

    set_tests_properties(${target_name} PROPERTIES TIMEOUT 240)

    if(Python3_Interpreter_FOUND)
      # Check that the test produced a result and create a failure if it didn't.
      # Guards against crashed and timed out tests.
      add_test(check_${target_name} ${Python3_EXECUTABLE} ${GZ_CMAKE_TOOLS_DIR}/check_test_ran.py
        ${CMAKE_BINARY_DIR}/test_results/${target_name}.xml)
    endif()
  endif()
endfunction()

<<<<<<< HEAD
=======

# Get bullet version using pkg_check_modules as it is not available
# through the cmake module
gz_pkg_check_modules_quiet(bullet_version_check "bullet")
>>>>>>> 8e1aca60

foreach(test ${tests})
  set(test_executable "${TEST_TYPE}_${test}")
  add_executable(${test_executable} ${test}.cc)

  target_link_libraries(${test_executable}
    PUBLIC
      gz-physics-test
      ${PROJECT_LIBRARY_TARGET_NAME}
      ${PROJECT_LIBRARY_TARGET_NAME}-sdf
      ${PROJECT_LIBRARY_TARGET_NAME}-mesh
      gtest
      gtest_main
  )

  target_include_directories(${test_executable} PUBLIC ${CMAKE_CURRENT_SOURCE_DIR})
<<<<<<< HEAD

=======

  if (bullet_version_check_VERSION VERSION_LESS_EQUAL 3.25)
    target_compile_definitions(${test_executable} PRIVATE
      "BT_BULLET_VERSION_LE_325"
    )
  endif()


>>>>>>> 8e1aca60
  install(TARGETS ${test_executable} DESTINATION ${TEST_INSTALL_DIR})
  configure_common_test("bullet" ${test_executable})
  configure_common_test("bullet-featherstone" ${test_executable})
  configure_common_test("dartsim" ${test_executable})
  configure_common_test("tpe" ${test_executable})
endforeach()

if(TARGET COMMON_TEST_joint_transmitted_wrench_features)
  target_include_directories(COMMON_TEST_joint_transmitted_wrench_features PRIVATE ${BULLET_INCLUDE_DIRS})
endif()<|MERGE_RESOLUTION|>--- conflicted
+++ resolved
@@ -44,13 +44,9 @@
   endif()
 endfunction()
 
-<<<<<<< HEAD
-=======
-
 # Get bullet version using pkg_check_modules as it is not available
 # through the cmake module
 gz_pkg_check_modules_quiet(bullet_version_check "bullet")
->>>>>>> 8e1aca60
 
 foreach(test ${tests})
   set(test_executable "${TEST_TYPE}_${test}")
@@ -67,9 +63,6 @@
   )
 
   target_include_directories(${test_executable} PUBLIC ${CMAKE_CURRENT_SOURCE_DIR})
-<<<<<<< HEAD
-
-=======
 
   if (bullet_version_check_VERSION VERSION_LESS_EQUAL 3.25)
     target_compile_definitions(${test_executable} PRIVATE
@@ -77,15 +70,9 @@
     )
   endif()
 
-
->>>>>>> 8e1aca60
   install(TARGETS ${test_executable} DESTINATION ${TEST_INSTALL_DIR})
   configure_common_test("bullet" ${test_executable})
   configure_common_test("bullet-featherstone" ${test_executable})
   configure_common_test("dartsim" ${test_executable})
   configure_common_test("tpe" ${test_executable})
-endforeach()
-
-if(TARGET COMMON_TEST_joint_transmitted_wrench_features)
-  target_include_directories(COMMON_TEST_joint_transmitted_wrench_features PRIVATE ${BULLET_INCLUDE_DIRS})
-endif()+endforeach()