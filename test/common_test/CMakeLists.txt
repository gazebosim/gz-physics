--- conflicted
+++ resolved
@@ -46,11 +46,6 @@
   endif()
 endfunction()
 
-<<<<<<< HEAD
-set(GZ_PHYSICS_RESOURCE_DIR "${CMAKE_SOURCE_DIR}/resources")
-=======
->>>>>>> ea90ada5
-
 # Get bullet version using pkg_check_modules as it is not available
 # through the cmake module
 gz_pkg_check_modules_quiet(bullet_version_check "bullet")
@@ -77,12 +72,9 @@
     )
   endif()
 
-<<<<<<< HEAD
   if (DART_HAS_CONTACT_SURFACE_HEADER)
     target_compile_definitions(${test_executable} PRIVATE DART_HAS_CONTACT_SURFACE)
   endif()
-=======
->>>>>>> ea90ada5
 
   install(TARGETS ${test_executable} DESTINATION ${TEST_INSTALL_DIR})
 
