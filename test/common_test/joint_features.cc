--- conflicted
+++ resolved
@@ -828,36 +828,6 @@
   }
 }
 
-<<<<<<< HEAD
-struct JointFeatureFrictionList : gz::physics::FeatureList<
-    gz::physics::ForwardStep,
-    gz::physics::GetBasicJointProperties,
-    gz::physics::GetBasicJointState,
-    gz::physics::GetEngineInfo,
-    gz::physics::GetJointFromModel,
-    gz::physics::GetModelFromWorld,
-    gz::physics::SetBasicJointState,
-    gz::physics::SetJointFrictionFeature,
-    gz::physics::sdf::ConstructSdfWorld
-> { };
-
-template <class T>
-class JointFeaturesFrictionTest :
-  public JointFeaturesTest<T>{};
-using JointFeaturesFrictionTestTypes =
-  ::testing::Types<JointFeatureFrictionList>;
-TYPED_TEST_SUITE(JointFeaturesFrictionTest,
-                 JointFeaturesFrictionTestTypes);
-
-TYPED_TEST(JointFeaturesFrictionTest, JointSetFriction)
-{
-  for (const std::string &name : this->pluginNames)
-  {
-    if(this->PhysicsEngineName(name) != "dartsim")
-    {
-      GTEST_SKIP();
-    }
-=======
 TYPED_TEST(JointFeaturesPositionLimitsForceControlTest,
            JointTransmittedWrenchWithVelocityControl)
 {
@@ -868,24 +838,11 @@
     if (this->PhysicsEngineName(name) == "bullet-featherstone")
       GTEST_SKIP();
 #endif
->>>>>>> 92f293e4
 
     std::cout << "Testing plugin: " << name << std::endl;
     gz::plugin::PluginPtr plugin = this->loader.Instantiate(name);
 
     auto engine =
-<<<<<<< HEAD
-      gz::physics::RequestEngine3d<JointFeatureFrictionList>::From(plugin);
-    ASSERT_NE(nullptr, engine);
-
-    sdf::Root root;
-    const sdf::Errors errors = root.Load(common_test::worlds::kTestWorld);
-    ASSERT_TRUE(errors.empty()) << errors.front();
-
-    auto world = engine->ConstructWorld(*root.WorldByIndex(0));
-    auto model = world->GetModel("pendulum_with_base");
-    auto joint = model->GetJoint("upper_joint");
-=======
       gz::physics::RequestEngine3d<JointFeaturePositionLimitsForceControlList>::
       From(plugin);
     ASSERT_NE(nullptr, engine);
@@ -911,181 +868,11 @@
     // Take the expected number of steps.
     gzdbg << "Taking " << expectedSteps << " steps "
           << "to reach the goal." << std::endl;
->>>>>>> 92f293e4
 
     gz::physics::ForwardStep::Output output;
     gz::physics::ForwardStep::State state;
     gz::physics::ForwardStep::Input input;
 
-<<<<<<< HEAD
-    world->Step(output, state, input);
-
-    joint->SetPosition(0, -GZ_PI/2);
-     
-    // default friction value is zero
-    // so oscillations are expected
-    for (std::size_t i = 0; i < 100; ++i)
-    {
-      world->Step(output, state, input);
-    }
-
-    EXPECT_NE(joint->GetPosition(0), -GZ_PI/2);
-    EXPECT_NE(0, joint->GetVelocity(0));
-     
-    // setting very high friction value
-    // pendulum shouldn't move much (expected)
-    joint->SetPosition(0, -GZ_PI/2);
-    ASSERT_EQ(joint->GetPosition(0), -GZ_PI/2);
-
-    joint->SetVelocity(0, 1);
-    ASSERT_EQ(joint->GetVelocity(0), 1);
-    joint->SetFriction(0, 100);
-
-    // running simulation for longer to make sure
-    // joint position doesn't changes (expected)
-    for (std::size_t i = 0; i < 1000; ++i)
-    {
-      world->Step(output, state, input);
-    }
-
-    auto joint_pos1 = joint->GetPosition(0);
-
-    EXPECT_NEAR(0, joint->GetVelocity(0), 1e-10);
-  
-    // setting some moderate value of joint friction
-    joint->SetPosition(0, -GZ_PI/2);
-    ASSERT_EQ(joint->GetPosition(0), -GZ_PI/2);
-
-    joint->SetVelocity(0, 1);
-    ASSERT_EQ(joint->GetVelocity(0), 1);
-    
-    joint->SetFriction(0, 5);
-
-    for (std::size_t i = 0; i < 500; ++i)
-    {
-      world->Step(output, state, input);
-    }
-
-    auto joint_pos2 = joint->GetPosition(0);
-
-    // with good enough simulation time for moderate
-    // value of friction, joint position should converge
-    // to zero (expected)
-    EXPECT_NEAR(0, joint->GetVelocity(0), 1e-10);
-    EXPECT_GT(joint_pos2, joint_pos1);
-  }
-}
-
-struct JointFeatureSpringStiffnessList : gz::physics::FeatureList<
-    gz::physics::ForwardStep,
-    gz::physics::GetBasicJointProperties,
-    gz::physics::GetBasicJointState,
-    gz::physics::GetEngineInfo,
-    gz::physics::GetJointFromModel,
-    gz::physics::Gravity,
-    gz::physics::GetModelFromWorld,
-    gz::physics::SetBasicJointState,
-    gz::physics::SetJointSpringStiffnessFeature,
-    gz::physics::SetJointRestPositionFeature,
-    gz::physics::SetJointDampingCoefficientFeature,
-    gz::physics::sdf::ConstructSdfWorld
-> { };
-
-template <class T>
-class JointFeaturesSpringStiffnessTest :
-  public JointFeaturesTest<T>{};
-using JointFeaturesSpringStiffnessTestTypes =
-  ::testing::Types<JointFeatureSpringStiffnessList>;
-TYPED_TEST_SUITE(JointFeaturesSpringStiffnessTest,
-                 JointFeaturesSpringStiffnessTestTypes);
-
-TYPED_TEST(JointFeaturesSpringStiffnessTest, JointSetFriction)
-{
-  for (const std::string &name : this->pluginNames)
-  {
-    if(this->PhysicsEngineName(name) != "dartsim")
-    {
-      GTEST_SKIP();
-    }
-
-    std::cout << "Testing plugin: " << name << std::endl;
-    gz::plugin::PluginPtr plugin = this->loader.Instantiate(name);
-
-    auto engine =
-      gz::physics::RequestEngine3d<JointFeatureSpringStiffnessList>::From(plugin);
-    ASSERT_NE(nullptr, engine);
-
-    sdf::Root root;
-    const sdf::Errors errors = root.Load(common_test::worlds::kTestWorld);
-    ASSERT_TRUE(errors.empty()) << errors.front();
-
-    auto world = engine->ConstructWorld(*root.WorldByIndex(0));
-    auto model = world->GetModel("pendulum_with_base");
-    auto joint = model->GetJoint("upper_joint");
-
-    gz::physics::ForwardStep::Output output;
-    gz::physics::ForwardStep::State state;
-    gz::physics::ForwardStep::Input input;
-
-    // turning off gravity so that system behaves 
-    // like mass-damper
-    world->SetGravity(Eigen::Vector3d::Zero());
-
-    world->Step(output, state, input);
-    
-    // setting joint position to start from bottom 
-    // pendulum position
-    joint->SetPosition(0, GZ_PI/2);
-    ASSERT_EQ(joint->GetPosition(0), GZ_PI/2);
-     
-    // settting joint velocity to zero 
-    joint->SetVelocity(0, 0);
-    ASSERT_EQ(joint->GetVelocity(0), 0);
-     
-    // without reference joint position joint should stay 
-    // at GZ_PI/2
-    for (std::size_t i = 0; i < 2500; ++i)
-    {
-      world->Step(output, state, input);
-    }
-
-    // checking if link has moved
-    ASSERT_NEAR(joint->GetPosition(0), GZ_PI/2, 1e-5);
-    ASSERT_NEAR(joint->GetVelocity(0), 0, 1e-5);
-
-    // resetting joint position and velocity
-    joint->SetPosition(0, GZ_PI/2);
-    ASSERT_EQ(joint->GetPosition(0), GZ_PI/2);
-
-    joint->SetVelocity(0, 0);
-    ASSERT_EQ(joint->GetVelocity(0), 0);
-
-    // setting joint rest position to pendulum upright position
-    joint->SetRestPosition(0, -GZ_PI/2);
-    
-    // setting joint stiffness 
-    joint->SetSpringStiffness(0, 60);
-
-    // setting jont damping to stablize about joint's
-    // rest position
-    joint->SetDampingCoefficient(0, 17);
-
-    // running simulation for longer to make sure
-    // joint reaches equilibrium 
-    for (std::size_t i = 0; i < 2500; ++i)
-    {
-      world->Step(output, state, input);
-    }
-    
-    // checking if joint position is same 
-    // as rest position
-    ASSERT_NEAR(joint->GetPosition(0), -GZ_PI/2, 1e-4);
-
-    // checking if link has reached equilibrium
-    ASSERT_NEAR(joint->GetVelocity(0), 0, 1e-5);
-  }
-}
-=======
     for (int i = 0; i < expectedSteps; ++i)
     {
       joint->SetVelocityCommand(0, velocityLimit);
@@ -1176,7 +963,222 @@
   }
 }
 
->>>>>>> 92f293e4
+struct JointFeatureFrictionList : gz::physics::FeatureList<
+    gz::physics::ForwardStep,
+    gz::physics::GetBasicJointProperties,
+    gz::physics::GetBasicJointState,
+    gz::physics::GetEngineInfo,
+    gz::physics::GetJointFromModel,
+    gz::physics::GetModelFromWorld,
+    gz::physics::SetBasicJointState,
+    gz::physics::SetJointFrictionFeature,
+    gz::physics::sdf::ConstructSdfWorld
+> { };
+
+template <class T>
+class JointFeaturesFrictionTest :
+  public JointFeaturesTest<T>{};
+using JointFeaturesFrictionTestTypes =
+  ::testing::Types<JointFeatureFrictionList>;
+TYPED_TEST_SUITE(JointFeaturesFrictionTest,
+                 JointFeaturesFrictionTestTypes);
+
+TYPED_TEST(JointFeaturesFrictionTest, JointSetFriction)
+{
+  for (const std::string &name : this->pluginNames)
+  {
+    if(this->PhysicsEngineName(name) != "dartsim")
+    {
+      GTEST_SKIP();
+    }
+
+    std::cout << "Testing plugin: " << name << std::endl;
+    gz::plugin::PluginPtr plugin = this->loader.Instantiate(name);
+
+    auto engine =
+      gz::physics::RequestEngine3d<JointFeatureFrictionList>::From(plugin);
+    ASSERT_NE(nullptr, engine);
+
+    sdf::Root root;
+    const sdf::Errors errors = root.Load(common_test::worlds::kTestWorld);
+    ASSERT_TRUE(errors.empty()) << errors.front();
+
+    auto world = engine->ConstructWorld(*root.WorldByIndex(0));
+    auto model = world->GetModel("pendulum_with_base");
+    auto joint = model->GetJoint("upper_joint");
+
+    gz::physics::ForwardStep::Output output;
+    gz::physics::ForwardStep::State state;
+    gz::physics::ForwardStep::Input input;
+
+    world->Step(output, state, input);
+
+    joint->SetPosition(0, -GZ_PI/2);
+
+    // default friction value is zero
+    // so oscillations are expected
+    for (std::size_t i = 0; i < 100; ++i)
+    {
+      world->Step(output, state, input);
+    }
+
+    EXPECT_NE(joint->GetPosition(0), -GZ_PI/2);
+    EXPECT_NE(0, joint->GetVelocity(0));
+
+    // setting very high friction value
+    // pendulum shouldn't move much (expected)
+    joint->SetPosition(0, -GZ_PI/2);
+    ASSERT_EQ(joint->GetPosition(0), -GZ_PI/2);
+
+    joint->SetVelocity(0, 1);
+    ASSERT_EQ(joint->GetVelocity(0), 1);
+    joint->SetFriction(0, 100);
+
+    // running simulation for longer to make sure
+    // joint position doesn't changes (expected)
+    for (std::size_t i = 0; i < 1000; ++i)
+    {
+      world->Step(output, state, input);
+    }
+
+    auto joint_pos1 = joint->GetPosition(0);
+
+    EXPECT_NEAR(0, joint->GetVelocity(0), 1e-10);
+
+    // setting some moderate value of joint friction
+    joint->SetPosition(0, -GZ_PI/2);
+    ASSERT_EQ(joint->GetPosition(0), -GZ_PI/2);
+
+    joint->SetVelocity(0, 1);
+    ASSERT_EQ(joint->GetVelocity(0), 1);
+
+    joint->SetFriction(0, 5);
+
+    for (std::size_t i = 0; i < 500; ++i)
+    {
+      world->Step(output, state, input);
+    }
+
+    auto joint_pos2 = joint->GetPosition(0);
+
+    // with good enough simulation time for moderate
+    // value of friction, joint position should converge
+    // to zero (expected)
+    EXPECT_NEAR(0, joint->GetVelocity(0), 1e-10);
+    EXPECT_GT(joint_pos2, joint_pos1);
+  }
+}
+
+struct JointFeatureSpringStiffnessList : gz::physics::FeatureList<
+    gz::physics::ForwardStep,
+    gz::physics::GetBasicJointProperties,
+    gz::physics::GetBasicJointState,
+    gz::physics::GetEngineInfo,
+    gz::physics::GetJointFromModel,
+    gz::physics::Gravity,
+    gz::physics::GetModelFromWorld,
+    gz::physics::SetBasicJointState,
+    gz::physics::SetJointSpringStiffnessFeature,
+    gz::physics::SetJointRestPositionFeature,
+    gz::physics::SetJointDampingCoefficientFeature,
+    gz::physics::sdf::ConstructSdfWorld
+> { };
+
+template <class T>
+class JointFeaturesSpringStiffnessTest :
+  public JointFeaturesTest<T>{};
+using JointFeaturesSpringStiffnessTestTypes =
+  ::testing::Types<JointFeatureSpringStiffnessList>;
+TYPED_TEST_SUITE(JointFeaturesSpringStiffnessTest,
+                 JointFeaturesSpringStiffnessTestTypes);
+
+TYPED_TEST(JointFeaturesSpringStiffnessTest, JointSetFriction)
+{
+  for (const std::string &name : this->pluginNames)
+  {
+    if(this->PhysicsEngineName(name) != "dartsim")
+    {
+      GTEST_SKIP();
+    }
+
+    std::cout << "Testing plugin: " << name << std::endl;
+    gz::plugin::PluginPtr plugin = this->loader.Instantiate(name);
+
+    auto engine =
+      gz::physics::RequestEngine3d<JointFeatureSpringStiffnessList>::From(plugin);
+    ASSERT_NE(nullptr, engine);
+
+    sdf::Root root;
+    const sdf::Errors errors = root.Load(common_test::worlds::kTestWorld);
+    ASSERT_TRUE(errors.empty()) << errors.front();
+
+    auto world = engine->ConstructWorld(*root.WorldByIndex(0));
+    auto model = world->GetModel("pendulum_with_base");
+    auto joint = model->GetJoint("upper_joint");
+
+    gz::physics::ForwardStep::Output output;
+    gz::physics::ForwardStep::State state;
+    gz::physics::ForwardStep::Input input;
+
+    // turning off gravity so that system behaves 
+    // like mass-damper
+    world->SetGravity(Eigen::Vector3d::Zero());
+
+    world->Step(output, state, input);
+
+    // setting joint position to start from bottom 
+    // pendulum position
+    joint->SetPosition(0, GZ_PI/2);
+    ASSERT_EQ(joint->GetPosition(0), GZ_PI/2);
+
+    // settting joint velocity to zero 
+    joint->SetVelocity(0, 0);
+    ASSERT_EQ(joint->GetVelocity(0), 0);
+
+    // without reference joint position joint should stay 
+    // at GZ_PI/2
+    for (std::size_t i = 0; i < 2500; ++i)
+    {
+      world->Step(output, state, input);
+    }
+
+    // checking if link has moved
+    ASSERT_NEAR(joint->GetPosition(0), GZ_PI/2, 1e-5);
+    ASSERT_NEAR(joint->GetVelocity(0), 0, 1e-5);
+
+    // resetting joint position and velocity
+    joint->SetPosition(0, GZ_PI/2);
+    ASSERT_EQ(joint->GetPosition(0), GZ_PI/2);
+
+    joint->SetVelocity(0, 0);
+    ASSERT_EQ(joint->GetVelocity(0), 0);
+
+    // setting joint rest position to pendulum upright position
+    joint->SetRestPosition(0, -GZ_PI/2);
+
+    // setting joint stiffness 
+    joint->SetSpringStiffness(0, 60);
+
+    // setting jont damping to stablize about joint's
+    // rest position
+    joint->SetDampingCoefficient(0, 17);
+
+    // running simulation for longer to make sure
+    // joint reaches equilibrium 
+    for (std::size_t i = 0; i < 2500; ++i)
+    {
+      world->Step(output, state, input);
+    }
+
+    // checking if joint position is same 
+    // as rest position
+    ASSERT_NEAR(joint->GetPosition(0), -GZ_PI/2, 1e-4);
+
+    // checking if link has reached equilibrium
+    ASSERT_NEAR(joint->GetVelocity(0), 0, 1e-5);
+  }
+}
+
 ///////////// DARTSIM > 6.10 end
 
 
