--- conflicted
+++ resolved
@@ -523,11 +523,7 @@
     auto world = LoadPluginAndWorld<FreeGroupFeatures>(
       this->loader,
       name,
-<<<<<<< HEAD
-      common_test::worlds::kShapesWorld);
-=======
       common_test::worlds::kSphereSdf);
->>>>>>> 8ef0023f
 
     // model free group test
     auto model = world->GetModel("sphere");
