/*
 * Copyright (C) 2022 Open Source Robotics Foundation
 *
 * Licensed under the Apache License, Version 2.0 (the "License");
 * you may not use this file except in compliance with the License.
 * You may obtain a copy of the License at
 *
 *     http://www.apache.org/licenses/LICENSE-2.0
 *
 * Unless required by applicable law or agreed to in writing, software
 * distributed under the License is distributed on an "AS IS" BASIS,
 * WITHOUT WARRANTIES OR CONDITIONS OF ANY KIND, either express or implied.
 * See the License for the specific language governing permissions and
 * limitations under the License.
 *
*/
#include <gtest/gtest.h>

#include <set>
#include <string>
#include <unordered_set>

#include <gz/common/Console.hh>
#include <gz/plugin/Loader.hh>

#include <gz/math/eigen3/Conversions.hh>

#include "TestLibLoader.hh"
#include "../Utils.hh"

#include <gz/physics/sdf/ConstructJoint.hh>
#include <gz/physics/sdf/ConstructLink.hh>
#include <gz/physics/sdf/ConstructModel.hh>
#include <gz/physics/sdf/ConstructCollision.hh>
#include <gz/physics/sdf/ConstructWorld.hh>

#include "gz/physics/BoxShape.hh"
#include <gz/physics/GetContacts.hh>
#include "gz/physics/CylinderShape.hh"
#include "gz/physics/CapsuleShape.hh"
#include "gz/physics/EllipsoidShape.hh"
#include <gz/physics/FreeGroup.hh>
#include <gz/physics/GetBoundingBox.hh>
#include "gz/physics/SphereShape.hh"

#include <gz/physics/ConstructEmpty.hh>
#include <gz/physics/FindFeatures.hh>
#include <gz/physics/ForwardStep.hh>
#include <gz/physics/GetEntities.hh>
#include <gz/physics/RequestEngine.hh>

#include <sdf/Root.hh>

// The features that an engine must have to be loaded by this loader.
using Features = gz::physics::FeatureList<
  gz::physics::ConstructEmptyWorldFeature,

  gz::physics::FindFreeGroupFeature,
  gz::physics::SetFreeGroupWorldPose,
  gz::physics::SetFreeGroupWorldVelocity,

  gz::physics::GetContactsFromLastStepFeature,
  gz::physics::CollisionFilterMaskFeature,

  gz::physics::GetModelFromWorld,
  gz::physics::GetLinkFromModel,
  gz::physics::GetShapeFromLink,
  gz::physics::GetModelBoundingBox,

  gz::physics::sdf::ConstructSdfLink,
  gz::physics::sdf::ConstructSdfModel,
  gz::physics::sdf::ConstructSdfCollision,
  gz::physics::sdf::ConstructSdfWorld,

  gz::physics::ForwardStep,

  gz::physics::AttachBoxShapeFeature,
  gz::physics::AttachSphereShapeFeature,
  gz::physics::AttachCylinderShapeFeature,
  gz::physics::AttachEllipsoidShapeFeature,
  gz::physics::AttachCapsuleShapeFeature,
  gz::physics::GetSphereShapeProperties,
  gz::physics::GetBoxShapeProperties,
  gz::physics::GetCylinderShapeProperties,
  gz::physics::GetCapsuleShapeProperties,
  gz::physics::GetEllipsoidShapeProperties
>;

template <class T>
class SimulationFeaturesTest:
  public testing::Test, public gz::physics::TestLibLoader
{
  // Documentation inherited
  public: void SetUp() override
  {
    gz::common::Console::SetVerbosity(4);

    std::unordered_set<std::string> sharedLibs =
        loader.LoadLib(SimulationFeaturesTest::GetLibToTest());

    ASSERT_FALSE(sharedLibs.empty())
        << "Failed to load plugin library " << GetLibToTest();

    // TODO(ahcorde): We should also run the 3f, 2d, and 2f variants of
    // FindFeatures
    pluginNames = gz::physics::FindFeatures3d<T>::From(loader);
    if (pluginNames.empty())
    {
      std::cerr << "No plugins with required features found in "
                << GetLibToTest() << std::endl;
      GTEST_SKIP();
    }
  }

  public: std::set<std::string> pluginNames;
  public: gz::plugin::Loader loader;
};

template <class T>
gz::physics::World3dPtr<T> LoadPluginAndWorld(
    const gz::plugin::Loader &_loader,
    const std::string &_pluginName,
    const std::string &_world)
{
  gz::plugin::PluginPtr plugin = _loader.Instantiate(_pluginName);

  gzdbg << " -- Plugin name: " << _pluginName << std::endl;

  auto engine =
    gz::physics::RequestEngine3d<T>::From(plugin);
  EXPECT_NE(nullptr, engine);

  sdf::Root root;
  const sdf::Errors &errors = root.Load(_world);
  EXPECT_EQ(0u, errors.size());
  const sdf::World *sdfWorld = root.WorldByIndex(0);
  auto world = engine->ConstructWorld(*sdfWorld);
  EXPECT_NE(nullptr, world);
  return world;
}

/// \brief Step forward in a world
/// \param[in] _world The world to step in
/// \param[in] _firstTime Whether this is the very first time this world is
/// being stepped in (true) or not (false)
/// \param[in] _numSteps The number of steps to take in _world
/// \return true if the forward step output was checked, false otherwise
template <class T>
std::pair<bool, gz::physics::ForwardStep::Output> StepWorld(
  const gz::physics::World3dPtr<T> &_world,
  bool _firstTime,
  const std::size_t _numSteps = 1)
{
  EXPECT_NE(nullptr, _world);
  gz::physics::ForwardStep::Input input;
  gz::physics::ForwardStep::State state;
  gz::physics::ForwardStep::Output output;

  bool checkedOutput = false;
  for (size_t i = 0; i < _numSteps; ++i)
  {
    _world->Step(output, state, input);

    // If link poses have changed, this should have been written to output.
    // Link poses are considered "changed" if they are new, so if this is the
    // very first step in a world, all of the link data is new and output
    // should not be empty
    if (_firstTime && (i == 0))
    {
      EXPECT_FALSE(
          output.Get<gz::physics::ChangedWorldPoses>().entries.empty());
      checkedOutput = true;
    }

    if (i == _numSteps - 2)
    {
      // This is needed so Step populates WorldPoses even though we haven't
      // queried them.
      output.ResetQueries();
    }
  }

  return std::make_pair(checkedOutput, output);
}

// The features that an engine must have to be loaded by this loader.
using FeaturesContacts = gz::physics::FeatureList<
  gz::physics::sdf::ConstructSdfWorld,
  gz::physics::GetContactsFromLastStepFeature,
  gz::physics::ForwardStep
>;

template <class T>
class SimulationFeaturesContactsTest :
  public SimulationFeaturesTest<T>{};
using SimulationFeaturesContactsTestTypes =
  ::testing::Types<FeaturesContacts>;
TYPED_TEST_SUITE(SimulationFeaturesContactsTest,
                 SimulationFeaturesContactsTestTypes);

/////////////////////////////////////////////////
TYPED_TEST(SimulationFeaturesContactsTest, Contacts)
{
  for (const std::string &name : this->pluginNames)
  {
    auto world = LoadPluginAndWorld<FeaturesContacts>(
      this->loader,
      name,
      gz::common::joinPaths(TEST_WORLD_DIR, "shapes.world"));
    auto checkedOutput = StepWorld<FeaturesContacts>(world, true, 1).first;
    EXPECT_TRUE(checkedOutput);

    auto contacts = world->GetContactsFromLastStep();
    // Only box_colliding should collide with box_base
    EXPECT_NE(0u, contacts.size());
  }
}


// The features that an engine must have to be loaded by this loader.
using FeaturesStep = gz::physics::FeatureList<
  gz::physics::sdf::ConstructSdfWorld,
  gz::physics::ForwardStep
>;

template <class T>
class SimulationFeaturesStepTest :
  public SimulationFeaturesTest<T>{};
using SimulationFeaturesStepTestTypes =
  ::testing::Types<FeaturesStep>;
TYPED_TEST_SUITE(SimulationFeaturesStepTest,
                 SimulationFeaturesStepTestTypes);

/////////////////////////////////////////////////
TYPED_TEST(SimulationFeaturesStepTest, StepWorld)
{
  for (const std::string &name : this->pluginNames)
  {
#ifdef _WIN32
<<<<<<< HEAD
    if(this->PhysicsEngineName(name) == "bullet")
    {
      // See https://github.com/gazebosim/gz-physics/issues/483
      GTEST_SKIP();
    }
=======
    // See https://github.com/gazebosim/gz-physics/issues/483
    CHECK_UNSUPPORTED_ENGINE(name, "bullet")
>>>>>>> 6db60fa7
#endif
    auto world = LoadPluginAndWorld<FeaturesStep>(
      this->loader,
      name,
    gz::common::joinPaths(TEST_WORLD_DIR, "shapes.world"));
    auto checkedOutput = StepWorld<FeaturesStep>(world, true, 1000).first;
    EXPECT_TRUE(checkedOutput);
  }
}

// The features that an engine must have to be loaded by this loader.
struct FeaturesFalling : public  gz::physics::FeatureList<
  gz::physics::sdf::ConstructSdfWorld,
  gz::physics::GetModelFromWorld,
  gz::physics::GetLinkFromModel,
  gz::physics::ForwardStep
> {};

template <class T>
class SimulationFeaturesFallingTest :
  public SimulationFeaturesTest<T>{};
using SimulationFeaturesFallingTestTypes =
  ::testing::Types<FeaturesFalling>;
TYPED_TEST_SUITE(SimulationFeaturesFallingTest,
                 SimulationFeaturesFallingTestTypes);

/////////////////////////////////////////////////
TYPED_TEST(SimulationFeaturesFallingTest, Falling)
{
  for (const std::string &name : this->pluginNames)
  {
    CHECK_UNSUPPORTED_ENGINE(name, "tpe")

#ifdef _WIN32
<<<<<<< HEAD
    if(this->PhysicsEngineName(name) == "bullet")
    {
      // See https://github.com/gazebosim/gz-physics/issues/483
      GTEST_SKIP();
    }
=======
    // See https://github.com/gazebosim/gz-physics/issues/483
    CHECK_UNSUPPORTED_ENGINE(name, "bullet")
>>>>>>> 6db60fa7
#endif

    auto world = LoadPluginAndWorld<FeaturesFalling>(
        this->loader, name,
        gz::common::joinPaths(TEST_WORLD_DIR, "falling.world"));

    auto [checkedOutput, output] =
      StepWorld<FeaturesFalling>(world, true, 1000);
    EXPECT_TRUE(checkedOutput);

    const std::vector<gz::physics::WorldPose> worldPoses =
      output.template Get<gz::physics::WorldPoses>().entries;

    ASSERT_GE(worldPoses.size(), 1);
    const auto link = world->GetModel(0)->GetLink("sphere_link");

    // get the pose of the link from the list of worldPoses
    auto poseIt = std::find_if(worldPoses.begin(), worldPoses.end(),
        [&](const auto &_wPose)
        { return _wPose.body == link->EntityID(); });
    ASSERT_NE(poseIt, worldPoses.end());
    auto pos = poseIt->pose.Pos();
    EXPECT_NEAR(pos.Z(), 1.0, 5e-2);
  }
}


// The features that an engine must have to be loaded by this loader.
using FeaturesShapeFeatures = gz::physics::FeatureList<
  gz::physics::sdf::ConstructSdfWorld,
  gz::physics::GetModelFromWorld,
  gz::physics::GetLinkFromModel,
  gz::physics::GetShapeFromLink,
  gz::physics::GetModelBoundingBox,
  gz::physics::ForwardStep,

  gz::physics::AttachBoxShapeFeature,
  gz::physics::AttachSphereShapeFeature,
  gz::physics::AttachCylinderShapeFeature,
  gz::physics::AttachEllipsoidShapeFeature,
  gz::physics::AttachCapsuleShapeFeature,
  gz::physics::GetSphereShapeProperties,
  gz::physics::GetBoxShapeProperties,
  gz::physics::GetCylinderShapeProperties,
  gz::physics::GetCapsuleShapeProperties,
  gz::physics::GetEllipsoidShapeProperties
>;

template <class T>
class SimulationFeaturesShapeFeaturesTest :
  public SimulationFeaturesTest<T>{};
using SimulationFeaturesShapeFeaturesTestTypes =
  ::testing::Types<FeaturesShapeFeatures>;
TYPED_TEST_SUITE(SimulationFeaturesShapeFeaturesTest,
                 SimulationFeaturesShapeFeaturesTestTypes);

/////////////////////////////////////////////////
TYPED_TEST(SimulationFeaturesShapeFeaturesTest, ShapeFeatures)
{
  for (const std::string &name : this->pluginNames)
  {
#ifdef _WIN32
<<<<<<< HEAD
    if(this->PhysicsEngineName(name) == "bullet-featherstone")
    {
      // See https://github.com/gazebosim/gz-physics/issues/483
      GTEST_SKIP();
    }
=======
    // See https://github.com/gazebosim/gz-physics/issues/483
    CHECK_UNSUPPORTED_ENGINE(name, "bullet-featherstone")
>>>>>>> 6db60fa7
#endif
    auto world = LoadPluginAndWorld<FeaturesShapeFeatures>(
        this->loader, name,
        gz::common::joinPaths(TEST_WORLD_DIR, "shapes.world"));
    std::cerr << "world model count " << world->GetModelCount() << '\n';
    // test ShapeFeatures
    auto sphere = world->GetModel("sphere");
    EXPECT_NE(nullptr, sphere);
    auto sphereLink = sphere->GetLink(0);
    EXPECT_NE(nullptr, sphereLink);
    auto sphereCollision = sphereLink->GetShape(0);
    EXPECT_NE(nullptr, sphereCollision);
    auto sphereShape = sphereCollision->CastToSphereShape();
    EXPECT_NE(nullptr, sphereShape);
    EXPECT_NEAR(1.0, sphereShape->GetRadius(), 1e-6);

    EXPECT_EQ(1u, sphereLink->GetShapeCount());
    auto sphere2 = sphereLink->AttachSphereShape(
        "sphere2", 1.0, Eigen::Isometry3d::Identity());
    EXPECT_EQ(2u, sphereLink->GetShapeCount());
    EXPECT_EQ(sphere2, sphereLink->GetShape(1));

    auto box = world->GetModel("box");
    EXPECT_NE(nullptr, box);
    auto boxLink = box->GetLink("box_link");
    EXPECT_NE(nullptr, boxLink);
    auto boxCollision = boxLink->GetShape(0);
    EXPECT_NE(nullptr, boxCollision);
    auto boxShape = boxCollision->CastToBoxShape();
    EXPECT_NE(nullptr, boxShape);
    EXPECT_EQ(gz::math::Vector3d(100, 100, 1),
        gz::math::eigen3::convert(boxShape->GetSize()));

    auto box2 = boxLink->AttachBoxShape(
      "box2",
      gz::math::eigen3::convert(
        gz::math::Vector3d(1.2, 1.2, 1.2)),
        Eigen::Isometry3d::Identity());
    EXPECT_EQ(2u, boxLink->GetShapeCount());
    EXPECT_EQ(box2, boxLink->GetShape(1));
    EXPECT_EQ(gz::math::Vector3d(1.2, 1.2, 1.2),
              gz::math::eigen3::convert(boxLink->GetShape(1)->CastToBoxShape()->GetSize()));

    auto cylinder = world->GetModel("cylinder");
    auto cylinderLink = cylinder->GetLink(0);
    auto cylinderCollision = cylinderLink->GetShape(0);
    auto cylinderShape = cylinderCollision->CastToCylinderShape();
    EXPECT_NEAR(0.5, cylinderShape->GetRadius(), 1e-6);
    EXPECT_NEAR(1.1, cylinderShape->GetHeight(), 1e-6);

    auto cylinder2 = cylinderLink->AttachCylinderShape(
        "cylinder2", 3.0, 4.0, Eigen::Isometry3d::Identity());
    EXPECT_EQ(2u, cylinderLink->GetShapeCount());
    EXPECT_EQ(cylinder2, cylinderLink->GetShape(1));
    EXPECT_NEAR(3.0,
        cylinderLink->GetShape(1)->CastToCylinderShape()->GetRadius(),
        1e-6);
    EXPECT_NEAR(4.0,
        cylinderLink->GetShape(1)->CastToCylinderShape()->GetHeight(),
        1e-6);

    auto ellipsoid = world->GetModel("ellipsoid");
    auto ellipsoidLink = ellipsoid->GetLink(0);
    auto ellipsoidCollision = ellipsoidLink->GetShape(0);
    auto ellipsoidShape = ellipsoidCollision->CastToEllipsoidShape();
    EXPECT_TRUE(
      gz::math::Vector3d(0.2, 0.3, 0.5).Equal(
      gz::math::eigen3::convert(ellipsoidShape->GetRadii()), 0.1));

    auto ellipsoid2 = ellipsoidLink->AttachEllipsoidShape(
        "ellipsoid2",
        gz::math::eigen3::convert(gz::math::Vector3d(0.2, 0.3, 0.5)),
        Eigen::Isometry3d::Identity());
    EXPECT_EQ(2u, ellipsoidLink->GetShapeCount());
    EXPECT_EQ(ellipsoid2, ellipsoidLink->GetShape(1));

    auto capsule = world->GetModel("capsule");
    auto capsuleLink = capsule->GetLink(0);
    auto capsuleCollision = capsuleLink->GetShape(0);
    auto capsuleShape = capsuleCollision->CastToCapsuleShape();
    EXPECT_NEAR(0.2, capsuleShape->GetRadius(), 1e-6);
    EXPECT_NEAR(0.6, capsuleShape->GetLength(), 1e-6);

    auto capsule2 = capsuleLink->AttachCapsuleShape(
        "capsule2", 0.2, 0.6, Eigen::Isometry3d::Identity());
    EXPECT_EQ(2u, capsuleLink->GetShapeCount());
    EXPECT_EQ(capsule2, capsuleLink->GetShape(1));

    // Test the bounding boxes in the local frames
    auto sphereAABB =
      sphereCollision->GetAxisAlignedBoundingBox(*sphereCollision);
    auto boxAABB =
      boxCollision->GetAxisAlignedBoundingBox(*boxCollision);
    auto cylinderAABB =
      cylinderCollision->GetAxisAlignedBoundingBox(*cylinderCollision);
    auto ellipsoidAABB =
      ellipsoidCollision->GetAxisAlignedBoundingBox(*ellipsoidCollision);
    auto capsuleAABB =
      capsuleCollision->GetAxisAlignedBoundingBox(*capsuleCollision);

    EXPECT_TRUE(gz::math::Vector3d(-1, -1, -1).Equal(
                gz::math::eigen3::convert(sphereAABB).Min(), 0.1));
    EXPECT_EQ(gz::math::Vector3d(1, 1, 1),
        gz::math::eigen3::convert(sphereAABB).Max());
    EXPECT_EQ(gz::math::Vector3d(-50, -50, -0.5),
        gz::math::eigen3::convert(boxAABB).Min());
    EXPECT_EQ(gz::math::Vector3d(50, 50, 0.5),
        gz::math::eigen3::convert(boxAABB).Max());
    EXPECT_EQ(gz::math::Vector3d(-0.5, -0.5, -0.55),
        gz::math::eigen3::convert(cylinderAABB).Min());
    EXPECT_EQ(gz::math::Vector3d(0.5, 0.5, 0.55),
        gz::math::eigen3::convert(cylinderAABB).Max());
    EXPECT_TRUE(gz::math::Vector3d(-0.2, -0.3, -0.5).Equal(
                gz::math::eigen3::convert(ellipsoidAABB).Min(), 0.1));
    EXPECT_TRUE(gz::math::Vector3d(0.2, 0.3, 0.5).Equal(
                gz::math::eigen3::convert(ellipsoidAABB).Max(), 0.1));
    EXPECT_TRUE(gz::math::Vector3d(-0.2, -0.2, -0.5).Equal(
                gz::math::eigen3::convert(capsuleAABB).Min(), 0.1));
    EXPECT_TRUE(gz::math::Vector3d(0.2, 0.2, 0.5).Equal(
                gz::math::eigen3::convert(capsuleAABB).Max(), 0.1));

    // check model AABB. By default, the AABBs are in world frame
    auto sphereModelAABB = sphere->GetAxisAlignedBoundingBox();
    auto boxModelAABB = box->GetAxisAlignedBoundingBox();
    auto cylinderModelAABB = cylinder->GetAxisAlignedBoundingBox();
    auto ellipsoidModelAABB = ellipsoid->GetAxisAlignedBoundingBox();
    auto capsuleModelAABB = capsule->GetAxisAlignedBoundingBox();

    EXPECT_EQ(gz::math::Vector3d(-1, 0.5, -0.5),
        gz::math::eigen3::convert(sphereModelAABB).Min());
    EXPECT_EQ(gz::math::Vector3d(1, 2.5, 1.5),
        gz::math::eigen3::convert(sphereModelAABB).Max());
    EXPECT_EQ(gz::math::Vector3d(-50, -50, -0.1),
        gz::math::eigen3::convert(boxModelAABB).Min());
    EXPECT_EQ(gz::math::Vector3d(50, 50, 1.1),
        gz::math::eigen3::convert(boxModelAABB).Max());
    EXPECT_EQ(gz::math::Vector3d(-3, -4.5, -1.5),
        gz::math::eigen3::convert(cylinderModelAABB).Min());
    EXPECT_EQ(gz::math::Vector3d(3, 1.5, 2.5),
        gz::math::eigen3::convert(cylinderModelAABB).Max());
    /*
    /// \TODO(mjcarroll)  The ellipsoid bounding box happens to return a
    /// FLT_MAX rather than the correct value of 1.2 on the bullet-featherstone
    /// implementation on Ubuntu Focal.
    /// Since Focal is a lower-priority platform for featherstone and there
    /// should be few downstream impacts of this calculation, I am commenting
    /// it for now.
    /// Tracked in: https://github.com/gazebosim/gz-physics/issues/440
    EXPECT_TRUE(gz::math::Vector3d(-0.2, -5.3, 0.2).Equal(
    gz::math::eigen3::convert(ellipsoidModelAABB).Min(), 0.1));
    EXPECT_TRUE(gz::math::Vector3d(0.2, -4.7, 1.2).Equal(
    gz::math::eigen3::convert(ellipsoidModelAABB).Max(), 0.1));
    */
    EXPECT_EQ(gz::math::Vector3d(-0.2, -3.2, 0),
        gz::math::eigen3::convert(capsuleModelAABB).Min());
    EXPECT_EQ(gz::math::Vector3d(0.2, -2.8, 1),
        gz::math::eigen3::convert(capsuleModelAABB).Max());
  }
}

template <class T>
class SimulationFeaturesTestBasic :
  public SimulationFeaturesTest<T>{};
using SimulationFeaturesTestBasicTypes =
  ::testing::Types<Features>;
TYPED_TEST_SUITE(SimulationFeaturesTestBasic,
                 SimulationFeaturesTestBasicTypes);

TYPED_TEST(SimulationFeaturesTestBasic, FreeGroup)
{
  for (const std::string &name : this->pluginNames)
  {
    auto world = LoadPluginAndWorld<Features>(
      this->loader,
      name,
      gz::common::joinPaths(TEST_WORLD_DIR, "shapes.world"));

    // model free group test
    auto model = world->GetModel("sphere");
    auto freeGroup = model->FindFreeGroup();
    ASSERT_NE(nullptr, freeGroup);
    GZ_UTILS_WARN_IGNORE__DEPRECATED_DECLARATION
    ASSERT_NE(nullptr, freeGroup->CanonicalLink());
    GZ_UTILS_WARN_IGNORE__DEPRECATED_DECLARATION
    ASSERT_NE(nullptr, freeGroup->RootLink());

    auto link = model->GetLink("sphere_link");
    auto freeGroupLink = link->FindFreeGroup();
    ASSERT_NE(nullptr, freeGroupLink);

    StepWorld<Features>(world, true);

    freeGroup->SetWorldPose(
      gz::math::eigen3::convert(
        gz::math::Pose3d(0, 0, 2, 0, 0, 0)));
    freeGroup->SetWorldLinearVelocity(
      gz::math::eigen3::convert(gz::math::Vector3d(0.1, 0.2, 0.3)));
    freeGroup->SetWorldAngularVelocity(
      gz::math::eigen3::convert(gz::math::Vector3d(0.4, 0.5, 0.6)));

    auto frameData = model->GetLink(0)->FrameDataRelativeToWorld();
    EXPECT_EQ(gz::math::Pose3d(0, 0, 2, 0, 0, 0),
              gz::math::eigen3::convert(frameData.pose));

    // Step the world
    StepWorld<Features>(world, false);
    // Check that the first link's velocities are updated
    frameData = model->GetLink(0)->FrameDataRelativeToWorld();
    EXPECT_TRUE(gz::math::Vector3d(0.1, 0.2, 0.3).Equal(
                gz::math::eigen3::convert(frameData.linearVelocity), 0.1));
    EXPECT_EQ(gz::math::Vector3d(0.4, 0.5, 0.6),
              gz::math::eigen3::convert(frameData.angularVelocity));
  }
}

TYPED_TEST(SimulationFeaturesTestBasic, ShapeBoundingBox)
{
  for (const std::string &name : this->pluginNames)
  {
    auto world = LoadPluginAndWorld<Features>(
      this->loader,
      name,
      gz::common::joinPaths(TEST_WORLD_DIR, "falling.world"));
    auto sphere = world->GetModel("sphere");
    auto sphereCollision = sphere->GetLink(0)->GetShape(0);
    auto ground = world->GetModel("box");
    auto groundCollision = ground->GetLink(0)->GetShape(0);

    // Test the bounding boxes in the local frames
    auto sphereAABB =
        sphereCollision->GetAxisAlignedBoundingBox(*sphereCollision);

    auto groundAABB =
        groundCollision->GetAxisAlignedBoundingBox(*groundCollision);

    EXPECT_EQ(gz::math::Vector3d(-1, -1, -1),
              gz::math::eigen3::convert(sphereAABB).Min());
    EXPECT_EQ(gz::math::Vector3d(1, 1, 1),
              gz::math::eigen3::convert(sphereAABB).Max());
    EXPECT_EQ(gz::math::Vector3d(-50, -50, -0.5),
              gz::math::eigen3::convert(groundAABB).Min());
    EXPECT_EQ(gz::math::Vector3d(50, 50, 0.5),
              gz::math::eigen3::convert(groundAABB).Max());

    // Test the bounding boxes in the world frames
    sphereAABB = sphereCollision->GetAxisAlignedBoundingBox();
    groundAABB = groundCollision->GetAxisAlignedBoundingBox();

    // The sphere shape has a radius of 1.0, so its bounding box will have
    // dimensions of 1.0 x 1.0 x 1.0. When that bounding box is transformed by
    // a 45-degree rotation, the dimensions that are orthogonal to the axis of
    // rotation will dilate from 1.0 to sqrt(2).
    const double d = std::sqrt(2);
    EXPECT_EQ(gz::math::Vector3d(-d, -1, 2.0 - d),
              gz::math::eigen3::convert(sphereAABB).Min());
    EXPECT_EQ(gz::math::Vector3d(d, 1, 2 + d),
              gz::math::eigen3::convert(sphereAABB).Max());
    EXPECT_EQ(gz::math::Vector3d(-50*d, -50*d, -1),
              gz::math::eigen3::convert(groundAABB).Min());
    EXPECT_EQ(gz::math::Vector3d(50*d, 50*d, 0),
              gz::math::eigen3::convert(groundAABB).Max());
  }
}

TYPED_TEST(SimulationFeaturesTestBasic, CollideBitmasks)
{
  for (const std::string &name : this->pluginNames)
  {
    auto world = LoadPluginAndWorld<Features>(
      this->loader,
      name,
      gz::common::joinPaths(TEST_WORLD_DIR, "shapes_bitmask.sdf"));

    auto baseBox = world->GetModel("box_base");
    auto filteredBox = world->GetModel("box_filtered");
    auto collidingBox = world->GetModel("box_colliding");

    auto checkedOutput = StepWorld<Features>(world, true).first;
    EXPECT_TRUE(checkedOutput);
    auto contacts = world->GetContactsFromLastStep();
    // Only box_colliding should collide with box_base
    EXPECT_NE(0u, contacts.size());

    // Now disable collisions for the colliding box as well
    auto collidingShape = collidingBox->GetLink(0)->GetShape(0);
    auto filteredShape = filteredBox->GetLink(0)->GetShape(0);
    collidingShape->SetCollisionFilterMask(0xF0);
    // Also test the getter
    EXPECT_EQ(0xF0, collidingShape->GetCollisionFilterMask());
    // Step and make sure there are no collisions
    checkedOutput = StepWorld<Features>(world, false).first;
    EXPECT_FALSE(checkedOutput);
    contacts = world->GetContactsFromLastStep();
    EXPECT_EQ(0u, contacts.size());

    // Now remove both filter masks (no collisions will be filtered)
    // Equivalent to 0xFF
    collidingShape->RemoveCollisionFilterMask();
    filteredShape->RemoveCollisionFilterMask();
    checkedOutput = StepWorld<Features>(world, false).first;
    EXPECT_FALSE(checkedOutput);
    // Expect box_filtered and box_colliding to collide with box_base
    contacts = world->GetContactsFromLastStep();
    EXPECT_NE(0u, contacts.size());
  }
}


TYPED_TEST(SimulationFeaturesTestBasic, RetrieveContacts)
{
  for (const std::string &name : this->pluginNames)
  {
  auto world =
    LoadPluginAndWorld<Features>(
      this->loader,
      name,
      gz::common::joinPaths(TEST_WORLD_DIR, "shapes.world"));

    auto sphere = world->GetModel("sphere");
    auto sphereFreeGroup = sphere->FindFreeGroup();
    EXPECT_NE(nullptr, sphereFreeGroup);

    auto cylinder = world->GetModel("cylinder");
    auto cylinderFreeGroup = cylinder->FindFreeGroup();
    EXPECT_NE(nullptr, cylinderFreeGroup);

    auto capsule = world->GetModel("capsule");
    auto capsuleFreeGroup = capsule->FindFreeGroup();
    EXPECT_NE(nullptr, capsuleFreeGroup);

    auto ellipsoid = world->GetModel("ellipsoid");
    auto ellipsoidFreeGroup = ellipsoid->FindFreeGroup();
    EXPECT_NE(nullptr, ellipsoidFreeGroup);

    auto box = world->GetModel("box");

    // step and get contacts
    auto checkedOutput = StepWorld<Features>(world, true).first;
    EXPECT_TRUE(checkedOutput);
    auto contacts = world->GetContactsFromLastStep();

    // large box in the middle should be intersecting with sphere, cylinder,
    // capsule and ellipsoid
    EXPECT_NE(0u, contacts.size());
    unsigned int contactBoxSphere = 0u;
    unsigned int contactBoxCylinder = 0u;
    unsigned int contactBoxCapsule = 0u;
    unsigned int contactBoxEllipsoid = 0u;

    for (auto &contact : contacts)
    {
      const auto &contactPoint =
          contact.template Get<gz::physics::World3d<Features>::ContactPoint>();
      ASSERT_TRUE(contactPoint.collision1);
      ASSERT_TRUE(contactPoint.collision2);
      EXPECT_NE(contactPoint.collision1, contactPoint.collision2);

      auto c1 = contactPoint.collision1;
      auto c2 = contactPoint.collision2;
      auto m1 = c1->GetLink()->GetModel();
      auto m2 = c2->GetLink()->GetModel();
      if ((m1->GetName() == "sphere" && m2->GetName() == "box") ||
          (m1->GetName() == "box" && m2->GetName() == "sphere"))
      {
        contactBoxSphere++;
      }
      else if ((m1->GetName() == "box" && m2->GetName() == "cylinder") ||
          (m1->GetName() == "cylinder" && m2->GetName() == "box"))
      {
        contactBoxCylinder++;
      }
      else if ((m1->GetName() == "box" && m2->GetName() == "capsule") ||
          (m1->GetName() == "capsule" && m2->GetName() == "box"))
      {
        contactBoxCapsule++;
      }
      else if ((m1->GetName() == "box" && m2->GetName() == "ellipsoid") ||
          (m1->GetName() == "ellipsoid" && m2->GetName() == "box"))
      {
        contactBoxEllipsoid++;
      }
      else
      {
        FAIL() << "There should not be contacts between: "
               << m1->GetName() << " " << m2->GetName();
      }
    }
    EXPECT_NE(0u, contactBoxSphere);
    EXPECT_NE(0u, contactBoxCylinder);
    EXPECT_NE(0u, contactBoxCapsule);
    EXPECT_NE(0u, contactBoxEllipsoid);

    // move sphere away
    sphereFreeGroup->SetWorldPose(gz::math::eigen3::convert(
        gz::math::Pose3d(0, 100, 0.5, 0, 0, 0)));

    // step and get contacts
    checkedOutput = StepWorld<Features>(world, false).first;
    EXPECT_FALSE(checkedOutput);
    contacts = world->GetContactsFromLastStep();

    // large box in the middle should be intersecting with cylinder, capsule,
    // ellipsoid
    EXPECT_NE(0u, contacts.size());

    contactBoxCylinder = 0u;
    contactBoxCapsule = 0u;
    contactBoxEllipsoid = 0u;
    for (auto contact : contacts)
    {
      const auto &contactPoint =
          contact.template Get<gz::physics::World3d<Features>::ContactPoint>();
      ASSERT_TRUE(contactPoint.collision1);
      ASSERT_TRUE(contactPoint.collision2);
      EXPECT_NE(contactPoint.collision1, contactPoint.collision2);

      auto c1 = contactPoint.collision1;
      auto c2 = contactPoint.collision2;
      auto m1 = c1->GetLink()->GetModel();
      auto m2 = c2->GetLink()->GetModel();
      if ((m1->GetName() == "box" && m2->GetName() == "cylinder") ||
          (m1->GetName() == "cylinder" && m2->GetName() == "box"))
      {
        contactBoxCylinder++;
      }
      else if ((m1->GetName() == "box" && m2->GetName() == "capsule") ||
          (m1->GetName() == "capsule" && m2->GetName() == "box"))
      {
        contactBoxCapsule++;
      }
      else if ((m1->GetName() == "box" && m2->GetName() == "ellipsoid") ||
          (m1->GetName() == "ellipsoid" && m2->GetName() == "box"))
      {
        contactBoxEllipsoid++;
      }
      else
      {
        FAIL() << "There should only be contacts between box and cylinder";
      }
    }
    EXPECT_NE(0u, contactBoxCylinder);
    EXPECT_NE(0u, contactBoxCapsule);
    EXPECT_NE(0u, contactBoxEllipsoid);

    // move cylinder away
    cylinderFreeGroup->SetWorldPose(gz::math::eigen3::convert(
        gz::math::Pose3d(0, -100, 0.5, 0, 0, 0)));

    // move capsule away
    capsuleFreeGroup->SetWorldPose(gz::math::eigen3::convert(
        gz::math::Pose3d(0, -100, 100, 0, 0, 0)));

    // move ellipsoid away
    ellipsoidFreeGroup->SetWorldPose(gz::math::eigen3::convert(
        gz::math::Pose3d(0, -100, -100, 0, 0, 0)));

    // step and get contacts
    checkedOutput = StepWorld<Features>(world, false).first;
    EXPECT_FALSE(checkedOutput);
    contacts = world->GetContactsFromLastStep();

    // no entities should be colliding
    EXPECT_TRUE(contacts.empty());
  }
}

using FeaturesContactPropertiesCallback = gz::physics::FeatureList<
  gz::physics::ConstructEmptyWorldFeature,

  gz::physics::FindFreeGroupFeature,
  gz::physics::SetFreeGroupWorldPose,
  gz::physics::SetFreeGroupWorldVelocity,

  gz::physics::GetContactsFromLastStepFeature,
  gz::physics::CollisionFilterMaskFeature,

  gz::physics::GetModelFromWorld,
  gz::physics::GetLinkFromModel,
  gz::physics::GetShapeFromLink,
  gz::physics::GetModelBoundingBox,

  // gz::physics::sdf::ConstructSdfJoint,
  gz::physics::sdf::ConstructSdfLink,
  gz::physics::sdf::ConstructSdfModel,
  gz::physics::sdf::ConstructSdfCollision,
  gz::physics::sdf::ConstructSdfWorld,

  gz::physics::ForwardStep,

  #ifdef DART_HAS_CONTACT_SURFACE
      gz::physics::SetContactPropertiesCallbackFeature,
  #endif

  gz::physics::AttachBoxShapeFeature,
  gz::physics::AttachSphereShapeFeature,
  gz::physics::AttachCylinderShapeFeature,
  gz::physics::AttachEllipsoidShapeFeature,
  gz::physics::AttachCapsuleShapeFeature,
  gz::physics::GetSphereShapeProperties,
  gz::physics::GetBoxShapeProperties,
  gz::physics::GetCylinderShapeProperties,
  gz::physics::GetCapsuleShapeProperties,
  gz::physics::GetEllipsoidShapeProperties
>;

#ifdef DART_HAS_CONTACT_SURFACE
using ContactSurfaceParams =
  gz::physics::SetContactPropertiesCallbackFeature::
    ContactSurfaceParams<gz::physics::World3d<FeaturesContactPropertiesCallback>::Policy>;
#endif

template <class T>
class SimulationFeaturesTestFeaturesContactPropertiesCallback :
  public SimulationFeaturesTest<T>{};
using SimulationFeaturesTestFeaturesContactPropertiesCallbackTypes =
  ::testing::Types<FeaturesContactPropertiesCallback>;
TYPED_TEST_SUITE(SimulationFeaturesTestFeaturesContactPropertiesCallback,
                 FeaturesContactPropertiesCallback);

/////////////////////////////////////////////////
TYPED_TEST(SimulationFeaturesTestFeaturesContactPropertiesCallback, ContactPropertiesCallback)
{
  for (const std::string &name : this->pluginNames)
  {
    auto world =
      LoadPluginAndWorld<FeaturesContactPropertiesCallback>(
          this->loader,
          name,
          gz::common::joinPaths(TEST_WORLD_DIR, "contact.sdf"));

    auto sphere = world->GetModel("sphere");
    auto groundPlane = world->GetModel("ground_plane");
    auto groundPlaneCollision = groundPlane->GetLink(0)->GetShape(0);

    // Use a set because the order of collisions is not determined.
    std::set<gz::physics::Shape3dPtr<FeaturesContactPropertiesCallback>> possibleCollisions = {
      groundPlaneCollision,
      sphere->GetLink(0)->GetShape(0),
      sphere->GetLink(1)->GetShape(0),
      sphere->GetLink(2)->GetShape(0),
      sphere->GetLink(3)->GetShape(0),
    };
    std::map<gz::physics::Shape3dPtr<FeaturesContactPropertiesCallback>, Eigen::Vector3d> expectations
    {
      {sphere->GetLink(0)->GetShape(0), {0.0, 0.0, 0.0}},
        {sphere->GetLink(1)->GetShape(0), {0.0, 1.0, 0.0}},
        {sphere->GetLink(2)->GetShape(0), {1.0, 0.0, 0.0}},
        {sphere->GetLink(3)->GetShape(0), {1.0, 1.0, 0.0}},
    };

    const double gravity = 9.8;
    std::map<gz::physics::Shape3dPtr<FeaturesContactPropertiesCallback>, double> forceExpectations
    {
      // Contact force expectations are: link mass * gravity.
      {sphere->GetLink(0)->GetShape(0), 0.1 * gravity},
        {sphere->GetLink(1)->GetShape(0), 1.0 * gravity},
        {sphere->GetLink(2)->GetShape(0), 2.0 * gravity},
        {sphere->GetLink(3)->GetShape(0), 3.0 * gravity},
    };

    // This procedure checks the validity of a generated contact point. It is
    // used both when checking the contacts after the step is finished and for
    // checking them inside the contact joint properties callback. The callback
    // is called after the contacts are generated but before they affect the
    // physics. That is why contact force is zero during the callback.
    auto checkContact = [&](
        const gz::physics::World3d<FeaturesContactPropertiesCallback>::Contact& _contact,
        const bool zeroForce)
    {
      const auto &contactPoint =
        _contact.Get<gz::physics::World3d<FeaturesContactPropertiesCallback>::ContactPoint>();
      ASSERT_TRUE(contactPoint.collision1);
      ASSERT_TRUE(contactPoint.collision2);

      EXPECT_TRUE(possibleCollisions.find(contactPoint.collision1) !=
          possibleCollisions.end());
      EXPECT_TRUE(possibleCollisions.find(contactPoint.collision2) !=
          possibleCollisions.end());
      EXPECT_NE(contactPoint.collision1, contactPoint.collision2);

      Eigen::Vector3d expectedContactPos = Eigen::Vector3d::Zero();

      // The test expectations are all on the collision that is not the ground
      // plane.
      auto testCollision = contactPoint.collision1;
      if (testCollision == groundPlaneCollision)
      {
        testCollision = contactPoint.collision2;
      }

      expectedContactPos = expectations.at(testCollision);

      EXPECT_TRUE(gz::physics::test::Equal(expectedContactPos,
            contactPoint.point, 1e-6));

      // Check if the engine populated the extra contact data struct
      const auto* extraContactData =
        _contact.Query<gz::physics::World3d<FeaturesContactPropertiesCallback>::ExtraContactData>();
      ASSERT_NE(nullptr, extraContactData);

      // The normal of the contact force is a vector pointing up (z positive)
      EXPECT_NEAR(extraContactData->normal[0], 0.0, 1e-3);
      EXPECT_NEAR(extraContactData->normal[1], 0.0, 1e-3);
      EXPECT_NEAR(extraContactData->normal[2], 1.0, 1e-3);

      // The contact force has only a z component and its value is
      // the the weight of the sphere times the gravitational acceleration
      EXPECT_NEAR(extraContactData->force[0], 0.0, 1e-3);
      EXPECT_NEAR(extraContactData->force[1], 0.0, 1e-3);
      EXPECT_NEAR(extraContactData->force[2],
          zeroForce ? 0 : forceExpectations.at(testCollision), 1e-3);
    };

#ifdef DART_HAS_CONTACT_SURFACE
    size_t numContactCallbackCalls = 0u;
    auto contactCallback = [&](
        const gz::physics::World3d<FeaturesContactPropertiesCallback>::Contact& _contact,
        size_t _numContactsOnCollision,
        ContactSurfaceParams& _surfaceParams)
    {
      numContactCallbackCalls++;
      checkContact(_contact, true);
      EXPECT_EQ(1u, _numContactsOnCollision);
      // the values in _surfaceParams are implemented as std::optional to allow
      // physics engines fill only those parameters that are actually
      // implemented
      ASSERT_TRUE(_surfaceParams.frictionCoeff.has_value());
      ASSERT_TRUE(_surfaceParams.secondaryFrictionCoeff.has_value());
      // not implemented in DART yet
      EXPECT_FALSE(_surfaceParams.rollingFrictionCoeff.has_value());
      // not implemented in DART yet
      EXPECT_FALSE(_surfaceParams.secondaryRollingFrictionCoeff.has_value());
      // not implemented in DART yet
      EXPECT_FALSE(_surfaceParams.torsionalFrictionCoeff.has_value());
      ASSERT_TRUE(_surfaceParams.slipCompliance.has_value());
      ASSERT_TRUE(_surfaceParams.secondarySlipCompliance.has_value());
      ASSERT_TRUE(_surfaceParams.restitutionCoeff.has_value());
      ASSERT_TRUE(_surfaceParams.firstFrictionalDirection.has_value());
      ASSERT_TRUE(_surfaceParams.contactSurfaceMotionVelocity.has_value());
      // these constraint parameters are implemented in DART but are not filled
      // when the callback is called; they are only read after the callback ends
      EXPECT_FALSE(_surfaceParams.errorReductionParameter.has_value());
      EXPECT_FALSE(_surfaceParams.maxErrorReductionVelocity.has_value());
      EXPECT_FALSE(_surfaceParams.maxErrorAllowance.has_value());
      EXPECT_FALSE(_surfaceParams.constraintForceMixing.has_value());

      EXPECT_NEAR(_surfaceParams.frictionCoeff.value(), 1.0, 1e-6);
      EXPECT_NEAR(_surfaceParams.secondaryFrictionCoeff.value(), 1.0, 1e-6);
      EXPECT_NEAR(_surfaceParams.slipCompliance.value(), 0.0, 1e-6);
      EXPECT_NEAR(_surfaceParams.secondarySlipCompliance.value(), 0.0, 1e-6);
      EXPECT_NEAR(_surfaceParams.restitutionCoeff.value(), 0.0, 1e-6);

      EXPECT_TRUE(gz::physics::test::Equal(Eigen::Vector3d(0, 0, 1),
            _surfaceParams.firstFrictionalDirection.value(), 1e-6));

      EXPECT_TRUE(gz::physics::test::Equal(Eigen::Vector3d(0, 0, 0),
            _surfaceParams.contactSurfaceMotionVelocity.value(), 1e-6));
    };
    world->AddContactPropertiesCallback("test", contactCallback);
#endif

    // The first step already has contacts, but the contact force due to the
    // impact does not match the steady-state force generated by the
    // body's weight.
    StepWorld<FeaturesContactPropertiesCallback>(world, true);

#ifdef DART_HAS_CONTACT_SURFACE
    // There are 4 collision bodies in the world all colliding at the same time
    EXPECT_EQ(4u, numContactCallbackCalls);
#endif

    // After a second step, the contact force reaches steady-state
    StepWorld<FeaturesContactPropertiesCallback>(world, false);

#ifdef DART_HAS_CONTACT_SURFACE
    // There are 4 collision bodies in the world all colliding at the same time
    EXPECT_EQ(8u, numContactCallbackCalls);
#endif

    auto contacts = world->GetContactsFromLastStep();
    if(this->PhysicsEngineName(name) != "tpe")
    {
      EXPECT_EQ(4u, contacts.size());
    }

    for (auto &contact : contacts)
    {
      checkContact(contact, false);
    }

#ifdef DART_HAS_CONTACT_SURFACE
    // removing a non-existing callback yields no error but returns false
    EXPECT_FALSE(world->RemoveContactPropertiesCallback("foo"));

    // removing an existing callback works and the callback is no longer called
    EXPECT_TRUE(world->RemoveContactPropertiesCallback("test"));

    // Third step
    StepWorld<FeaturesContactPropertiesCallback>(world, false);

    // Number of callback calls is the same as after the 2nd call
    EXPECT_EQ(8u, numContactCallbackCalls);

    // Now we check that changing _surfaceParams inside the contact properties
    // callback affects the result of the simulation; we set
    // contactSurfaceMotionVelocity to [1,0,0] which accelerates the contact
    // points from 0 m/s to 1 m/s in a single simulation step.

    auto contactCallback2 = [&](
        const gz::physics::World3d<FeaturesContactPropertiesCallback>::Contact& /*_contact*/,
        size_t /*_numContactsOnCollision*/,
        ContactSurfaceParams& _surfaceParams)
    {
      numContactCallbackCalls++;
      // friction direction is [0,0,1] and contact surface motion velocity uses
      // the X value to denote the desired velocity along the friction direction
      _surfaceParams.contactSurfaceMotionVelocity->x() = 1.0;
    };
    world->AddContactPropertiesCallback("test2", contactCallback2);

    numContactCallbackCalls = 0u;
    // Fourth step
    StepWorld<FeaturesContactPropertiesCallback>(world, false);
    EXPECT_EQ(4u, numContactCallbackCalls);

    // Adjust the expected forces to account for the added acceleration along Z
    forceExpectations =
    {
      // Contact force expectations are:
      // link mass * (gravity + acceleration to 1 m.s^-1 in 1 ms)
      {sphere->GetLink(0)->GetShape(0), 0.1 * gravity + 100},
      {sphere->GetLink(1)->GetShape(0), 1.0 * gravity + 999.99},
      {sphere->GetLink(2)->GetShape(0), 2.0 * gravity + 1999.98},
      {sphere->GetLink(3)->GetShape(0), 3.0 * gravity + 2999.97},
    };

    // Verify that the detected contacts correspond to the adjusted expectations
    contacts = world->GetContactsFromLastStep();
    EXPECT_EQ(4u, contacts.size());
    for (auto &contact : contacts)
    {
      checkContact(contact, false);
    }

    EXPECT_TRUE(world->RemoveContactPropertiesCallback("test2"));
#endif
  }
}

TYPED_TEST(SimulationFeaturesTestBasic, MultipleCollisions)
{
  for (const std::string &name : this->pluginNames)
  {
    CHECK_UNSUPPORTED_ENGINE(name, "tpe")

    auto world = LoadPluginAndWorld<Features>(
      this->loader,
      name,
      gz::common::joinPaths(TEST_WORLD_DIR, "multiple_collisions.sdf"));

    // model free group test
    auto model = world->GetModel("box");
    auto freeGroup = model->FindFreeGroup();
    ASSERT_NE(nullptr, freeGroup);
    GZ_UTILS_WARN_IGNORE__DEPRECATED_DECLARATION
      ASSERT_NE(nullptr, freeGroup->CanonicalLink());
    GZ_UTILS_WARN_IGNORE__DEPRECATED_DECLARATION
      ASSERT_NE(nullptr, freeGroup->RootLink());

    auto link = model->GetLink("box_link");
    auto freeGroupLink = link->FindFreeGroup();
    ASSERT_NE(nullptr, freeGroupLink);

    StepWorld<Features>(world, true);

    auto frameData = model->GetLink(0)->FrameDataRelativeToWorld();
    EXPECT_EQ(gz::math::Pose3d(0, 0, 4, 0, 0, 0),
        gz::math::eigen3::convert(frameData.pose));

    StepWorld<Features>(world, false, 1000);
    frameData = model->GetLink(0)->FrameDataRelativeToWorld();
    gz::math::Pose3d framePose = gz::math::eigen3::convert(frameData.pose);

    EXPECT_NEAR(0.5, framePose.Z(), 0.1);
  }
}

int main(int argc, char *argv[])
{
  ::testing::InitGoogleTest(&argc, argv);

  if (!SimulationFeaturesTest<Features>::init(
       argc, argv))
    return -1;
  return RUN_ALL_TESTS();
}<|MERGE_RESOLUTION|>--- conflicted
+++ resolved
@@ -237,16 +237,8 @@
   for (const std::string &name : this->pluginNames)
   {
 #ifdef _WIN32
-<<<<<<< HEAD
-    if(this->PhysicsEngineName(name) == "bullet")
-    {
-      // See https://github.com/gazebosim/gz-physics/issues/483
-      GTEST_SKIP();
-    }
-=======
     // See https://github.com/gazebosim/gz-physics/issues/483
     CHECK_UNSUPPORTED_ENGINE(name, "bullet")
->>>>>>> 6db60fa7
 #endif
     auto world = LoadPluginAndWorld<FeaturesStep>(
       this->loader,
@@ -281,16 +273,8 @@
     CHECK_UNSUPPORTED_ENGINE(name, "tpe")
 
 #ifdef _WIN32
-<<<<<<< HEAD
-    if(this->PhysicsEngineName(name) == "bullet")
-    {
-      // See https://github.com/gazebosim/gz-physics/issues/483
-      GTEST_SKIP();
-    }
-=======
     // See https://github.com/gazebosim/gz-physics/issues/483
     CHECK_UNSUPPORTED_ENGINE(name, "bullet")
->>>>>>> 6db60fa7
 #endif
 
     auto world = LoadPluginAndWorld<FeaturesFalling>(
@@ -353,16 +337,8 @@
   for (const std::string &name : this->pluginNames)
   {
 #ifdef _WIN32
-<<<<<<< HEAD
-    if(this->PhysicsEngineName(name) == "bullet-featherstone")
-    {
-      // See https://github.com/gazebosim/gz-physics/issues/483
-      GTEST_SKIP();
-    }
-=======
     // See https://github.com/gazebosim/gz-physics/issues/483
     CHECK_UNSUPPORTED_ENGINE(name, "bullet-featherstone")
->>>>>>> 6db60fa7
 #endif
     auto world = LoadPluginAndWorld<FeaturesShapeFeatures>(
         this->loader, name,
