/*
 * Copyright (C) 2022 Open Source Robotics Foundation
 *
 * Licensed under the Apache License, Version 2.0 (the "License");
 * you may not use this file except in compliance with the License.
 * You may obtain a copy of the License at
 *
 *     http://www.apache.org/licenses/LICENSE-2.0
 *
 * Unless required by applicable law or agreed to in writing, software
 * distributed under the License is distributed on an "AS IS" BASIS,
 * WITHOUT WARRANTIES OR CONDITIONS OF ANY KIND, either express or implied.
 * See the License for the specific language governing permissions and
 * limitations under the License.
 *
*/
#include <gtest/gtest.h>

#include <set>
#include <string>
#include <unordered_set>

#include <gz/common/Console.hh>
#include <gz/plugin/Loader.hh>

#include <gz/math/eigen3/Conversions.hh>

#include "../helpers/TestLibLoader.hh"
#include "../Utils.hh"

#include <gz/physics/sdf/ConstructJoint.hh>
#include <gz/physics/sdf/ConstructLink.hh>
#include <gz/physics/sdf/ConstructModel.hh>
#include <gz/physics/sdf/ConstructCollision.hh>
#include <gz/physics/sdf/ConstructWorld.hh>

#include "gz/physics/BoxShape.hh"
#include <gz/physics/GetContacts.hh>
#include "gz/physics/CylinderShape.hh"
#include "gz/physics/CapsuleShape.hh"
#include "gz/physics/EllipsoidShape.hh"
#include <gz/physics/FreeGroup.hh>
#include <gz/physics/GetBoundingBox.hh>
#include "gz/physics/SphereShape.hh"

#include <gz/physics/ConstructEmpty.hh>
#include <gz/physics/FindFeatures.hh>
#include <gz/physics/ForwardStep.hh>
#include <gz/physics/GetEntities.hh>
#include <gz/physics/RequestEngine.hh>

#include <sdf/Root.hh>

// The features that an engine must have to be loaded by this loader.
using Features = gz::physics::FeatureList<
  gz::physics::ConstructEmptyWorldFeature,

  gz::physics::FindFreeGroupFeature,
  gz::physics::SetFreeGroupWorldPose,
  gz::physics::SetFreeGroupWorldVelocity,

  gz::physics::GetContactsFromLastStepFeature,
  gz::physics::CollisionFilterMaskFeature,

  gz::physics::GetModelFromWorld,
  gz::physics::GetLinkFromModel,
  gz::physics::GetShapeFromLink,
  gz::physics::GetModelBoundingBox,

  // gz::physics::sdf::ConstructSdfJoint,
  gz::physics::sdf::ConstructSdfLink,
  gz::physics::sdf::ConstructSdfModel,
  gz::physics::sdf::ConstructSdfCollision,
  gz::physics::sdf::ConstructSdfWorld,

  gz::physics::ForwardStep,

  gz::physics::AttachBoxShapeFeature,
  gz::physics::AttachSphereShapeFeature,
  gz::physics::AttachCylinderShapeFeature,
  gz::physics::AttachEllipsoidShapeFeature,
  gz::physics::AttachCapsuleShapeFeature,
  gz::physics::GetSphereShapeProperties,
  gz::physics::GetBoxShapeProperties,
  gz::physics::GetCylinderShapeProperties,
  gz::physics::GetCapsuleShapeProperties,
  gz::physics::GetEllipsoidShapeProperties
>;

<<<<<<< HEAD
using TestContactPoint = gz::physics::World3d<Features>::ContactPoint;

=======
template <class T>
>>>>>>> b2a8bc4c
class SimulationFeaturesTest:
  public testing::Test, public gz::physics::TestLibLoader
{
  // Documentation inherited
  public: void SetUp() override
  {
    gz::common::Console::SetVerbosity(4);

    loader.LoadLib(SimulationFeaturesTest::GetLibToTest());

    // TODO(ahcorde): We should also run the 3f, 2d, and 2f variants of
    // FindFeatures
    pluginNames = gz::physics::FindFeatures3d<T>::From(loader);
    if (pluginNames.empty())
    {
      std::cerr << "No plugins with required features found in "
                << GetLibToTest() << std::endl;
      GTEST_SKIP();
    }
  }

  public: std::set<std::string> pluginNames;
  public: gz::plugin::Loader loader;
};

template <class T>
std::unordered_set<gz::physics::World3dPtr<T>> LoadWorlds(
    const gz::plugin::Loader &_loader,
    const std::set<std::string> pluginNames,
    const std::string &_world)
{
  std::unordered_set<gz::physics::World3dPtr<T>> worlds;
  for (const std::string &name : pluginNames)
  {
    gz::plugin::PluginPtr plugin = _loader.Instantiate(name);

    gzdbg << " -- Plugin name: " << name << std::endl;

    auto engine =
      gz::physics::RequestEngine3d<T>::From(plugin);
    EXPECT_NE(nullptr, engine);

    sdf::Root root;
    const sdf::Errors &errors = root.Load(_world);
    EXPECT_EQ(0u, errors.size());
    const sdf::World *sdfWorld = root.WorldByIndex(0);
    auto world = engine->ConstructWorld(*sdfWorld);
    EXPECT_NE(nullptr, world);

    worlds.insert(world);
  }
  return worlds;
}

/// \brief Step forward in a world
/// \param[in] _world The world to step in
/// \param[in] _firstTime Whether this is the very first time this world is
/// being stepped in (true) or not (false)
/// \param[in] _numSteps The number of steps to take in _world
/// \return true if the forward step output was checked, false otherwise
template <class T>
<<<<<<< HEAD
bool StepWorld(const gz::physics::World3dPtr<T> &_world, bool _firstTime,
    const std::size_t _numSteps = 1)
=======
bool StepWorld(
  const gz::physics::World3dPtr<T> &_world,
  bool _firstTime,
  const std::size_t _numSteps = 1)
>>>>>>> b2a8bc4c
{
  EXPECT_NE(nullptr, _world);
  gz::physics::ForwardStep::Input input;
  gz::physics::ForwardStep::State state;
  gz::physics::ForwardStep::Output output;

  bool checkedOutput = false;
  for (size_t i = 0; i < _numSteps; ++i)
  {
    _world->Step(output, state, input);

    // If link poses have changed, this should have been written to output.
    // Link poses are considered "changed" if they are new, so if this is the
    // very first step in a world, all of the link data is new and output
    // should not be empty
    if (_firstTime && (i == 0))
    {
      EXPECT_FALSE(
          output.Get<gz::physics::ChangedWorldPoses>().entries.empty());
      checkedOutput = true;
    }
  }

  return checkedOutput;
}

template <class T>
<<<<<<< HEAD
class StepWorldTest:
  public testing::Test, public gz::physics::TestLibLoader
{
  // Documentation inherited
  public: void SetUp() override
  {
    gz::common::Console::SetVerbosity(4);

    loader.LoadLib(StepWorldTest::GetLibToTest());

    // TODO(ahcorde): We should also run the 3f, 2d, and 2f variants of
    // FindFeatures
    pluginNames = gz::physics::FindFeatures3d<T>::From(loader);
    if (pluginNames.empty())
    {
      std::cerr << "No plugins with required features found in "
                << GetLibToTest() << std::endl;
      GTEST_SKIP();
    }
  }

  public: std::set<std::string> pluginNames;
  public: gz::plugin::Loader loader;
};

// The features that an engine must have to be loaded by this loader.
using StepForwardFeatures = gz::physics::FeatureList<
  gz::physics::ConstructEmptyWorldFeature,
  gz::physics::ForwardStep,
  gz::physics::sdf::ConstructSdfWorld
>;

template <class T>
class StepForwardTestClass :
  public StepWorldTest<T>{};
using StepForwardTestClassTypes =
    ::testing::Types<StepForwardFeatures>;
TYPED_TEST_SUITE(StepForwardTestClass, StepForwardTestClassTypes);

/////////////////////////////////////////////////
TYPED_TEST(StepForwardTestClass, StepWorld)
{
  auto worlds = LoadWorlds<StepForwardFeatures>(
=======
class SimulationFeaturesTestBasic :
  public SimulationFeaturesTest<T>{};
using SimulationFeaturesTestBasicTypes =
  ::testing::Types<Features>;
TYPED_TEST_SUITE(SimulationFeaturesTestBasic,
                 SimulationFeaturesTestBasicTypes);

/////////////////////////////////////////////////
TYPED_TEST(SimulationFeaturesTestBasic, StepWorld)
{
  auto worlds = LoadWorlds<Features>(
>>>>>>> b2a8bc4c
    this->loader,
    this->pluginNames,
    gz::common::joinPaths(TEST_WORLD_DIR, "shapes.world"));
  for (const auto &world : worlds)
  {
<<<<<<< HEAD
    auto checkedOutput = StepWorld<StepForwardFeatures>(world, true, 1000);
=======
    auto checkedOutput = StepWorld<Features>(world, true, 1000);
>>>>>>> b2a8bc4c
    EXPECT_TRUE(checkedOutput);
  }
}

<<<<<<< HEAD
template <class T>
class ShapeFeaturesTest:
  public testing::Test, public gz::physics::TestLibLoader
{
  // Documentation inherited
  public: void SetUp() override
  {
    gz::common::Console::SetVerbosity(4);

    loader.LoadLib(ShapeFeaturesTest::GetLibToTest());

    // TODO(ahcorde): We should also run the 3f, 2d, and 2f variants of
    // FindFeatures
    pluginNames = gz::physics::FindFeatures3d<T>::From(loader);
    if (pluginNames.empty())
    {
      std::cerr << "No plugins with required features found in "
                << GetLibToTest() << std::endl;
      GTEST_SKIP();
    }
  }

  public: std::set<std::string> pluginNames;
  public: gz::plugin::Loader loader;
};

// The features that an engine must have to be loaded by this loader.
using ShapeFeaturesFeatures = gz::physics::FeatureList<
  gz::physics::GetModelFromWorld,
  gz::physics::GetLinkFromModel,
  gz::physics::GetShapeFromLink,
  gz::physics::GetModelBoundingBox,

  gz::physics::AttachBoxShapeFeature,
  gz::physics::AttachSphereShapeFeature,
  gz::physics::AttachCylinderShapeFeature,
  gz::physics::AttachEllipsoidShapeFeature,
  gz::physics::AttachCapsuleShapeFeature,
  gz::physics::GetSphereShapeProperties,
  gz::physics::GetBoxShapeProperties,
  gz::physics::GetCylinderShapeProperties,
  gz::physics::GetCapsuleShapeProperties,
  gz::physics::GetEllipsoidShapeProperties,

  gz::physics::ConstructEmptyWorldFeature,
  gz::physics::ForwardStep,
  gz::physics::sdf::ConstructSdfWorld
>;

template <class T>
class ShapeFeaturesTestClass :
  public ShapeFeaturesTest<T>{};
using ShapeFeaturesTestClassTypes =
    ::testing::Types<ShapeFeaturesFeatures>;
TYPED_TEST_SUITE(ShapeFeaturesTestClass, ShapeFeaturesTestClassTypes);

/////////////////////////////////////////////////
TYPED_TEST(ShapeFeaturesTestClass, ShapeFeatures)
{
  auto worlds = LoadWorlds<ShapeFeaturesFeatures>(
=======

/////////////////////////////////////////////////
TYPED_TEST(SimulationFeaturesTestBasic, Falling)
{
  for (const std::string &name : this->pluginNames)
  {
    if(this->PhysicsEngineName(name) == "tpe")
    {
      GTEST_SKIP();
    }

    auto worlds = LoadWorlds<Features>(
      this->loader,
      this->pluginNames,
      gz::common::joinPaths(TEST_WORLD_DIR, "falling.world"));
    for (const auto &world : worlds)
    {
      auto checkedOutput = StepWorld<Features>(world, true, 1000);
      EXPECT_TRUE(checkedOutput);

      auto link = world->GetModel(0)->GetLink(0);
      auto pos = link->FrameDataRelativeToWorld().pose.translation();
      EXPECT_NEAR(pos.z(), 1.0, 5e-2);
    }
  }
}

/////////////////////////////////////////////////
TYPED_TEST(SimulationFeaturesTestBasic, ShapeFeatures)
{
  auto worlds = LoadWorlds<Features>(
>>>>>>> b2a8bc4c
    this->loader,
    this->pluginNames,
    gz::common::joinPaths(TEST_WORLD_DIR, "shapes.world"));
  for (const auto &world : worlds)
  {
    // test ShapeFeatures
    auto sphere = world->GetModel("sphere");
    auto sphereLink = sphere->GetLink(0);
    auto sphereCollision = sphereLink->GetShape(0);
    auto sphereShape = sphereCollision->CastToSphereShape();
    EXPECT_NEAR(1.0, sphereShape->GetRadius(), 1e-6);

    EXPECT_EQ(1u, sphereLink->GetShapeCount());
    auto sphere2 = sphereLink->AttachSphereShape(
      "sphere2", 1.0, Eigen::Isometry3d::Identity());
    EXPECT_EQ(2u, sphereLink->GetShapeCount());
    EXPECT_EQ(sphere2, sphereLink->GetShape(1));

    auto box = world->GetModel("box");
    auto boxLink = box->GetLink(0);
    auto boxCollision = boxLink->GetShape(0);
    auto boxShape = boxCollision->CastToBoxShape();
    EXPECT_EQ(gz::math::Vector3d(100, 100, 1),
              gz::math::eigen3::convert(boxShape->GetSize()));

    auto box2 = boxLink->AttachBoxShape(
      "box2",
      gz::math::eigen3::convert(
        gz::math::Vector3d(1.2, 1.2, 1.2)),
      Eigen::Isometry3d::Identity());
    EXPECT_EQ(2u, boxLink->GetShapeCount());
    EXPECT_EQ(box2, boxLink->GetShape(1));

    auto cylinder = world->GetModel("cylinder");
    auto cylinderLink = cylinder->GetLink(0);
    auto cylinderCollision = cylinderLink->GetShape(0);
    auto cylinderShape = cylinderCollision->CastToCylinderShape();
    EXPECT_NEAR(0.5, cylinderShape->GetRadius(), 1e-6);
    EXPECT_NEAR(1.1, cylinderShape->GetHeight(), 1e-6);

    auto cylinder2 = cylinderLink->AttachCylinderShape(
      "cylinder2", 3.0, 4.0, Eigen::Isometry3d::Identity());
    EXPECT_EQ(2u, cylinderLink->GetShapeCount());
    EXPECT_EQ(cylinder2, cylinderLink->GetShape(1));

    auto ellipsoid = world->GetModel("ellipsoid");
    auto ellipsoidLink = ellipsoid->GetLink(0);
    auto ellipsoidCollision = ellipsoidLink->GetShape(0);
    auto ellipsoidShape = ellipsoidCollision->CastToEllipsoidShape();
    EXPECT_TRUE(
      gz::math::Vector3d(0.2, 0.3, 0.5).Equal(
      gz::math::eigen3::convert(ellipsoidShape->GetRadii()), 0.1));

    auto ellipsoid2 = ellipsoidLink->AttachEllipsoidShape(
      "ellipsoid2",
      gz::math::eigen3::convert(gz::math::Vector3d(0.2, 0.3, 0.5)),
      Eigen::Isometry3d::Identity());
    EXPECT_EQ(2u, ellipsoidLink->GetShapeCount());
    EXPECT_EQ(ellipsoid2, ellipsoidLink->GetShape(1));

    auto capsule = world->GetModel("capsule");
    auto capsuleLink = capsule->GetLink(0);
    auto capsuleCollision = capsuleLink->GetShape(0);
    auto capsuleShape = capsuleCollision->CastToCapsuleShape();
    EXPECT_NEAR(0.2, capsuleShape->GetRadius(), 1e-6);
    EXPECT_NEAR(0.6, capsuleShape->GetLength(), 1e-6);

    auto capsule2 = capsuleLink->AttachCapsuleShape(
      "capsule2", 0.2, 0.6, Eigen::Isometry3d::Identity());
    EXPECT_EQ(2u, capsuleLink->GetShapeCount());
    EXPECT_EQ(capsule2, capsuleLink->GetShape(1));

    // Test the bounding boxes in the local frames
    auto sphereAABB =
      sphereCollision->GetAxisAlignedBoundingBox(*sphereCollision);
    auto boxAABB =
      boxCollision->GetAxisAlignedBoundingBox(*boxCollision);
    auto cylinderAABB =
      cylinderCollision->GetAxisAlignedBoundingBox(*cylinderCollision);
    auto ellipsoidAABB =
      ellipsoidCollision->GetAxisAlignedBoundingBox(*ellipsoidCollision);
    auto capsuleAABB =
      capsuleCollision->GetAxisAlignedBoundingBox(*capsuleCollision);

    EXPECT_TRUE(gz::math::Vector3d(-1, -1, -1).Equal(
                gz::math::eigen3::convert(sphereAABB).Min(), 0.1));
    EXPECT_EQ(gz::math::Vector3d(1, 1, 1),
              gz::math::eigen3::convert(sphereAABB).Max());
    EXPECT_EQ(gz::math::Vector3d(-50, -50, -0.5),
              gz::math::eigen3::convert(boxAABB).Min());
    EXPECT_EQ(gz::math::Vector3d(50, 50, 0.5),
              gz::math::eigen3::convert(boxAABB).Max());
    EXPECT_EQ(gz::math::Vector3d(-0.5, -0.5, -0.55),
              gz::math::eigen3::convert(cylinderAABB).Min());
    EXPECT_EQ(gz::math::Vector3d(0.5, 0.5, 0.55),
              gz::math::eigen3::convert(cylinderAABB).Max());
    EXPECT_TRUE(gz::math::Vector3d(-0.2, -0.3, -0.5).Equal(
                gz::math::eigen3::convert(ellipsoidAABB).Min(), 0.1));
    EXPECT_TRUE(gz::math::Vector3d(0.2, 0.3, 0.5).Equal(
                gz::math::eigen3::convert(ellipsoidAABB).Max(), 0.1));
    EXPECT_TRUE(gz::math::Vector3d(-0.2, -0.2, -0.5).Equal(
                gz::math::eigen3::convert(capsuleAABB).Min(), 0.1));
    EXPECT_TRUE(gz::math::Vector3d(0.2, 0.2, 0.5).Equal(
                gz::math::eigen3::convert(capsuleAABB).Max(), 0.1));

    // check model AABB. By default, the AABBs are in world frame
    auto sphereModelAABB = sphere->GetAxisAlignedBoundingBox();
    auto boxModelAABB = box->GetAxisAlignedBoundingBox();
    auto cylinderModelAABB = cylinder->GetAxisAlignedBoundingBox();
    auto ellipsoidModelAABB = ellipsoid->GetAxisAlignedBoundingBox();
    auto capsuleModelAABB = capsule->GetAxisAlignedBoundingBox();
    EXPECT_EQ(gz::math::Vector3d(-1, 0.5, -0.5),
              gz::math::eigen3::convert(sphereModelAABB).Min());
    EXPECT_EQ(gz::math::Vector3d(1, 2.5, 1.5),
              gz::math::eigen3::convert(sphereModelAABB).Max());
    EXPECT_EQ(gz::math::Vector3d(-50, -50, -0.1),
              gz::math::eigen3::convert(boxModelAABB).Min());
    EXPECT_EQ(gz::math::Vector3d(50, 50, 1.1),
              gz::math::eigen3::convert(boxModelAABB).Max());
    EXPECT_EQ(gz::math::Vector3d(-3, -4.5, -1.5),
              gz::math::eigen3::convert(cylinderModelAABB).Min());
    EXPECT_EQ(gz::math::Vector3d(3, 1.5, 2.5),
              gz::math::eigen3::convert(cylinderModelAABB).Max());
    EXPECT_TRUE(gz::math::Vector3d(-0.2, -5.3, 0.2).Equal(
                gz::math::eigen3::convert(ellipsoidModelAABB).Min(), 0.1));
    EXPECT_TRUE(gz::math::Vector3d(0.2, -4.7, 1.2).Equal(
                gz::math::eigen3::convert(ellipsoidModelAABB).Max(), 0.1));
    EXPECT_EQ(gz::math::Vector3d(-0.2, -3.2, 0),
              gz::math::eigen3::convert(capsuleModelAABB).Min());
    EXPECT_EQ(gz::math::Vector3d(0.2, -2.8, 1),
              gz::math::eigen3::convert(capsuleModelAABB).Max());
  }
}

TYPED_TEST(SimulationFeaturesTestBasic, FreeGroup)
{
<<<<<<< HEAD
  auto worlds = LoadWorlds<Features>(loader, pluginNames, TEST_WORLD_DIR "/shapes.world");
=======
  auto worlds = LoadWorlds<Features>(
    this->loader,
    this->pluginNames,
    gz::common::joinPaths(TEST_WORLD_DIR, "shapes.world"));
>>>>>>> b2a8bc4c

  for (const auto &world : worlds)
  {
    // model free group test
    auto model = world->GetModel("sphere");
    auto freeGroup = model->FindFreeGroup();
    ASSERT_NE(nullptr, freeGroup);
    GZ_UTILS_WARN_IGNORE__DEPRECATED_DECLARATION
    ASSERT_NE(nullptr, freeGroup->CanonicalLink());
    GZ_UTILS_WARN_IGNORE__DEPRECATED_DECLARATION
    ASSERT_NE(nullptr, freeGroup->RootLink());

    auto link = model->GetLink("sphere_link");
    auto freeGroupLink = link->FindFreeGroup();
    ASSERT_NE(nullptr, freeGroupLink);

    StepWorld<Features>(world, true);

    freeGroup->SetWorldPose(
      gz::math::eigen3::convert(
        gz::math::Pose3d(0, 0, 2, 0, 0, 0)));
    freeGroup->SetWorldLinearVelocity(
      gz::math::eigen3::convert(gz::math::Vector3d(0.1, 0.2, 0.3)));
    freeGroup->SetWorldAngularVelocity(
      gz::math::eigen3::convert(gz::math::Vector3d(0.4, 0.5, 0.6)));

    auto frameData = model->GetLink(0)->FrameDataRelativeToWorld();
    EXPECT_EQ(gz::math::Pose3d(0, 0, 2, 0, 0, 0),
              gz::math::eigen3::convert(frameData.pose));

    // Step the world
    StepWorld<Features>(world, false);
    // Check that the first link's velocities are updated
    frameData = model->GetLink(0)->FrameDataRelativeToWorld();
    EXPECT_TRUE(gz::math::Vector3d(0.1, 0.2, 0.3).Equal(
                gz::math::eigen3::convert(frameData.linearVelocity), 0.1));
    EXPECT_EQ(gz::math::Vector3d(0.4, 0.5, 0.6),
              gz::math::eigen3::convert(frameData.angularVelocity));
  }
}

TYPED_TEST(SimulationFeaturesTestBasic, ShapeBoundingBox)
{
  auto worlds = LoadWorlds<Features>(
    this->loader,
    this->pluginNames,
    gz::common::joinPaths(TEST_WORLD_DIR, "falling.world"));

  for (const auto &world : worlds)
  {
    auto sphere = world->GetModel("sphere");
    auto sphereCollision = sphere->GetLink(0)->GetShape(0);
    auto ground = world->GetModel("box");
    auto groundCollision = ground->GetLink(0)->GetShape(0);

    // Test the bounding boxes in the local frames
    auto sphereAABB =
        sphereCollision->GetAxisAlignedBoundingBox(*sphereCollision);

    auto groundAABB =
        groundCollision->GetAxisAlignedBoundingBox(*groundCollision);

    EXPECT_EQ(gz::math::Vector3d(-1, -1, -1),
              gz::math::eigen3::convert(sphereAABB).Min());
    EXPECT_EQ(gz::math::Vector3d(1, 1, 1),
              gz::math::eigen3::convert(sphereAABB).Max());
    EXPECT_EQ(gz::math::Vector3d(-50, -50, -0.5),
              gz::math::eigen3::convert(groundAABB).Min());
    EXPECT_EQ(gz::math::Vector3d(50, 50, 0.5),
              gz::math::eigen3::convert(groundAABB).Max());

    // Test the bounding boxes in the world frames
    sphereAABB = sphereCollision->GetAxisAlignedBoundingBox();
    groundAABB = groundCollision->GetAxisAlignedBoundingBox();

    // The sphere shape has a radius of 1.0, so its bounding box will have
    // dimensions of 1.0 x 1.0 x 1.0. When that bounding box is transformed by
    // a 45-degree rotation, the dimensions that are orthogonal to the axis of
    // rotation will dilate from 1.0 to sqrt(2).
    const double d = std::sqrt(2);
    EXPECT_EQ(gz::math::Vector3d(-d, -1, 2.0 - d),
              gz::math::eigen3::convert(sphereAABB).Min());
    EXPECT_EQ(gz::math::Vector3d(d, 1, 2 + d),
              gz::math::eigen3::convert(sphereAABB).Max());
    EXPECT_EQ(gz::math::Vector3d(-50*d, -50*d, -1),
              gz::math::eigen3::convert(groundAABB).Min());
    EXPECT_EQ(gz::math::Vector3d(50*d, 50*d, 0),
              gz::math::eigen3::convert(groundAABB).Max());
  }
}

TYPED_TEST(SimulationFeaturesTestBasic, CollideBitmasks)
{
<<<<<<< HEAD
  auto worlds = LoadWorlds<Features>(loader, pluginNames, TEST_WORLD_DIR "/shapes_bitmask.sdf");
=======
  auto worlds = LoadWorlds<Features>(
    this->loader,
    this->pluginNames,
    gz::common::joinPaths(TEST_WORLD_DIR, "shapes_bitmask.sdf"));
>>>>>>> b2a8bc4c

  for (const auto &world : worlds)
  {
    auto baseBox = world->GetModel("box_base");
    auto filteredBox = world->GetModel("box_filtered");
    auto collidingBox = world->GetModel("box_colliding");

    auto checkedOutput = StepWorld<Features>(world, true);
    EXPECT_TRUE(checkedOutput);
    auto contacts = world->GetContactsFromLastStep();
    // Only box_colliding should collide with box_base
    EXPECT_NE(0u, contacts.size());

    // Now disable collisions for the colliding box as well
    auto collidingShape = collidingBox->GetLink(0)->GetShape(0);
    auto filteredShape = filteredBox->GetLink(0)->GetShape(0);
    collidingShape->SetCollisionFilterMask(0xF0);
    // Also test the getter
    EXPECT_EQ(0xF0, collidingShape->GetCollisionFilterMask());
    // Step and make sure there are no collisions
    checkedOutput = StepWorld<Features>(world, false);
    EXPECT_FALSE(checkedOutput);
    contacts = world->GetContactsFromLastStep();
    EXPECT_EQ(0u, contacts.size());

    // Now remove both filter masks (no collisions will be filtered)
    // Equivalent to 0xFF
    collidingShape->RemoveCollisionFilterMask();
    filteredShape->RemoveCollisionFilterMask();
    checkedOutput = StepWorld<Features>(world, false);
    EXPECT_FALSE(checkedOutput);
    // Expect box_filtered and box_colliding to collide with box_base
    contacts = world->GetContactsFromLastStep();
    EXPECT_NE(0u, contacts.size());
  }
}


TYPED_TEST(SimulationFeaturesTestBasic, RetrieveContacts)
{
<<<<<<< HEAD
  auto worlds = LoadWorlds<Features>(loader, pluginNames, TEST_WORLD_DIR "/shapes.world");
=======
  std::unordered_set<gz::physics::World3dPtr<Features>> worlds =
    LoadWorlds<Features>(
      this->loader,
      this->pluginNames,
      gz::common::joinPaths(TEST_WORLD_DIR, "shapes.world"));
>>>>>>> b2a8bc4c

  for (const auto &world : worlds)
  {
    auto sphere = world->GetModel("sphere");
    auto sphereFreeGroup = sphere->FindFreeGroup();
    EXPECT_NE(nullptr, sphereFreeGroup);

    auto cylinder = world->GetModel("cylinder");
    auto cylinderFreeGroup = cylinder->FindFreeGroup();
    EXPECT_NE(nullptr, cylinderFreeGroup);

    auto capsule = world->GetModel("capsule");
    auto capsuleFreeGroup = capsule->FindFreeGroup();
    EXPECT_NE(nullptr, capsuleFreeGroup);

    auto ellipsoid = world->GetModel("ellipsoid");
    auto ellipsoidFreeGroup = ellipsoid->FindFreeGroup();
    EXPECT_NE(nullptr, ellipsoidFreeGroup);

    auto box = world->GetModel("box");

    // step and get contacts
    auto checkedOutput = StepWorld<Features>(world, true);
    EXPECT_TRUE(checkedOutput);
    auto contacts = world->GetContactsFromLastStep();

    // large box in the middle should be intersecting with sphere, cylinder,
    // capsule and ellipsoid
    EXPECT_NE(0u, contacts.size());
    unsigned int contactBoxSphere = 0u;
    unsigned int contactBoxCylinder = 0u;
    unsigned int contactBoxCapsule = 0u;
    unsigned int contactBoxEllipsoid = 0u;

    for (auto &contact : contacts)
    {
      const auto &contactPoint = contact.Get<gz::physics::World3d<Features>::ContactPoint>();
      ASSERT_TRUE(contactPoint.collision1);
      ASSERT_TRUE(contactPoint.collision2);
      EXPECT_NE(contactPoint.collision1, contactPoint.collision2);

      auto c1 = contactPoint.collision1;
      auto c2 = contactPoint.collision2;
      auto m1 = c1->GetLink()->GetModel();
      auto m2 = c2->GetLink()->GetModel();
      if ((m1->GetName() == "sphere" && m2->GetName() == "box") ||
          (m1->GetName() == "box" && m2->GetName() == "sphere"))
      {
        contactBoxSphere++;
      }
      else if ((m1->GetName() == "box" && m2->GetName() == "cylinder") ||
          (m1->GetName() == "cylinder" && m2->GetName() == "box"))
      {
        contactBoxCylinder++;
      }
      else if ((m1->GetName() == "box" && m2->GetName() == "capsule") ||
          (m1->GetName() == "capsule" && m2->GetName() == "box"))
      {
        contactBoxCapsule++;
      }
      else if ((m1->GetName() == "box" && m2->GetName() == "ellipsoid") ||
          (m1->GetName() == "ellipsoid" && m2->GetName() == "box"))
      {
        contactBoxEllipsoid++;
      }
      else
      {
        FAIL() << "There should not be contacts between: "
               << m1->GetName() << " " << m2->GetName();
      }
    }
    EXPECT_NE(0u, contactBoxSphere);
    EXPECT_NE(0u, contactBoxCylinder);
    EXPECT_NE(0u, contactBoxCapsule);
    EXPECT_NE(0u, contactBoxEllipsoid);

    // move sphere away
    sphereFreeGroup->SetWorldPose(gz::math::eigen3::convert(
        gz::math::Pose3d(0, 100, 0.5, 0, 0, 0)));

    // step and get contacts
    checkedOutput = StepWorld<Features>(world, false);
    EXPECT_FALSE(checkedOutput);
    contacts = world->GetContactsFromLastStep();

    // large box in the middle should be intersecting with cylinder, capsule,
    // ellipsoid
    EXPECT_NE(0u, contacts.size());

    contactBoxCylinder = 0u;
    contactBoxCapsule = 0u;
    contactBoxEllipsoid = 0u;
    for (auto contact : contacts)
    {
      const auto &contactPoint = contact.Get<gz::physics::World3d<Features>::ContactPoint>();
      ASSERT_TRUE(contactPoint.collision1);
      ASSERT_TRUE(contactPoint.collision2);
      EXPECT_NE(contactPoint.collision1, contactPoint.collision2);

      auto c1 = contactPoint.collision1;
      auto c2 = contactPoint.collision2;
      auto m1 = c1->GetLink()->GetModel();
      auto m2 = c2->GetLink()->GetModel();
      if ((m1->GetName() == "box" && m2->GetName() == "cylinder") ||
          (m1->GetName() == "cylinder" && m2->GetName() == "box"))
      {
        contactBoxCylinder++;
      }
      else if ((m1->GetName() == "box" && m2->GetName() == "capsule") ||
          (m1->GetName() == "capsule" && m2->GetName() == "box"))
      {
        contactBoxCapsule++;
      }
      else if ((m1->GetName() == "box" && m2->GetName() == "ellipsoid") ||
          (m1->GetName() == "ellipsoid" && m2->GetName() == "box"))
      {
        contactBoxEllipsoid++;
      }
      else
      {
        FAIL() << "There should only be contacts between box and cylinder";
      }
    }
    EXPECT_NE(0u, contactBoxCylinder);
    EXPECT_NE(0u, contactBoxCapsule);
    EXPECT_NE(0u, contactBoxEllipsoid);

    // move cylinder away
    cylinderFreeGroup->SetWorldPose(gz::math::eigen3::convert(
        gz::math::Pose3d(0, -100, 0.5, 0, 0, 0)));

    // move capsule away
    capsuleFreeGroup->SetWorldPose(gz::math::eigen3::convert(
        gz::math::Pose3d(0, -100, 100, 0, 0, 0)));

    // move ellipsoid away
    ellipsoidFreeGroup->SetWorldPose(gz::math::eigen3::convert(
        gz::math::Pose3d(0, -100, -100, 0, 0, 0)));

    // step and get contacts
    checkedOutput = StepWorld<Features>(world, false);
    EXPECT_FALSE(checkedOutput);
    contacts = world->GetContactsFromLastStep();

    // no entities should be colliding
    EXPECT_TRUE(contacts.empty());
  }
}

using FeaturesContactPropertiesCallback = gz::physics::FeatureList<
  gz::physics::ConstructEmptyWorldFeature,

  gz::physics::FindFreeGroupFeature,
  gz::physics::SetFreeGroupWorldPose,
  gz::physics::SetFreeGroupWorldVelocity,

  gz::physics::GetContactsFromLastStepFeature,
  gz::physics::CollisionFilterMaskFeature,

  gz::physics::GetModelFromWorld,
  gz::physics::GetLinkFromModel,
  gz::physics::GetShapeFromLink,
  gz::physics::GetModelBoundingBox,

  // gz::physics::sdf::ConstructSdfJoint,
  gz::physics::sdf::ConstructSdfLink,
  gz::physics::sdf::ConstructSdfModel,
  gz::physics::sdf::ConstructSdfCollision,
  gz::physics::sdf::ConstructSdfWorld,

  gz::physics::ForwardStep,

  #ifdef DART_HAS_CONTACT_SURFACE
      gz::physics::SetContactPropertiesCallbackFeature,
  #endif

  gz::physics::AttachBoxShapeFeature,
  gz::physics::AttachSphereShapeFeature,
  gz::physics::AttachCylinderShapeFeature,
  gz::physics::AttachEllipsoidShapeFeature,
  gz::physics::AttachCapsuleShapeFeature,
  gz::physics::GetSphereShapeProperties,
  gz::physics::GetBoxShapeProperties,
  gz::physics::GetCylinderShapeProperties,
  gz::physics::GetCapsuleShapeProperties,
  gz::physics::GetEllipsoidShapeProperties
>;

#ifdef DART_HAS_CONTACT_SURFACE
using ContactSurfaceParams =
  gz::physics::SetContactPropertiesCallbackFeature::
    ContactSurfaceParams<gz::physics::World3d<FeaturesContactPropertiesCallback>::Policy>;
#endif

template <class T>
class SimulationFeaturesTestFeaturesContactPropertiesCallback :
  public SimulationFeaturesTest<T>{};
using SimulationFeaturesTestFeaturesContactPropertiesCallbackTypes =
  ::testing::Types<FeaturesContactPropertiesCallback>;
TYPED_TEST_SUITE(SimulationFeaturesTestFeaturesContactPropertiesCallback,
                 FeaturesContactPropertiesCallback);

/////////////////////////////////////////////////
TYPED_TEST(SimulationFeaturesTestFeaturesContactPropertiesCallback, ContactPropertiesCallback)
{
  for (const std::string &name : this->pluginNames)
  {
    std::unordered_set<gz::physics::World3dPtr<FeaturesContactPropertiesCallback>> worlds =
      LoadWorlds<FeaturesContactPropertiesCallback>(
        this->loader,
        this->pluginNames,
        gz::common::joinPaths(TEST_WORLD_DIR, "contact.sdf"));

    for (const auto &world : worlds)
    {
      auto sphere = world->GetModel("sphere");
      auto groundPlane = world->GetModel("ground_plane");
      auto groundPlaneCollision = groundPlane->GetLink(0)->GetShape(0);

      // Use a set because the order of collisions is not determined.
      std::set<gz::physics::Shape3dPtr<FeaturesContactPropertiesCallback>> possibleCollisions = {
          groundPlaneCollision,
          sphere->GetLink(0)->GetShape(0),
          sphere->GetLink(1)->GetShape(0),
          sphere->GetLink(2)->GetShape(0),
          sphere->GetLink(3)->GetShape(0),
      };
      std::map<gz::physics::Shape3dPtr<FeaturesContactPropertiesCallback>, Eigen::Vector3d> expectations
      {
        {sphere->GetLink(0)->GetShape(0), {0.0, 0.0, 0.0}},
        {sphere->GetLink(1)->GetShape(0), {0.0, 1.0, 0.0}},
        {sphere->GetLink(2)->GetShape(0), {1.0, 0.0, 0.0}},
        {sphere->GetLink(3)->GetShape(0), {1.0, 1.0, 0.0}},
      };

      const double gravity = 9.8;
      std::map<gz::physics::Shape3dPtr<FeaturesContactPropertiesCallback>, double> forceExpectations
      {
        // Contact force expectations are: link mass * gravity.
        {sphere->GetLink(0)->GetShape(0), 0.1 * gravity},
        {sphere->GetLink(1)->GetShape(0), 1.0 * gravity},
        {sphere->GetLink(2)->GetShape(0), 2.0 * gravity},
        {sphere->GetLink(3)->GetShape(0), 3.0 * gravity},
      };

      // This procedure checks the validity of a generated contact point. It is
      // used both when checking the contacts after the step is finished and for
      // checking them inside the contact joint properties callback. The callback
      // is called after the contacts are generated but before they affect the
      // physics. That is why contact force is zero during the callback.
      auto checkContact = [&](
        const gz::physics::World3d<FeaturesContactPropertiesCallback>::Contact& _contact,
        const bool zeroForce)
      {
        const auto &contactPoint =
          _contact.Get<gz::physics::World3d<FeaturesContactPropertiesCallback>::ContactPoint>();
        ASSERT_TRUE(contactPoint.collision1);
        ASSERT_TRUE(contactPoint.collision2);

        EXPECT_TRUE(possibleCollisions.find(contactPoint.collision1) !=
                    possibleCollisions.end());
        EXPECT_TRUE(possibleCollisions.find(contactPoint.collision2) !=
                    possibleCollisions.end());
        EXPECT_NE(contactPoint.collision1, contactPoint.collision2);

        Eigen::Vector3d expectedContactPos = Eigen::Vector3d::Zero();

        // The test expectations are all on the collision that is not the ground
        // plane.
        auto testCollision = contactPoint.collision1;
        if (testCollision == groundPlaneCollision)
        {
          testCollision = contactPoint.collision2;
        }

        expectedContactPos = expectations.at(testCollision);

        EXPECT_TRUE(gz::physics::test::Equal(expectedContactPos,
                                                   contactPoint.point, 1e-6));

        // Check if the engine populated the extra contact data struct
        const auto* extraContactData =
          _contact.Query<gz::physics::World3d<FeaturesContactPropertiesCallback>::ExtraContactData>();
        ASSERT_NE(nullptr, extraContactData);

        // The normal of the contact force is a vector pointing up (z positive)
        EXPECT_NEAR(extraContactData->normal[0], 0.0, 1e-3);
        EXPECT_NEAR(extraContactData->normal[1], 0.0, 1e-3);
        EXPECT_NEAR(extraContactData->normal[2], 1.0, 1e-3);

        // The contact force has only a z component and its value is
        // the the weight of the sphere times the gravitational acceleration
        EXPECT_NEAR(extraContactData->force[0], 0.0, 1e-3);
        EXPECT_NEAR(extraContactData->force[1], 0.0, 1e-3);
        EXPECT_NEAR(extraContactData->force[2],
                    zeroForce ? 0 : forceExpectations.at(testCollision), 1e-3);
      };

  #ifdef DART_HAS_CONTACT_SURFACE
      size_t numContactCallbackCalls = 0u;
      auto contactCallback = [&](
        const gz::physics::World3d<FeaturesContactPropertiesCallback>::Contact& _contact,
        size_t _numContactsOnCollision,
        ContactSurfaceParams& _surfaceParams)
      {
        numContactCallbackCalls++;
        checkContact(_contact, true);
        EXPECT_EQ(1u, _numContactsOnCollision);
        // the values in _surfaceParams are implemented as std::optional to allow
        // physics engines fill only those parameters that are actually
        // implemented
        ASSERT_TRUE(_surfaceParams.frictionCoeff.has_value());
        ASSERT_TRUE(_surfaceParams.secondaryFrictionCoeff.has_value());
        // not implemented in DART yet
        EXPECT_FALSE(_surfaceParams.rollingFrictionCoeff.has_value());
        // not implemented in DART yet
        EXPECT_FALSE(_surfaceParams.secondaryRollingFrictionCoeff.has_value());
        // not implemented in DART yet
        EXPECT_FALSE(_surfaceParams.torsionalFrictionCoeff.has_value());
        ASSERT_TRUE(_surfaceParams.slipCompliance.has_value());
        ASSERT_TRUE(_surfaceParams.secondarySlipCompliance.has_value());
        ASSERT_TRUE(_surfaceParams.restitutionCoeff.has_value());
        ASSERT_TRUE(_surfaceParams.firstFrictionalDirection.has_value());
        ASSERT_TRUE(_surfaceParams.contactSurfaceMotionVelocity.has_value());
        // these constraint parameters are implemented in DART but are not filled
        // when the callback is called; they are only read after the callback ends
        EXPECT_FALSE(_surfaceParams.errorReductionParameter.has_value());
        EXPECT_FALSE(_surfaceParams.maxErrorReductionVelocity.has_value());
        EXPECT_FALSE(_surfaceParams.maxErrorAllowance.has_value());
        EXPECT_FALSE(_surfaceParams.constraintForceMixing.has_value());

        EXPECT_NEAR(_surfaceParams.frictionCoeff.value(), 1.0, 1e-6);
        EXPECT_NEAR(_surfaceParams.secondaryFrictionCoeff.value(), 1.0, 1e-6);
        EXPECT_NEAR(_surfaceParams.slipCompliance.value(), 0.0, 1e-6);
        EXPECT_NEAR(_surfaceParams.secondarySlipCompliance.value(), 0.0, 1e-6);
        EXPECT_NEAR(_surfaceParams.restitutionCoeff.value(), 0.0, 1e-6);

        EXPECT_TRUE(gz::physics::test::Equal(Eigen::Vector3d(0, 0, 1),
          _surfaceParams.firstFrictionalDirection.value(), 1e-6));

        EXPECT_TRUE(gz::physics::test::Equal(Eigen::Vector3d(0, 0, 0),
          _surfaceParams.contactSurfaceMotionVelocity.value(), 1e-6));
      };
      world->AddContactPropertiesCallback("test", contactCallback);
  #endif

      // The first step already has contacts, but the contact force due to the
      // impact does not match the steady-state force generated by the
      // body's weight.
      StepWorld<FeaturesContactPropertiesCallback>(world, true);

  #ifdef DART_HAS_CONTACT_SURFACE
      // There are 4 collision bodies in the world all colliding at the same time
      EXPECT_EQ(4u, numContactCallbackCalls);
  #endif

      // After a second step, the contact force reaches steady-state
      StepWorld<FeaturesContactPropertiesCallback>(world, false);

  #ifdef DART_HAS_CONTACT_SURFACE
      // There are 4 collision bodies in the world all colliding at the same time
      EXPECT_EQ(8u, numContactCallbackCalls);
  #endif

      auto contacts = world->GetContactsFromLastStep();
      if(this->PhysicsEngineName(name) != "tpe")
      {
        EXPECT_EQ(4u, contacts.size());
      }

      for (auto &contact : contacts)
      {
        checkContact(contact, false);
      }

  #ifdef DART_HAS_CONTACT_SURFACE
      // removing a non-existing callback yields no error but returns false
      EXPECT_FALSE(world->RemoveContactPropertiesCallback("foo"));

      // removing an existing callback works and the callback is no longer called
      EXPECT_TRUE(world->RemoveContactPropertiesCallback("test"));

      // Third step
      StepWorld<FeaturesContactPropertiesCallback>(world, false);

      // Number of callback calls is the same as after the 2nd call
      EXPECT_EQ(8u, numContactCallbackCalls);

      // Now we check that changing _surfaceParams inside the contact properties
      // callback affects the result of the simulation; we set
      // contactSurfaceMotionVelocity to [1,0,0] which accelerates the contact
      // points from 0 m/s to 1 m/s in a single simulation step.

      auto contactCallback2 = [&](
        const gz::physics::World3d<FeaturesContactPropertiesCallback>::Contact& /*_contact*/,
        size_t /*_numContactsOnCollision*/,
        ContactSurfaceParams& _surfaceParams)
      {
        numContactCallbackCalls++;
        // friction direction is [0,0,1] and contact surface motion velocity uses
        // the X value to denote the desired velocity along the friction direction
        _surfaceParams.contactSurfaceMotionVelocity->x() = 1.0;
      };
      world->AddContactPropertiesCallback("test2", contactCallback2);

      numContactCallbackCalls = 0u;
      // Fourth step
      StepWorld<FeaturesContactPropertiesCallback>(world, false);
      EXPECT_EQ(4u, numContactCallbackCalls);

      // Adjust the expected forces to account for the added acceleration along Z
      forceExpectations =
      {
        // Contact force expectations are:
        // link mass * (gravity + acceleration to 1 m.s^-1 in 1 ms)
        {sphere->GetLink(0)->GetShape(0), 0.1 * gravity + 100},
        {sphere->GetLink(1)->GetShape(0), 1.0 * gravity + 999.99},
        {sphere->GetLink(2)->GetShape(0), 2.0 * gravity + 1999.98},
        {sphere->GetLink(3)->GetShape(0), 3.0 * gravity + 2999.97},
      };

      // Verify that the detected contacts correspond to the adjusted expectations
      contacts = world->GetContactsFromLastStep();
      EXPECT_EQ(4u, contacts.size());
      for (auto &contact : contacts)
      {
        checkContact(contact, false);
      }

      EXPECT_TRUE(world->RemoveContactPropertiesCallback("test2"));
  #endif
    }
  }
}

int main(int argc, char *argv[])
{
  ::testing::InitGoogleTest(&argc, argv);
<<<<<<< HEAD
  // SimulationFeaturesTest::init(argc, argv);
  if (!StepWorldTest<StepForwardFeatures>::init(
=======
  if (!SimulationFeaturesTest<Features>::init(
>>>>>>> b2a8bc4c
       argc, argv))
    return -1;
  return RUN_ALL_TESTS();
}<|MERGE_RESOLUTION|>--- conflicted
+++ resolved
@@ -87,12 +87,7 @@
   gz::physics::GetEllipsoidShapeProperties
 >;
 
-<<<<<<< HEAD
-using TestContactPoint = gz::physics::World3d<Features>::ContactPoint;
-
-=======
 template <class T>
->>>>>>> b2a8bc4c
 class SimulationFeaturesTest:
   public testing::Test, public gz::physics::TestLibLoader
 {
@@ -154,15 +149,10 @@
 /// \param[in] _numSteps The number of steps to take in _world
 /// \return true if the forward step output was checked, false otherwise
 template <class T>
-<<<<<<< HEAD
-bool StepWorld(const gz::physics::World3dPtr<T> &_world, bool _firstTime,
-    const std::size_t _numSteps = 1)
-=======
 bool StepWorld(
   const gz::physics::World3dPtr<T> &_world,
   bool _firstTime,
   const std::size_t _numSteps = 1)
->>>>>>> b2a8bc4c
 {
   EXPECT_NE(nullptr, _world);
   gz::physics::ForwardStep::Input input;
@@ -190,51 +180,6 @@
 }
 
 template <class T>
-<<<<<<< HEAD
-class StepWorldTest:
-  public testing::Test, public gz::physics::TestLibLoader
-{
-  // Documentation inherited
-  public: void SetUp() override
-  {
-    gz::common::Console::SetVerbosity(4);
-
-    loader.LoadLib(StepWorldTest::GetLibToTest());
-
-    // TODO(ahcorde): We should also run the 3f, 2d, and 2f variants of
-    // FindFeatures
-    pluginNames = gz::physics::FindFeatures3d<T>::From(loader);
-    if (pluginNames.empty())
-    {
-      std::cerr << "No plugins with required features found in "
-                << GetLibToTest() << std::endl;
-      GTEST_SKIP();
-    }
-  }
-
-  public: std::set<std::string> pluginNames;
-  public: gz::plugin::Loader loader;
-};
-
-// The features that an engine must have to be loaded by this loader.
-using StepForwardFeatures = gz::physics::FeatureList<
-  gz::physics::ConstructEmptyWorldFeature,
-  gz::physics::ForwardStep,
-  gz::physics::sdf::ConstructSdfWorld
->;
-
-template <class T>
-class StepForwardTestClass :
-  public StepWorldTest<T>{};
-using StepForwardTestClassTypes =
-    ::testing::Types<StepForwardFeatures>;
-TYPED_TEST_SUITE(StepForwardTestClass, StepForwardTestClassTypes);
-
-/////////////////////////////////////////////////
-TYPED_TEST(StepForwardTestClass, StepWorld)
-{
-  auto worlds = LoadWorlds<StepForwardFeatures>(
-=======
 class SimulationFeaturesTestBasic :
   public SimulationFeaturesTest<T>{};
 using SimulationFeaturesTestBasicTypes =
@@ -246,83 +191,16 @@
 TYPED_TEST(SimulationFeaturesTestBasic, StepWorld)
 {
   auto worlds = LoadWorlds<Features>(
->>>>>>> b2a8bc4c
     this->loader,
     this->pluginNames,
     gz::common::joinPaths(TEST_WORLD_DIR, "shapes.world"));
   for (const auto &world : worlds)
   {
-<<<<<<< HEAD
-    auto checkedOutput = StepWorld<StepForwardFeatures>(world, true, 1000);
-=======
     auto checkedOutput = StepWorld<Features>(world, true, 1000);
->>>>>>> b2a8bc4c
     EXPECT_TRUE(checkedOutput);
   }
 }
 
-<<<<<<< HEAD
-template <class T>
-class ShapeFeaturesTest:
-  public testing::Test, public gz::physics::TestLibLoader
-{
-  // Documentation inherited
-  public: void SetUp() override
-  {
-    gz::common::Console::SetVerbosity(4);
-
-    loader.LoadLib(ShapeFeaturesTest::GetLibToTest());
-
-    // TODO(ahcorde): We should also run the 3f, 2d, and 2f variants of
-    // FindFeatures
-    pluginNames = gz::physics::FindFeatures3d<T>::From(loader);
-    if (pluginNames.empty())
-    {
-      std::cerr << "No plugins with required features found in "
-                << GetLibToTest() << std::endl;
-      GTEST_SKIP();
-    }
-  }
-
-  public: std::set<std::string> pluginNames;
-  public: gz::plugin::Loader loader;
-};
-
-// The features that an engine must have to be loaded by this loader.
-using ShapeFeaturesFeatures = gz::physics::FeatureList<
-  gz::physics::GetModelFromWorld,
-  gz::physics::GetLinkFromModel,
-  gz::physics::GetShapeFromLink,
-  gz::physics::GetModelBoundingBox,
-
-  gz::physics::AttachBoxShapeFeature,
-  gz::physics::AttachSphereShapeFeature,
-  gz::physics::AttachCylinderShapeFeature,
-  gz::physics::AttachEllipsoidShapeFeature,
-  gz::physics::AttachCapsuleShapeFeature,
-  gz::physics::GetSphereShapeProperties,
-  gz::physics::GetBoxShapeProperties,
-  gz::physics::GetCylinderShapeProperties,
-  gz::physics::GetCapsuleShapeProperties,
-  gz::physics::GetEllipsoidShapeProperties,
-
-  gz::physics::ConstructEmptyWorldFeature,
-  gz::physics::ForwardStep,
-  gz::physics::sdf::ConstructSdfWorld
->;
-
-template <class T>
-class ShapeFeaturesTestClass :
-  public ShapeFeaturesTest<T>{};
-using ShapeFeaturesTestClassTypes =
-    ::testing::Types<ShapeFeaturesFeatures>;
-TYPED_TEST_SUITE(ShapeFeaturesTestClass, ShapeFeaturesTestClassTypes);
-
-/////////////////////////////////////////////////
-TYPED_TEST(ShapeFeaturesTestClass, ShapeFeatures)
-{
-  auto worlds = LoadWorlds<ShapeFeaturesFeatures>(
-=======
 
 /////////////////////////////////////////////////
 TYPED_TEST(SimulationFeaturesTestBasic, Falling)
@@ -354,7 +232,6 @@
 TYPED_TEST(SimulationFeaturesTestBasic, ShapeFeatures)
 {
   auto worlds = LoadWorlds<Features>(
->>>>>>> b2a8bc4c
     this->loader,
     this->pluginNames,
     gz::common::joinPaths(TEST_WORLD_DIR, "shapes.world"));
@@ -491,14 +368,10 @@
 
 TYPED_TEST(SimulationFeaturesTestBasic, FreeGroup)
 {
-<<<<<<< HEAD
-  auto worlds = LoadWorlds<Features>(loader, pluginNames, TEST_WORLD_DIR "/shapes.world");
-=======
   auto worlds = LoadWorlds<Features>(
     this->loader,
     this->pluginNames,
     gz::common::joinPaths(TEST_WORLD_DIR, "shapes.world"));
->>>>>>> b2a8bc4c
 
   for (const auto &world : worlds)
   {
@@ -592,14 +465,10 @@
 
 TYPED_TEST(SimulationFeaturesTestBasic, CollideBitmasks)
 {
-<<<<<<< HEAD
-  auto worlds = LoadWorlds<Features>(loader, pluginNames, TEST_WORLD_DIR "/shapes_bitmask.sdf");
-=======
   auto worlds = LoadWorlds<Features>(
     this->loader,
     this->pluginNames,
     gz::common::joinPaths(TEST_WORLD_DIR, "shapes_bitmask.sdf"));
->>>>>>> b2a8bc4c
 
   for (const auto &world : worlds)
   {
@@ -640,15 +509,11 @@
 
 TYPED_TEST(SimulationFeaturesTestBasic, RetrieveContacts)
 {
-<<<<<<< HEAD
-  auto worlds = LoadWorlds<Features>(loader, pluginNames, TEST_WORLD_DIR "/shapes.world");
-=======
   std::unordered_set<gz::physics::World3dPtr<Features>> worlds =
     LoadWorlds<Features>(
       this->loader,
       this->pluginNames,
       gz::common::joinPaths(TEST_WORLD_DIR, "shapes.world"));
->>>>>>> b2a8bc4c
 
   for (const auto &world : worlds)
   {
@@ -1087,12 +952,7 @@
 int main(int argc, char *argv[])
 {
   ::testing::InitGoogleTest(&argc, argv);
-<<<<<<< HEAD
-  // SimulationFeaturesTest::init(argc, argv);
-  if (!StepWorldTest<StepForwardFeatures>::init(
-=======
   if (!SimulationFeaturesTest<Features>::init(
->>>>>>> b2a8bc4c
        argc, argv))
     return -1;
   return RUN_ALL_TESTS();
