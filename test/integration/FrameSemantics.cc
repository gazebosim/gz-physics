/*
 * Copyright (C) 2018 Open Source Robotics Foundation
 *
 * Licensed under the Apache License, Version 2.0 (the "License");
 * you may not use this file except in compliance with the License.
 * You may obtain a copy of the License at
 *
 *     http://www.apache.org/licenses/LICENSE-2.0
 *
 * Unless required by applicable law or agreed to in writing, software
 * distributed under the License is distributed on an "AS IS" BASIS,
 * WITHOUT WARRANTIES OR CONDITIONS OF ANY KIND, either express or implied.
 * See the License for the specific language governing permissions and
 * limitations under the License.
 *
*/

#include <gtest/gtest.h>

#include <ignition/plugin/Loader.hh>
#include <ignition/plugin/PluginPtr.hh>
#include <ignition/physics/RequestFeatures.hh>

#include "../Utils.hh"
#include "../MockFrameSemantics.hh"


using ignition::physics::FrameData;
using ignition::physics::FrameID;
using ignition::physics::RelativeFrameData;
using ignition::physics::Pose;
using ignition::physics::Vector;
using ignition::physics::LinearVector;
using ignition::physics::AngularVector;

using ignition::math::Rand;
using namespace ignition::physics::test;

/////////////////////////////////////////////////
ignition::plugin::PluginPtr LoadMockFrameSemanticsPlugin(
    const std::string &_suffix)
{
  ignition::plugin::Loader pl;
  auto plugins = pl.LoadLibrary(MockFrames_LIB);
  EXPECT_EQ(4u, plugins.size());

  ignition::plugin::PluginPtr plugin =
      pl.Instantiate("mock::MockFrameSemanticsPlugin"+_suffix);
  EXPECT_FALSE(plugin.IsEmpty());

  return plugin;
}

/////////////////////////////////////////////////
<<<<<<< HEAD
=======
template <typename VectorType>
VectorType RandomVector(const double range)
{
  VectorType v;
  for (std::size_t i = 0; i < VectorType::RowsAtCompileTime; ++i)
    v[i] = Rand::DblUniform(-range, range);

  return v;
}

/////////////////////////////////////////////////
template <typename Scalar, std::size_t Dim>
struct Rotation
{
  /// \brief Randomize the orientation of a 3D pose
  static void Randomize(ignition::physics::Pose<Scalar, Dim> &_pose)
  {
    for (std::size_t i = 0; i < 3; ++i)
    {
      Vector<Scalar, Dim> axis = Vector<Scalar, Dim>::Zero();
      axis[i] = 1.0;
      _pose.rotate(Eigen::AngleAxis<Scalar>(
                     static_cast<Scalar>(Rand::DblUniform(0, 2*IGN_PI)), axis));
    }
  }

  static bool Equal(
      const Eigen::Matrix<Scalar, Dim, Dim> &_R1,
      const Eigen::Matrix<Scalar, Dim, Dim> &_R2,
      const double _tolerance)
  {
    Eigen::AngleAxis<Scalar> R(_R1.transpose() * _R2);
    if (std::abs(R.angle()) > _tolerance)
    {
      std::cout << "Difference in angle: " << R.angle() << std::endl;
      return false;
    }

    return true;
  }

  static AngularVector<Scalar, Dim> Apply(
      const Eigen::Matrix<Scalar, Dim, Dim> &_R,
      const AngularVector<Scalar, Dim> &_input)
  {
    // In 3D simulation, this is a normal multiplication
    return _R * _input;
  }
};

/////////////////////////////////////////////////
template <typename Scalar>
struct Rotation<Scalar, 2>
{
  /// \brief Randomize the orientation of a 2D pose
  static void Randomize(ignition::physics::Pose<Scalar, 2> &_pose)
  {
    _pose.rotate(Eigen::Rotation2D<Scalar>(Rand::DblUniform(0, 2*IGN_PI)));
  }

  static bool Equal(
      const Eigen::Matrix<Scalar, 2, 2> &_R1,
      const Eigen::Matrix<Scalar, 2, 2> &_R2,
      const double _tolerance)
  {
    // Choose the largest of either 1.0 or the size of the larger angle.
    const double scale =
        std::max(
          static_cast<Scalar>(1.0),
          std::max(
            Eigen::Rotation2D<Scalar>(_R1).angle(),
            Eigen::Rotation2D<Scalar>(_R2).angle()));

    const Eigen::Rotation2D<Scalar> R(_R1.transpose() * _R2);
    if (std::abs(R.angle()/scale) > _tolerance)
    {
      std::cout << "Scaled difference in angle: "
                << R.angle()/scale << " | Difference: " << R.angle()
                << " | Scale: " << scale
                << " | (Tolerance: " << _tolerance << ")" << std::endl;
      return false;
    }

    return true;
  }

  static AngularVector<Scalar, 2> Apply(
      const Eigen::Matrix<Scalar, 2, 2> &,
      const AngularVector<Scalar, 2> &_input)
  {
    // Angular vectors cannot be rotated in 2D simulations, so we just pass back
    // the value that was given.
    return _input;
  }
};

/////////////////////////////////////////////////
template <typename Scalar, std::size_t Dim>
FrameData<Scalar, Dim> RandomFrameData()
{
  using LinearVector = LinearVector<Scalar, Dim>;
  using AngularVector = AngularVector<Scalar, Dim>;

  FrameData<Scalar, Dim> data;
  data.pose.translation() = RandomVector<LinearVector>(100.0);
  Rotation<Scalar, Dim>::Randomize(data.pose);
  data.linearVelocity = RandomVector<LinearVector>(10.0);
  data.angularVelocity = RandomVector<AngularVector>(10.0);
  data.linearAcceleration = RandomVector<LinearVector>(1.0);
  data.angularAcceleration = RandomVector<AngularVector>(1.0);

  return data;
}

/////////////////////////////////////////////////
template <typename Scalar, int Dim>
bool Equal(const Vector<Scalar, Dim> &_vec1,
           const Vector<Scalar, Dim> &_vec2,
           const double _tolerance,
           const std::string &_label = "vectors")
{
  // Choose the largest of either 1.0 or the length of the longer vector.
  const double scale = std::max(static_cast<Scalar>(1.0),
                                std::max(_vec1.norm(), _vec2.norm()));
  const double diff = (_vec1 - _vec2).norm();
  if (diff/scale <= _tolerance)
    return true;

  std::cout << "Scaled difference in " << _label << ": " << diff/scale
            << " | Difference: " << diff << " | Scale: " << scale
            << " | (Tolerance: " << _tolerance << ")" << std::endl;

  return false;
}

/////////////////////////////////////////////////
template <typename Scalar, int Dim>
bool Equal(const Pose<Scalar, Dim> &_T1,
           const Pose<Scalar, Dim> &_T2,
           const double _tolerance)
{
  bool result = true;
  result &= Equal(Vector<Scalar, Dim>(_T1.translation()),
              Vector<Scalar, Dim>(_T2.translation()),
              _tolerance, "position");

  result &= Rotation<Scalar, Dim>::Equal(
              _T1.linear(), _T2.linear(), _tolerance);

  return result;
}

/////////////////////////////////////////////////
template <typename Scalar, std::size_t Dim>
bool Equal(const FrameData<Scalar, Dim> &_data1,
           const FrameData<Scalar, Dim> &_data2,
           const double _tolerance)
{
  bool result = true;
  result &= Equal(_data1.pose, _data2.pose, _tolerance);

  result &= Equal(_data1.linearVelocity, _data2.linearVelocity,
              _tolerance, "linear velocity");

  result &= Equal(_data1.angularVelocity, _data2.angularVelocity,
              _tolerance, "angular velocity");

  result &= Equal(_data1.linearAcceleration, _data2.linearAcceleration,
              _tolerance, "linear acceleration");

  result &= Equal(_data1.angularAcceleration,
              _data2.angularAcceleration,
              _tolerance, "angular acceleration");

  return result;
}

/////////////////////////////////////////////////
>>>>>>> 2a459539
template <typename PolicyT>
void TestRelativeFrames(const double _tolerance, const std::string &_suffix)
{
  using Scalar = typename PolicyT::Scalar;
  constexpr std::size_t Dim = PolicyT::Dim;

  // Instantiate an engine that provides Frame Semantics.
  auto fs =
      ignition::physics::RequestFeatures<PolicyT, mock::MockFrameSemanticsList>
        ::From(LoadMockFrameSemanticsPlugin(_suffix));

  using FrameData = FrameData<Scalar, Dim>;
  using RelativeFrameData = RelativeFrameData<Scalar, Dim>;

  // Note: The World Frame is often designated by the letter O

  // Create Frame A
  const FrameData T_A = RandomFrameData<Scalar, Dim>();
  const FrameID A = fs->CreateLink("A", T_A)->GetFrameID();

  // Create Frame B
  const FrameData T_B = RandomFrameData<Scalar, Dim>();
  const FrameID B = fs->CreateLink("B", T_B)->GetFrameID();

  RelativeFrameData B_T_B = RelativeFrameData(B);
  EXPECT_TRUE(Equal(T_B, fs->Resolve(B_T_B, FrameID::World()), _tolerance));

  // Create a frame relative to A which is equivalent to B
  const RelativeFrameData A_T_B =
      RelativeFrameData(A, fs->GetLink("B")->FrameDataRelativeTo(A));

  // When A_T_B is expressed with respect to the world, it should be equivalent
  // to Frame B
  EXPECT_TRUE(Equal(T_B, fs->Resolve(A_T_B, FrameID::World()), _tolerance));

  const RelativeFrameData O_T_B = RelativeFrameData(FrameID::World(), T_B);

  // When O_T_B is expressed with respect to A, it should be equivalent to
  // A_T_B
  EXPECT_TRUE(Equal(A_T_B.RelativeToParent(),
                    fs->Resolve(O_T_B, A), _tolerance));

  // Define a new frame (C), relative to B
  const RelativeFrameData B_T_C =
      RelativeFrameData(B, RandomFrameData<Scalar, Dim>());

  // Reframe C with respect to the world
  const RelativeFrameData O_T_C = fs->Reframe(B_T_C, FrameID::World());

  // Also, compute its raw transform with respect to the world
  const FrameData T_C = fs->Resolve(B_T_C, FrameID::World());

  EXPECT_TRUE(Equal(T_C, O_T_C.RelativeToParent(), _tolerance));

  const RelativeFrameData O_T_A = RelativeFrameData(FrameID::World(), T_A);
  EXPECT_TRUE(Equal(T_C.pose,
                      O_T_A.RelativeToParent().pose
                    * A_T_B.RelativeToParent().pose
                    * B_T_C.RelativeToParent().pose, _tolerance));
}

/////////////////////////////////////////////////
TEST(FrameSemantics_TEST, RelativeFrames3d)
{
  TestRelativeFrames<ignition::physics::FeaturePolicy3d>(1e-11, "3d");
}

/////////////////////////////////////////////////
TEST(FrameSemantics_TEST, RelativeFrames2d)
{
  TestRelativeFrames<ignition::physics::FeaturePolicy2d>(1e-14, "2d");
}

/////////////////////////////////////////////////
TEST(FrameSemantics_TEST, RelativeFrames3f)
{
  TestRelativeFrames<ignition::physics::FeaturePolicy3f>(1e-3, "3f");
}

/////////////////////////////////////////////////
TEST(FrameSemantics_TEST, RelativeFrames2f)
{
  TestRelativeFrames<ignition::physics::FeaturePolicy2f>(1e-3, "2f");
}

/////////////////////////////////////////////////
template <typename PolicyT>
void TestFrameID(const double _tolerance, const std::string &_suffix)
{
  using Scalar = typename PolicyT::Scalar;
  constexpr std::size_t Dim = PolicyT::Dim;

  // Instantiate an engine that provides Frame Semantics.
  auto fs =
      ignition::physics::RequestFeatures<PolicyT, mock::MockFrameSemanticsList>
        ::From(LoadMockFrameSemanticsPlugin(_suffix));

  using FrameData = FrameData<Scalar, Dim>;
  using RelativeFrameData = RelativeFrameData<Scalar, Dim>;

  using Link = ignition::physics::Link<PolicyT, mock::MockFrameSemanticsList>;
  using LinkPtr = std::unique_ptr<Link>;

  using Joint = ignition::physics::Joint<PolicyT, mock::MockFrameSemanticsList>;
  using ConstJointPtr = std::unique_ptr<const Joint>;

  // We test FrameID in this unit test, because the FrameSemantics interface is
  // needed in order to produce FrameIDs.
  const FrameID world = FrameID::World();

  // The world FrameID is always considered to be "reference counted", because
  // it must always be treated as a valid ID.
  EXPECT_TRUE(world.IsReferenceCounted());

  const FrameData dataA = RandomFrameData<Scalar, Dim>();
  const LinkPtr linkA = fs->CreateLink("A", dataA);

  EXPECT_TRUE(Equal(dataA, linkA->FrameDataRelativeTo(world), _tolerance));

  const FrameID A = linkA->GetFrameID();
  EXPECT_TRUE(A.IsReferenceCounted());
  EXPECT_EQ(A, fs->GetLink("A")->GetFrameID());
  EXPECT_EQ(A, linkA->GetFrameID());

  // improve coverage of FrameID operators
  EXPECT_EQ(world, world);
  EXPECT_GE(world, world);
  EXPECT_LE(world, world);
  EXPECT_NE(world, A);
  EXPECT_LE(world, A);
  EXPECT_LT(world, A);
  EXPECT_NE(A, world);
  EXPECT_GE(A, world);
  EXPECT_GT(A, world);

  // This is the implicit conversion operator which can implicitly turn a
  // FrameSemantics::Object reference into a FrameID.
  const FrameID otherA = *linkA;
  EXPECT_EQ(otherA, A);

  const FrameData dataJ1 = RandomFrameData<Scalar, Dim>();
  const ConstJointPtr joint1 = fs->CreateJoint("B", dataJ1);
  EXPECT_NE(nullptr, joint1);

  const FrameID J1 = joint1->GetFrameID();
  EXPECT_FALSE(J1.IsReferenceCounted());
  EXPECT_EQ(J1, fs->GetJoint("B")->GetFrameID());
  EXPECT_EQ(J1, joint1->GetFrameID());

  // Create relative frame data for J1 with respect to the world frame
  const RelativeFrameData O_T_J1(FrameID::World(), dataJ1);
  // Create a version which is with respect to frame A
  const RelativeFrameData A_T_J1 = fs->Reframe(O_T_J1, A);

  // When we dereference linkA, the implicit conversion operator should be able
  // to automatically convert it to a FrameID that can be used by the Frame
  // Semantics API.
  EXPECT_TRUE(Equal(A_T_J1.RelativeToParent(),
                    fs->Resolve(O_T_J1, *linkA), _tolerance));

  const RelativeFrameData J1_T_J1 = fs->Reframe(A_T_J1, *joint1);
  EXPECT_TRUE(Equal(J1_T_J1.RelativeToParent(),
                    fs->Resolve(O_T_J1, J1), _tolerance));
}

/////////////////////////////////////////////////
TEST(FrameSemantics_TEST, FrameID3d)
{
  TestFrameID<ignition::physics::FeaturePolicy3d>(1e-11, "3d");
}

/////////////////////////////////////////////////
TEST(FrameSemantics_TEST, FrameID2d)
{
  TestFrameID<ignition::physics::FeaturePolicy2d>(1e-12, "2d");
}

/////////////////////////////////////////////////
TEST(FrameSemantics_TEST, FrameID3f)
{
  TestFrameID<ignition::physics::FeaturePolicy3f>(1e-2, "3f");
}

/////////////////////////////////////////////////
TEST(FrameSemantics_TEST, FrameID2f)
{
  TestFrameID<ignition::physics::FeaturePolicy2f>(1e-4, "2f");
}

/////////////////////////////////////////////////
template <typename PolicyT>
void TestFramedQuantities(const double _tolerance, const std::string &_suffix)
{
  using Scalar = typename PolicyT::Scalar;
  constexpr std::size_t Dim = PolicyT::Dim;

  // Instantiate an engine that provides Frame Semantics.
  auto fs =
      ignition::physics::RequestFeatures<PolicyT, mock::MockFrameSemanticsList>
        ::From(LoadMockFrameSemanticsPlugin(_suffix));

  using RelativeFrameData = RelativeFrameData<Scalar, Dim>;
  using Pose = Pose<Scalar, Dim>;
  using LinearVector = LinearVector<Scalar, Dim>;
  using AngularVector = AngularVector<Scalar, Dim>;
  using Rotation = Rotation<Scalar, Dim>;
  using FramedPose = ignition::physics::FramedPose<Scalar, Dim>;
  using FramedPosition = ignition::physics::FramedPosition<Scalar, Dim>;
  using FramedForce = ignition::physics::FramedForce<Scalar, Dim>;
  using FramedTorque = ignition::physics::FramedTorque<Scalar, Dim>;

  const FrameID World = FrameID::World();

  // Create a transform from the world to Frame A
  const RelativeFrameData O_T_A(World, RandomFrameData<Scalar, Dim>());
  // Instantiate Frame A
  const FrameID A = *fs->CreateLink("A", fs->Resolve(O_T_A, World));

  // Create a transform from Frame A to Frame B
  const RelativeFrameData A_T_B(A, RandomFrameData<Scalar, Dim>());
  // Instantiate Frame B using A_T_B. Note that CreateLink(~) expects to receive
  // the link's transform with respect to the world, so we use Resolve(~) before
  // passing along the FrameData
  const FrameID B = *fs->CreateLink("B", fs->Resolve(A_T_B, World));

  // Create a transform from Frame B to Frame C
  const RelativeFrameData B_T_C(B, RandomFrameData<Scalar, Dim>());
  // Instantiate Frame C using B_T_C
  const FrameID C = *fs->CreateLink("C", fs->Resolve(B_T_C, World));

  // Create a transform from Frame A to Frame D
  const RelativeFrameData A_T_D(A, RandomFrameData<Scalar, Dim>());
  // Instantiate Frame D using A_T_D
  const FrameID D = *fs->CreateLink("D", fs->Resolve(A_T_D, World));

  // Create FramedPose for B with respect to A
  const FramedPose A_T_B_pose(A, A_T_B.RelativeToParent().pose);
  EXPECT_TRUE(Equal(A_T_B_pose.RelativeToParent(),
                    fs->Resolve(A_T_B_pose, A), _tolerance));

  const Pose O_T_B_pose =
        O_T_A.RelativeToParent().pose
      * A_T_B_pose.RelativeToParent();
  EXPECT_TRUE(Equal(O_T_B_pose,
                    fs->Resolve(A_T_B_pose, World), _tolerance));

  const Pose A_T_B_pose_inCoordsOfWorld =
        O_T_A.RelativeToParent().pose.linear()
      * A_T_B_pose.RelativeToParent();
  EXPECT_TRUE(Equal(A_T_B_pose_inCoordsOfWorld,
                    fs->Resolve(A_T_B_pose, A, World), _tolerance));

  const Pose A_T_B_pose_inCoordsOfD =
        A_T_D.RelativeToParent().pose.linear().inverse()
      * A_T_B_pose.RelativeToParent();
  EXPECT_TRUE(Equal(A_T_B_pose_inCoordsOfD,
                    fs->Resolve(A_T_B_pose, A, D), _tolerance));

  const Pose D_T_B_pose =
        A_T_D.RelativeToParent().pose.inverse()
      * A_T_B_pose.RelativeToParent();
  EXPECT_TRUE(Equal(D_T_B_pose,
                    fs->Resolve(A_T_B_pose, D), _tolerance));

  // Create point "1" in Frame C
  const FramedPosition C_p1(C, RandomVector<LinearVector>(10.0));
  EXPECT_TRUE(Equal(C_p1.RelativeToParent(), fs->Resolve(C_p1, C), _tolerance));

  const LinearVector C_p1_inCoordsOfWorld =
        O_T_A.RelativeToParent().pose.linear()
      * A_T_B.RelativeToParent().pose.linear()
      * B_T_C.RelativeToParent().pose.linear()
      *  C_p1.RelativeToParent();
  EXPECT_TRUE(Equal(C_p1_inCoordsOfWorld,
                    fs->Resolve(C_p1, C, World), _tolerance));

  const LinearVector C_p1_inCoordsOfD =
      A_T_D.RelativeToParent().pose.linear().transpose()
    * A_T_B.RelativeToParent().pose.linear()
    * B_T_C.RelativeToParent().pose.linear()
    *  C_p1.RelativeToParent();
  EXPECT_TRUE(Equal(C_p1_inCoordsOfD, fs->Resolve(C_p1, C, D), _tolerance));

  const LinearVector O_p1 =
        O_T_A.RelativeToParent().pose
      * A_T_B.RelativeToParent().pose
      * B_T_C.RelativeToParent().pose
      *  C_p1.RelativeToParent();
  EXPECT_TRUE(Equal(O_p1, fs->Resolve(C_p1, World), _tolerance));

  const LinearVector O_p1_inCoordsOfC =
        B_T_C.RelativeToParent().pose.linear().transpose()
      * A_T_B.RelativeToParent().pose.linear().transpose()
      * O_T_A.RelativeToParent().pose.linear().transpose()
      *  O_p1;
  EXPECT_TRUE(Equal(O_p1_inCoordsOfC, fs->Resolve(C_p1, World, C), _tolerance));

  const LinearVector O_p1_inCoordsOfD =
        A_T_D.RelativeToParent().pose.linear().transpose()
      * O_T_A.RelativeToParent().pose.linear().transpose()
      *   O_p1;
  EXPECT_TRUE(Equal(O_p1_inCoordsOfD, fs->Resolve(C_p1, World, D), _tolerance));

  const LinearVector D_p1 =
        A_T_D.RelativeToParent().pose.inverse()
      * A_T_B.RelativeToParent().pose
      * B_T_C.RelativeToParent().pose
      *  C_p1.RelativeToParent();
  EXPECT_TRUE(Equal(D_p1, fs->Resolve(C_p1, D), _tolerance));

  const LinearVector D_p1_inCoordsOfWorld =
        O_T_A.RelativeToParent().pose.linear()
      * A_T_D.RelativeToParent().pose.linear()
      *  D_p1;
  EXPECT_TRUE(Equal(D_p1_inCoordsOfWorld,
                    fs->Resolve(C_p1, D, World), _tolerance));

  const LinearVector D_p1_inCoordsOfC =
        B_T_C.RelativeToParent().pose.linear().transpose()
      * A_T_B.RelativeToParent().pose.linear().transpose()
      * A_T_D.RelativeToParent().pose.linear()
      *  D_p1;
  EXPECT_TRUE(Equal(D_p1_inCoordsOfC, fs->Resolve(C_p1, D, C), _tolerance));

  // Create point "2" in Frame D
  const FramedPosition D_p2(D, RandomVector<LinearVector>(10.0));
  EXPECT_TRUE(Equal(D_p2.RelativeToParent(), fs->Resolve(D_p2, D), _tolerance));

  const LinearVector O_p2 =
        O_T_A.RelativeToParent().pose
      * A_T_D.RelativeToParent().pose
      *  D_p2.RelativeToParent();
  EXPECT_TRUE(Equal(O_p2, fs->Resolve(D_p2, World), _tolerance));

  const LinearVector C_p2 =
        B_T_C.RelativeToParent().pose.inverse()
      * A_T_B.RelativeToParent().pose.inverse()
      * A_T_D.RelativeToParent().pose
      *  D_p2.RelativeToParent();
  EXPECT_TRUE(Equal(C_p2, fs->Resolve(D_p2, C), _tolerance));

  // Create point "3" in the World Frame
  const FramedPosition O_p3(World, RandomVector<LinearVector>(10.0));
  EXPECT_TRUE(Equal(O_p3.RelativeToParent(),
                    fs->Resolve(O_p3, World), _tolerance));

  const LinearVector O_p3_inCoordsOfC =
        B_T_C.RelativeToParent().pose.linear().transpose()
      * A_T_B.RelativeToParent().pose.linear().transpose()
      * O_T_A.RelativeToParent().pose.linear().transpose()
      *  O_p3.RelativeToParent();
  EXPECT_TRUE(Equal(O_p3_inCoordsOfC, fs->Resolve(O_p3, World, C), _tolerance));

  const LinearVector C_p3 =
        B_T_C.RelativeToParent().pose.inverse()
      * A_T_B.RelativeToParent().pose.inverse()
      * O_T_A.RelativeToParent().pose.inverse()
      *  O_p3.RelativeToParent();
  EXPECT_TRUE(Equal(C_p3, fs->Resolve(O_p3, C), _tolerance));

  const LinearVector C_p3_inCoordsOfWorld =
        O_T_A.RelativeToParent().pose.linear()
      * A_T_B.RelativeToParent().pose.linear()
      * B_T_C.RelativeToParent().pose.linear()
      *  C_p3;
  EXPECT_TRUE(Equal(C_p3_inCoordsOfWorld,
                    fs->Resolve(O_p3, C, World), _tolerance));

  // Create force "1" in Frame C
  const FramedForce C_f1(C, RandomVector<LinearVector>(10.0));
  EXPECT_TRUE(Equal(C_f1.RelativeToParent(), fs->Resolve(C_f1, C), _tolerance));

  const LinearVector O_f1 =
        O_T_A.RelativeToParent().pose.linear()
      * A_T_B.RelativeToParent().pose.linear()
      * B_T_C.RelativeToParent().pose.linear()
      *  C_f1.RelativeToParent();
  EXPECT_TRUE(Equal(O_f1, fs->Resolve(C_f1, World), _tolerance));

  const LinearVector D_f1 =
        A_T_D.RelativeToParent().pose.linear().transpose()
      * A_T_B.RelativeToParent().pose.linear()
      * B_T_C.RelativeToParent().pose.linear()
      *  C_f1.RelativeToParent();
  EXPECT_TRUE(Equal(D_f1, fs->Resolve(C_f1, D), _tolerance));

  // Create force "2" in Frame D
  const FramedForce D_f2(D, RandomVector<LinearVector>(10.0));
  EXPECT_TRUE(Equal(D_f2.RelativeToParent(), fs->Resolve(D_f2, D), _tolerance));

  const LinearVector O_f2 =
        O_T_A.RelativeToParent().pose.linear()
      * A_T_D.RelativeToParent().pose.linear()
      *  D_f2.RelativeToParent();
  EXPECT_TRUE(Equal(O_f2, fs->Resolve(D_f2, World), _tolerance));

  const LinearVector C_f2 =
        B_T_C.RelativeToParent().pose.linear().transpose()
      * A_T_B.RelativeToParent().pose.linear().transpose()
      * A_T_D.RelativeToParent().pose.linear()
      *  D_f2.RelativeToParent();
  EXPECT_TRUE(Equal(C_f2, fs->Resolve(D_f2, C), _tolerance));

  // Create force "3" in the World Frame
  const FramedForce O_f3(World, RandomVector<LinearVector>(10.0));
  EXPECT_TRUE(Equal(O_f3.RelativeToParent(),
                    fs->Resolve(O_f3, World), _tolerance));

  const LinearVector C_f3 =
        B_T_C.RelativeToParent().pose.linear().transpose()
      * A_T_B.RelativeToParent().pose.linear().transpose()
      * O_T_A.RelativeToParent().pose.linear().transpose()
      *  O_f3.RelativeToParent();
  EXPECT_TRUE(Equal(C_f3, fs->Resolve(O_f3, C), _tolerance));

  // Create torque "1" in Frame C
  const FramedTorque C_t1(C, RandomVector<AngularVector>(10.0));
  EXPECT_TRUE(Equal(C_t1.RelativeToParent(), fs->Resolve(C_t1, C), _tolerance));

  const AngularVector O_t1 =
      Rotation::Apply(
          O_T_A.RelativeToParent().pose.linear()
        * A_T_B.RelativeToParent().pose.linear()
        * B_T_C.RelativeToParent().pose.linear(),
           C_t1.RelativeToParent());
  EXPECT_TRUE(Equal(O_t1, fs->Resolve(C_t1, World), _tolerance));

  const AngularVector O_t1_inCoordsOfC =
      Rotation::Apply(
          B_T_C.RelativeToParent().pose.linear().transpose()
        * A_T_B.RelativeToParent().pose.linear().transpose()
        * O_T_A.RelativeToParent().pose.linear().transpose(),
           O_t1);
  EXPECT_TRUE(Equal(O_t1_inCoordsOfC, fs->Resolve(C_t1, World, C), _tolerance));

  const AngularVector D_t1 =
      Rotation::Apply(
          A_T_D.RelativeToParent().pose.linear().transpose()
        * A_T_B.RelativeToParent().pose.linear()
        * B_T_C.RelativeToParent().pose.linear(),
           C_t1.RelativeToParent());
  EXPECT_TRUE(Equal(D_t1, fs->Resolve(C_t1, D), _tolerance));

  const AngularVector D_t1_inCoordsOfWorld =
      Rotation::Apply(
          O_T_A.RelativeToParent().pose.linear()
        * A_T_D.RelativeToParent().pose.linear(),
           D_t1);
  EXPECT_TRUE(Equal(D_t1_inCoordsOfWorld,
                    fs->Resolve(C_t1, D, World), _tolerance));

  const AngularVector D_t1_inCoordsOfC =
      Rotation::Apply(
          B_T_C.RelativeToParent().pose.linear().transpose()
        * A_T_B.RelativeToParent().pose.linear().transpose()
        * A_T_D.RelativeToParent().pose.linear(),
           D_t1);
  EXPECT_TRUE(Equal(D_t1_inCoordsOfC, fs->Resolve(C_t1, D, C), _tolerance));

  // Create torque "2" in Frame D
  const FramedTorque D_t2(D, RandomVector<AngularVector>(10.0));
  EXPECT_TRUE(Equal(D_f2.RelativeToParent(), fs->Resolve(D_f2, D), _tolerance));

  const AngularVector O_t2 =
      Rotation::Apply(
          O_T_A.RelativeToParent().pose.linear()
        * A_T_D.RelativeToParent().pose.linear(),
           D_t2.RelativeToParent());
  EXPECT_TRUE(Equal(O_t2, fs->Resolve(D_t2, World), _tolerance));

  const AngularVector C_t2 =
      Rotation::Apply(
          B_T_C.RelativeToParent().pose.linear().transpose()
        * A_T_B.RelativeToParent().pose.linear().transpose()
        * A_T_D.RelativeToParent().pose.linear(),
           D_t2.RelativeToParent());
  EXPECT_TRUE(Equal(C_t2, fs->Resolve(D_t2, C), _tolerance));

  // Create torque "3" in the World Frame
  const FramedTorque O_t3(World, RandomVector<AngularVector>(10.0));
  EXPECT_TRUE(Equal(O_t3.RelativeToParent(),
                    fs->Resolve(O_t3, World), _tolerance));

  const AngularVector C_t3 =
      Rotation::Apply(
          B_T_C.RelativeToParent().pose.linear().transpose()
        * A_T_B.RelativeToParent().pose.linear().transpose()
        * O_T_A.RelativeToParent().pose.linear().transpose(),
           O_t3.RelativeToParent());
  EXPECT_TRUE(Equal(C_t3, fs->Resolve(O_t3, C), _tolerance));
}

/////////////////////////////////////////////////
TEST(FrameSemantics_TEST, FramedQuantities3d)
{
  TestFramedQuantities<ignition::physics::FeaturePolicy3d>(1e-11, "3d");
}

/////////////////////////////////////////////////
TEST(FrameSemantics_TEST, FramedQuantities2d)
{
  TestFramedQuantities<ignition::physics::FeaturePolicy2d>(1e-11, "2d");
}

/////////////////////////////////////////////////
TEST(FrameSemantics_TEST, FramedQuantities3f)
{
  TestFramedQuantities<ignition::physics::FeaturePolicy3f>(1e-2, "3f");
}

/////////////////////////////////////////////////
TEST(FrameSemantics_TEST, FramedQuantities2f)
{
  TestFramedQuantities<ignition::physics::FeaturePolicy2f>(1e-4, "2f");
}

/////////////////////////////////////////////////
template <typename PolicyT>
void TestRelativeFrameData(const double _tolerance, const std::string &_suffix)
{
  using Scalar = typename PolicyT::Scalar;
  constexpr std::size_t Dim = PolicyT::Dim;
  ASSERT_EQ(3u, Dim);

  // Instantiate an engine that provides Frame Semantics.
  auto fs =
      ignition::physics::RequestFeatures<PolicyT, mock::MockFrameSemanticsList>
        ::From(LoadMockFrameSemanticsPlugin(_suffix));

  using FrameData = FrameData<Scalar, Dim>;
  using RelativeFrameData = RelativeFrameData<Scalar, Dim>;
  using LinearVector = LinearVector<Scalar, Dim>;
  using AngularVector = AngularVector<Scalar, Dim>;

  const FrameID World = FrameID::World();

  // Consider a pivot irrigation system with following points:
  // A: pivot
  // B: attachment of pipe to rolling support
  // C: wheel center
  // D: wheel-ground contact point
  const Scalar pivotAngle = 30 * IGN_PI / 180;
  const Scalar sinPivot = sin(pivotAngle);
  const Scalar cosPivot = cos(pivotAngle);
  const Scalar pivotHeight = 1;
  const Scalar pivotLength = 5;
  const Scalar pivotRotationRate = 0.125;
  const Scalar wheelRadius = 0.25;
  const Scalar wheelRotationRate = pivotRotationRate
                                 * pivotLength / wheelRadius;

  // Create a transform from the world to Frame Base. We do this to have better
  // coverage of FramedQuantities
  FrameData T_Base;
  const RelativeFrameData O_T_Base(World, T_Base);
  const FrameID Base = *fs->CreateLink("Base", fs->Resolve(O_T_Base, World));

  // Create a transform from the world to Frame A
  const LinearVector axisZ = {0, 0, 1};
  FrameData T_A;
  T_A.pose.translation() = LinearVector(0, 0, pivotHeight);
  T_A.pose.rotate(Eigen::AngleAxis<Scalar>(pivotAngle, axisZ));
  T_A.angularVelocity = AngularVector(0, 0, pivotRotationRate);
  const RelativeFrameData Base_T_A(Base, T_A);

  // Instantiate Frame A as a Link
  const FrameID A = *fs->CreateLink("A", fs->Resolve(Base_T_A, World));

  // Create a transform from Frame A to Frame B
  FrameData T_B;
  T_B.pose.translation() = LinearVector(pivotLength, 0, 0);
  const RelativeFrameData A_T_B(A, T_B);

  // Instantiate Frame B as a Joint
  const FrameID B = *fs->CreateJoint("B", fs->Resolve(A_T_B, World));

  // Create a transform from Frame B to Frame C
  FrameData T_C;
  T_C.pose.translation() = LinearVector(0, 0, wheelRadius - pivotHeight);
  T_C.angularVelocity = AngularVector(-wheelRotationRate, 0, 0);
  const RelativeFrameData B_T_C(B, T_C);

  // Instantiate Frame C as a Link
  const FrameID C = *fs->CreateLink("C", fs->Resolve(B_T_C, World));

  // Create a transform from Frame C to Frame D
  FrameData T_D;
  T_D.pose.translation() = LinearVector(0, 0, -wheelRadius);
  const RelativeFrameData C_T_D(C, T_D);

  // Instantiate Frame D as a Joint
  const FrameID D = *fs->CreateJoint("D", fs->Resolve(C_T_D, World));

  // Get ABCD FrameData relative to world in coordinates of frame A
  const FrameData A_A = fs->Resolve(Base_T_A, Base, A);
  const FrameData B_A = fs->Resolve(A_T_B, Base, A);
  const FrameData C_A = fs->Resolve(B_T_C, Base, A);
  const FrameData D_A = fs->Resolve(C_T_D, Base, A);

  // position:
  //  xy: A = [0, 0]
  EXPECT_NEAR(A_A.pose.translation()[0], 0.0, _tolerance);
  EXPECT_NEAR(A_A.pose.translation()[1], 0.0, _tolerance);
  //  xy: B = [pivotLength, 0]
  EXPECT_NEAR(B_A.pose.translation()[0], pivotLength, _tolerance);
  EXPECT_NEAR(B_A.pose.translation()[1], 0.0, _tolerance);
  //  xy: B==C==D
  EXPECT_NEAR(B_A.pose.translation()[0],
              C_A.pose.translation()[0], _tolerance);
  EXPECT_NEAR(B_A.pose.translation()[1],
              C_A.pose.translation()[1], _tolerance);
  EXPECT_NEAR(B_A.pose.translation()[0],
              D_A.pose.translation()[0], _tolerance);
  EXPECT_NEAR(B_A.pose.translation()[1],
              D_A.pose.translation()[1], _tolerance);
  //  z: A==B
  EXPECT_NEAR(A_A.pose.translation()[2], pivotHeight, _tolerance);
  EXPECT_NEAR(A_A.pose.translation()[2],
              B_A.pose.translation()[2], _tolerance);
  //  z: C == wheelRadius
  EXPECT_NEAR(C_A.pose.translation()[2], wheelRadius, _tolerance);
  //  z: D == 0.0
  EXPECT_NEAR(D_A.pose.translation()[2], 0.0, _tolerance);

  //  A==D==0: no relative linear velocity at pivot or wheel contact point
  EXPECT_EQ(A_A.linearVelocity, LinearVector::Zero());
  EXPECT_TRUE(Equal(A_A.linearVelocity, D_A.linearVelocity, _tolerance));
  //  B==C
  EXPECT_TRUE(Equal(B_A.linearVelocity, C_A.linearVelocity, _tolerance));
  EXPECT_NEAR(B_A.linearVelocity[0], 0.0, _tolerance);
  EXPECT_NEAR(B_A.linearVelocity[1], pivotLength*pivotRotationRate, _tolerance);
  EXPECT_NEAR(B_A.linearVelocity[2], 0.0, _tolerance);

  // angular velocity: A==B, C==D
  EXPECT_TRUE(Equal(A_A.angularVelocity, B_A.angularVelocity, _tolerance));
  EXPECT_NEAR(A_A.angularVelocity[0], 0.0, _tolerance);
  EXPECT_NEAR(A_A.angularVelocity[1], 0.0, _tolerance);
  EXPECT_NEAR(A_A.angularVelocity[2], pivotRotationRate, _tolerance);
  EXPECT_TRUE(Equal(C_A.angularVelocity, D_A.angularVelocity, _tolerance));
  EXPECT_NEAR(C_A.angularVelocity[0], -wheelRotationRate, _tolerance);
  EXPECT_NEAR(C_A.angularVelocity[1], 0.0, _tolerance);
  EXPECT_NEAR(C_A.angularVelocity[2], pivotRotationRate, _tolerance);

  // linear acceleration:
  //  A==0
  EXPECT_EQ(A_A.linearAcceleration, LinearVector::Zero());
  //  B centripetal acceleration torward pivot
  const Scalar accelX = -pivotLength * std::pow(pivotRotationRate, 2);
  EXPECT_NEAR(B_A.linearAcceleration[0], accelX, _tolerance);
  EXPECT_NEAR(B_A.linearAcceleration[1], 0.0, _tolerance);
  EXPECT_NEAR(B_A.linearAcceleration[2], 0.0, _tolerance);
  //  C == B
  EXPECT_TRUE(Equal(B_A.linearAcceleration,
                    C_A.linearAcceleration, _tolerance));
  // See ipython notebook deriving the following nonintuitive condition:
  //  D[0] == -B[0]
  //  D[1] == -B[1]
  EXPECT_NEAR(D_A.linearAcceleration[0],
             -B_A.linearAcceleration[0], _tolerance);
  EXPECT_NEAR(D_A.linearAcceleration[1],
             -B_A.linearAcceleration[1], _tolerance);
  //  D[2] centripetal acceleration toward wheel center
  const Scalar accelZ = wheelRadius * std::pow(wheelRotationRate, 2);
  EXPECT_NEAR(D_A.linearAcceleration[2], accelZ, _tolerance);

  // angular acceleration
  //  A==B==0
  EXPECT_EQ(A_A.angularAcceleration, LinearVector::Zero());
  EXPECT_EQ(B_A.angularAcceleration, LinearVector::Zero());
  //  C==D
  EXPECT_TRUE(Equal(C_A.angularAcceleration,
                    D_A.angularAcceleration, _tolerance));
  //  based on cross product of angular velocity vectors
  const Scalar accelY = pivotRotationRate * (-wheelRotationRate);
  EXPECT_NEAR(C_A.angularAcceleration[0], 0.0, _tolerance);
  EXPECT_NEAR(C_A.angularAcceleration[1], accelY, _tolerance);
  EXPECT_NEAR(C_A.angularAcceleration[2], 0.0, _tolerance);

  const FrameData A_O = fs->Resolve(Base_T_A, Base, World);
  const FrameData B_O = fs->Resolve(A_T_B, Base, World);
  const FrameData C_O = fs->Resolve(B_T_C, Base, World);
  const FrameData D_O = fs->Resolve(C_T_D, Base, World);

  EXPECT_NEAR(A_O.pose.translation()[0], 0.0, _tolerance);
  EXPECT_NEAR(A_O.pose.translation()[1], 0.0, _tolerance);
  //  xy: B = [pivotLength, 0]
  EXPECT_NEAR(B_O.pose.translation()[0], pivotLength * cosPivot, _tolerance);
  EXPECT_NEAR(B_O.pose.translation()[1], pivotLength * sinPivot, _tolerance);
  //  xy: B==C==D
  EXPECT_NEAR(B_O.pose.translation()[0],
              C_O.pose.translation()[0], _tolerance);
  EXPECT_NEAR(B_O.pose.translation()[1],
              C_O.pose.translation()[1], _tolerance);
  EXPECT_NEAR(B_O.pose.translation()[0],
              D_O.pose.translation()[0], _tolerance);
  EXPECT_NEAR(B_O.pose.translation()[1],
              D_O.pose.translation()[1], _tolerance);
  // //  z: A==B
  EXPECT_NEAR(A_O.pose.translation()[2], pivotHeight, _tolerance);
  EXPECT_NEAR(A_O.pose.translation()[2],
              B_O.pose.translation()[2], _tolerance);
  //  z: C == wheelRadius
  EXPECT_NEAR(C_O.pose.translation()[2], wheelRadius, _tolerance);
  //  z: D == 0.0
  EXPECT_NEAR(D_O.pose.translation()[2], 0.0, _tolerance);

  // linear velocity:
  //  A==D==0: no relative linear velocity at pivot or wheel contact point
  EXPECT_EQ(A_O.linearVelocity, LinearVector::Zero());
  EXPECT_TRUE(Equal(A_O.linearVelocity, D_O.linearVelocity, _tolerance));
  //  B==C
  EXPECT_TRUE(Equal(B_O.linearVelocity, C_O.linearVelocity, _tolerance));
  EXPECT_NEAR(B_O.linearVelocity[0],
      -sinPivot * pivotLength * pivotRotationRate, _tolerance);
  EXPECT_NEAR(B_O.linearVelocity[1],
      cosPivot * pivotLength * pivotRotationRate, _tolerance);
  EXPECT_NEAR(B_O.linearVelocity[2], 0.0, _tolerance);

  // // angular velocity: A==B, C==D
  EXPECT_TRUE(Equal(A_O.angularVelocity, B_O.angularVelocity, _tolerance));
  EXPECT_NEAR(A_O.angularVelocity[0], 0.0, _tolerance);
  EXPECT_NEAR(A_O.angularVelocity[1], 0.0, _tolerance);
  EXPECT_NEAR(A_O.angularVelocity[2], pivotRotationRate, _tolerance);
  EXPECT_TRUE(Equal(C_O.angularVelocity, D_O.angularVelocity, _tolerance));
  EXPECT_NEAR(C_O.angularVelocity[0], -cosPivot*wheelRotationRate, _tolerance);
  EXPECT_NEAR(C_O.angularVelocity[1], -sinPivot*wheelRotationRate, _tolerance);
  EXPECT_NEAR(C_O.angularVelocity[2], pivotRotationRate, _tolerance);

  // linear acceleration:
  //  A==0
  EXPECT_EQ(A_O.linearAcceleration, LinearVector::Zero());
  //  B centripetal acceleration torward pivot
  EXPECT_NEAR(B_O.linearAcceleration[0], cosPivot * accelX, _tolerance);
  EXPECT_NEAR(B_O.linearAcceleration[1], sinPivot * accelX, _tolerance);
  EXPECT_NEAR(B_O.linearAcceleration[2], 0.0, _tolerance);
  //  C == B
  EXPECT_TRUE(Equal(B_O.linearAcceleration,
                    C_O.linearAcceleration, _tolerance));
  // See ipython notebook deriving the following nonintuitive condition:
  //  D[0] == -B[0]
  //  D[1] == -B[1]
  EXPECT_NEAR(D_O.linearAcceleration[0],
             -B_O.linearAcceleration[0], _tolerance);
  EXPECT_NEAR(D_O.linearAcceleration[1],
             -B_O.linearAcceleration[1], _tolerance);
  //  D[2] centripetal acceleration toward wheel center
  EXPECT_NEAR(D_O.linearAcceleration[2], accelZ, _tolerance);

  // angular acceleration
  //  A==B==0
  EXPECT_EQ(A_O.angularAcceleration, LinearVector::Zero());
  EXPECT_EQ(B_O.angularAcceleration, LinearVector::Zero());
  //  C==D
  EXPECT_TRUE(Equal(C_O.angularAcceleration,
                    D_O.angularAcceleration, _tolerance));
  EXPECT_NEAR(C_O.angularAcceleration[0], -sinPivot * accelY, _tolerance);
  EXPECT_NEAR(C_O.angularAcceleration[1], cosPivot * accelY, _tolerance);
  EXPECT_NEAR(C_O.angularAcceleration[2], 0.0, _tolerance);
}

/////////////////////////////////////////////////
TEST(FrameSemantics_TEST, RelativeFrameData3d)
{
  TestRelativeFrameData<ignition::physics::FeaturePolicy3d>(1e-11, "3d");
}

/////////////////////////////////////////////////
TEST(FrameSemantics_TEST, RelativeFrameData3f)
{
  TestRelativeFrameData<ignition::physics::FeaturePolicy3f>(1e-2, "3f");
}

int main(int argc, char **argv)
{
  // This seed is arbitrary, but we always use the same seed value to ensure
  // that results are reproduceable between runs. You may change this number,
  // but understand that the values generated in these tests will be different
  // each time that you change it. The expected tolerances might need to be
  // adjusted if the seed number is changed.
  ignition::math::Rand::Seed(416);

  ::testing::InitGoogleTest(&argc, argv);
  return RUN_ALL_TESTS();
}<|MERGE_RESOLUTION|>--- conflicted
+++ resolved
@@ -52,187 +52,6 @@
 }
 
 /////////////////////////////////////////////////
-<<<<<<< HEAD
-=======
-template <typename VectorType>
-VectorType RandomVector(const double range)
-{
-  VectorType v;
-  for (std::size_t i = 0; i < VectorType::RowsAtCompileTime; ++i)
-    v[i] = Rand::DblUniform(-range, range);
-
-  return v;
-}
-
-/////////////////////////////////////////////////
-template <typename Scalar, std::size_t Dim>
-struct Rotation
-{
-  /// \brief Randomize the orientation of a 3D pose
-  static void Randomize(ignition::physics::Pose<Scalar, Dim> &_pose)
-  {
-    for (std::size_t i = 0; i < 3; ++i)
-    {
-      Vector<Scalar, Dim> axis = Vector<Scalar, Dim>::Zero();
-      axis[i] = 1.0;
-      _pose.rotate(Eigen::AngleAxis<Scalar>(
-                     static_cast<Scalar>(Rand::DblUniform(0, 2*IGN_PI)), axis));
-    }
-  }
-
-  static bool Equal(
-      const Eigen::Matrix<Scalar, Dim, Dim> &_R1,
-      const Eigen::Matrix<Scalar, Dim, Dim> &_R2,
-      const double _tolerance)
-  {
-    Eigen::AngleAxis<Scalar> R(_R1.transpose() * _R2);
-    if (std::abs(R.angle()) > _tolerance)
-    {
-      std::cout << "Difference in angle: " << R.angle() << std::endl;
-      return false;
-    }
-
-    return true;
-  }
-
-  static AngularVector<Scalar, Dim> Apply(
-      const Eigen::Matrix<Scalar, Dim, Dim> &_R,
-      const AngularVector<Scalar, Dim> &_input)
-  {
-    // In 3D simulation, this is a normal multiplication
-    return _R * _input;
-  }
-};
-
-/////////////////////////////////////////////////
-template <typename Scalar>
-struct Rotation<Scalar, 2>
-{
-  /// \brief Randomize the orientation of a 2D pose
-  static void Randomize(ignition::physics::Pose<Scalar, 2> &_pose)
-  {
-    _pose.rotate(Eigen::Rotation2D<Scalar>(Rand::DblUniform(0, 2*IGN_PI)));
-  }
-
-  static bool Equal(
-      const Eigen::Matrix<Scalar, 2, 2> &_R1,
-      const Eigen::Matrix<Scalar, 2, 2> &_R2,
-      const double _tolerance)
-  {
-    // Choose the largest of either 1.0 or the size of the larger angle.
-    const double scale =
-        std::max(
-          static_cast<Scalar>(1.0),
-          std::max(
-            Eigen::Rotation2D<Scalar>(_R1).angle(),
-            Eigen::Rotation2D<Scalar>(_R2).angle()));
-
-    const Eigen::Rotation2D<Scalar> R(_R1.transpose() * _R2);
-    if (std::abs(R.angle()/scale) > _tolerance)
-    {
-      std::cout << "Scaled difference in angle: "
-                << R.angle()/scale << " | Difference: " << R.angle()
-                << " | Scale: " << scale
-                << " | (Tolerance: " << _tolerance << ")" << std::endl;
-      return false;
-    }
-
-    return true;
-  }
-
-  static AngularVector<Scalar, 2> Apply(
-      const Eigen::Matrix<Scalar, 2, 2> &,
-      const AngularVector<Scalar, 2> &_input)
-  {
-    // Angular vectors cannot be rotated in 2D simulations, so we just pass back
-    // the value that was given.
-    return _input;
-  }
-};
-
-/////////////////////////////////////////////////
-template <typename Scalar, std::size_t Dim>
-FrameData<Scalar, Dim> RandomFrameData()
-{
-  using LinearVector = LinearVector<Scalar, Dim>;
-  using AngularVector = AngularVector<Scalar, Dim>;
-
-  FrameData<Scalar, Dim> data;
-  data.pose.translation() = RandomVector<LinearVector>(100.0);
-  Rotation<Scalar, Dim>::Randomize(data.pose);
-  data.linearVelocity = RandomVector<LinearVector>(10.0);
-  data.angularVelocity = RandomVector<AngularVector>(10.0);
-  data.linearAcceleration = RandomVector<LinearVector>(1.0);
-  data.angularAcceleration = RandomVector<AngularVector>(1.0);
-
-  return data;
-}
-
-/////////////////////////////////////////////////
-template <typename Scalar, int Dim>
-bool Equal(const Vector<Scalar, Dim> &_vec1,
-           const Vector<Scalar, Dim> &_vec2,
-           const double _tolerance,
-           const std::string &_label = "vectors")
-{
-  // Choose the largest of either 1.0 or the length of the longer vector.
-  const double scale = std::max(static_cast<Scalar>(1.0),
-                                std::max(_vec1.norm(), _vec2.norm()));
-  const double diff = (_vec1 - _vec2).norm();
-  if (diff/scale <= _tolerance)
-    return true;
-
-  std::cout << "Scaled difference in " << _label << ": " << diff/scale
-            << " | Difference: " << diff << " | Scale: " << scale
-            << " | (Tolerance: " << _tolerance << ")" << std::endl;
-
-  return false;
-}
-
-/////////////////////////////////////////////////
-template <typename Scalar, int Dim>
-bool Equal(const Pose<Scalar, Dim> &_T1,
-           const Pose<Scalar, Dim> &_T2,
-           const double _tolerance)
-{
-  bool result = true;
-  result &= Equal(Vector<Scalar, Dim>(_T1.translation()),
-              Vector<Scalar, Dim>(_T2.translation()),
-              _tolerance, "position");
-
-  result &= Rotation<Scalar, Dim>::Equal(
-              _T1.linear(), _T2.linear(), _tolerance);
-
-  return result;
-}
-
-/////////////////////////////////////////////////
-template <typename Scalar, std::size_t Dim>
-bool Equal(const FrameData<Scalar, Dim> &_data1,
-           const FrameData<Scalar, Dim> &_data2,
-           const double _tolerance)
-{
-  bool result = true;
-  result &= Equal(_data1.pose, _data2.pose, _tolerance);
-
-  result &= Equal(_data1.linearVelocity, _data2.linearVelocity,
-              _tolerance, "linear velocity");
-
-  result &= Equal(_data1.angularVelocity, _data2.angularVelocity,
-              _tolerance, "angular velocity");
-
-  result &= Equal(_data1.linearAcceleration, _data2.linearAcceleration,
-              _tolerance, "linear acceleration");
-
-  result &= Equal(_data1.angularAcceleration,
-              _data2.angularAcceleration,
-              _tolerance, "angular acceleration");
-
-  return result;
-}
-
-/////////////////////////////////////////////////
->>>>>>> 2a459539
 template <typename PolicyT>
 void TestRelativeFrames(const double _tolerance, const std::string &_suffix)
 {
