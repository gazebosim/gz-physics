/*
 * Copyright (C) 2017 Open Source Robotics Foundation
 *
 * Licensed under the Apache License, Version 2.0 (the "License");
 * you may not use this file except in compliance with the License.
 * You may obtain a copy of the License at
 *
 *     http://www.apache.org/licenses/LICENSE-2.0
 *
 * Unless required by applicable law or agreed to in writing, software
 * distributed under the License is distributed on an "AS IS" BASIS,
 * WITHOUT WARRANTIES OR CONDITIONS OF ANY KIND, either express or implied.
 * See the License for the specific language governing permissions and
 * limitations under the License.
 *
*/

#include <gtest/gtest.h>

#include <gz/math/PID.hh>

#include <gz/plugin/Loader.hh>
#include <gz/plugin/PluginPtr.hh>

#include <gz/physics/FindFeatures.hh>
#include <gz/physics/ForwardStep.hh>
#include <gz/physics/RequestEngine.hh>

#include "../MockDoublePendulum.hh"

using namespace gz::physics;


void DoublePendulum_TEST(gz::plugin::PluginPtr _plugin);

/////////////////////////////////////////////////
TEST(DoublePendulum, Step)
{
  gz::plugin::Loader pl;
  auto plugins = pl.LoadLib(MockDoublePendulum_LIB);

  auto pluginNames = FindFeatures3d<mock::MockDoublePendulumList>::From(pl);
  ASSERT_FALSE(pluginNames.empty());
  for (const std::string & name : pluginNames)
  {
    std::cout << "DoublePendulum: testing plugin: " << name << std::endl;
    gz::plugin::PluginPtr plugin = pl.Instantiate(name);
    EXPECT_FALSE(plugin.IsEmpty());
    DoublePendulum_TEST(plugin);
  }
}

void DoublePendulum_TEST(gz::plugin::PluginPtr _plugin)
{
  ASSERT_TRUE(_plugin);

  auto engine = RequestEngine3d<mock::MockDoublePendulumList>::From(_plugin);
  ASSERT_NE(nullptr, engine);

  auto world = engine->GetWorld(0);

<<<<<<< HEAD
  gz::physics::ForwardStep::State state;
  gz::physics::ForwardStep::Output output;
  gz::physics::ForwardStep::Input input;

  const std::chrono::duration<double> dt(std::chrono::milliseconds(1));
  gz::physics::TimeStep &timeStep =
      input.Get<gz::physics::TimeStep>();
  timeStep.dt = dt.count();

  gz::physics::GeneralizedParameters &efforts =
      input.Get<gz::physics::GeneralizedParameters>();
=======
  ForwardStep::State state;
  ForwardStep::Output output;
  ForwardStep::Input input;

  const std::chrono::duration<double> dt(std::chrono::milliseconds(1));
  TimeStep &timeStep =
      input.Get<TimeStep>();
  timeStep.dt = dt.count();

  GeneralizedParameters &efforts =
      input.Get<GeneralizedParameters>();
>>>>>>> 1cf7a88d
  efforts.dofs.push_back(0);
  efforts.dofs.push_back(1);
  efforts.forces.push_back(0.0);
  efforts.forces.push_back(0.0);

  // No input on the first step, let's just see the output
  world->Step(output, state, input);

<<<<<<< HEAD
  ASSERT_TRUE(output.Has<gz::physics::JointPositions>());
  const auto positions0 = output.Get<gz::physics::JointPositions>();

  ASSERT_TRUE(output.Has<gz::physics::WorldPoses>());
  const auto poses0 = output.Get<gz::physics::WorldPoses>();
=======
  ASSERT_TRUE(output.Has<JointPositions>());
  const auto positions0 = output.Get<JointPositions>();

  ASSERT_TRUE(output.Has<WorldPoses>());
  const auto poses0 = output.Get<WorldPoses>();
>>>>>>> 1cf7a88d

  // the double pendulum is initially fully inverted
  // and angles are defined as zero in this state
  const double angle00 = positions0.positions[positions0.dofs[0]];
  const double angle01 = positions0.positions[positions0.dofs[1]];
  EXPECT_NEAR(0.0, angle00, 1e-6);
  EXPECT_NEAR(0.0, angle01, 1e-6);

  ASSERT_EQ(2u, poses0.entries.size());
  for (const auto & worldPose : poses0.entries)
  {
    if (worldPose.body == 0)
    {
      EXPECT_EQ(worldPose.pose, gz::math::Pose3d(0, 0.1, 2.4, 0, 0, 0));
    }
    else if (worldPose.body == 1)
    {
      EXPECT_EQ(worldPose.pose, gz::math::Pose3d(0, 0.2, 3.3, 0, 0, 0));
    }
  }

  // set target with joint1 still inverted, but joint2 pointed down
  // this is also an equilibrium position
  const double target10 = 0.0;
  const double target11 = GZ_PI;

  // PID gains tuned in gazebo
  gz::math::PID pid0(100, 0, 10);
  gz::math::PID pid1(10, 0, 5);
  const std::chrono::duration<double> settleTime(std::chrono::seconds(4));
  unsigned int settleSteps = settleTime / dt;
  for (unsigned int i = 0; i < settleSteps; ++i)
  {
<<<<<<< HEAD
    auto positions = output.Get<gz::physics::JointPositions>();
=======
    auto positions = output.Get<JointPositions>();
>>>>>>> 1cf7a88d
    double error0 = positions.positions[positions.dofs[0]] - target10;
    double error1 = positions.positions[positions.dofs[1]] - target11;

    efforts.forces[0] = pid0.Update(error0, dt);
    efforts.forces[1] = pid1.Update(error1, dt);

    world->Step(output, state, input);
  }

  // expect joints are near target positions
<<<<<<< HEAD
  ASSERT_TRUE(output.Has<gz::physics::JointPositions>());
  auto positions1 = output.Get<gz::physics::JointPositions>();
=======
  ASSERT_TRUE(output.Has<JointPositions>());
  auto positions1 = output.Get<JointPositions>();
>>>>>>> 1cf7a88d
  double angle10 = positions1.positions[positions1.dofs[0]];
  double angle11 = positions1.positions[positions1.dofs[1]];
  EXPECT_NEAR(target10, angle10, 1e-5);
  EXPECT_NEAR(target11, angle11, 1e-3);

<<<<<<< HEAD
  ASSERT_TRUE(output.Has<gz::physics::WorldPoses>());
  const auto poses1 = output.Get<gz::physics::WorldPoses>();
=======
  ASSERT_TRUE(output.Has<WorldPoses>());
  const auto poses1 = output.Get<WorldPoses>();
>>>>>>> 1cf7a88d
  ASSERT_EQ(2u, poses1.entries.size());
  for (const auto & worldPose : poses1.entries)
  {
    if (worldPose.body == 0)
    {
      EXPECT_EQ(worldPose.pose, gz::math::Pose3d(0, 0.1, 2.4, 0, 0, 0));
    }
    else if (worldPose.body == 1)
    {
      EXPECT_EQ(worldPose.pose,
          gz::math::Pose3d(0, 0.2, 2.4, 0, target11, 0));
    }
  }

  // test recording the state and repeatability
<<<<<<< HEAD
  gz::physics::ForwardStep::State bookmark = state;
=======
  ForwardStep::State bookmark = state;
>>>>>>> 1cf7a88d
  std::vector<double> errorHistory0;
  std::vector<double> errorHistory1;

  // The states are reset, but the outputs haven't been recomputed.
  // so reset the PID's, zero the inputs and take one more Step
  // so the outputs will be computed.
  const double target20 = 0.0;
  const double target21 = -GZ_PI;
  pid0.Reset();
  pid1.Reset();
  efforts.forces[0] = 0;
  efforts.forces[1] = 0;
  world->Step(output, state, input);

  for (unsigned int i = 0; i < settleSteps; ++i)
  {
<<<<<<< HEAD
    auto positions = output.Get<gz::physics::JointPositions>();
=======
    auto positions = output.Get<JointPositions>();
>>>>>>> 1cf7a88d
    double error0 = positions.positions[positions.dofs[0]] - target20;
    double error1 = positions.positions[positions.dofs[1]] - target21;
    errorHistory0.push_back(error0);
    errorHistory1.push_back(error1);

    efforts.forces[0] = pid0.Update(error0, dt);
    efforts.forces[1] = pid1.Update(error1, dt);

    world->Step(output, state, input);
  }

  // expect joints are near target positions again
<<<<<<< HEAD
  ASSERT_TRUE(output.Has<gz::physics::JointPositions>());
  auto positions2 = output.Get<gz::physics::JointPositions>();
=======
  ASSERT_TRUE(output.Has<JointPositions>());
  auto positions2 = output.Get<JointPositions>();
>>>>>>> 1cf7a88d
  double angle20 = positions2.positions[positions2.dofs[0]];
  double angle21 = positions2.positions[positions2.dofs[1]];
  EXPECT_NEAR(target20, angle20, 1e-4);
  EXPECT_NEAR(target21, angle21, 1e-3);

  // // Go back to the bookmarked state and run through the steps again.
<<<<<<< HEAD
  // gz::physics::SetState *setState =
  //     _plugin->QueryInterface<gz::physics::SetState>();
=======
  // SetState *setState =
  //     _plugin->QueryInterface<SetState>();
>>>>>>> 1cf7a88d
  // ASSERT_TRUE(setState);
  // setState->SetStateTo(bookmark);

  // The states are reset, but the outputs haven't been recomputed.
  // so reset the PID's, zero the inputs and take one more Step
  // so the outputs will be computed.
  // pid0.Reset();
  // pid1.Reset();
  // efforts.forces[0] = 0;
  // efforts.forces[1] = 0;
  // world->Step(output, state, input);

  // for (unsigned int i = 0; i < settleSteps; ++i)
  // {
<<<<<<< HEAD
  //   auto positions = output.Get<gz::physics::JointPositions>();
=======
  //   auto positions = output.Get<JointPositions>();
>>>>>>> 1cf7a88d
  //   double error0 = positions.positions[positions.dofs[0]] - target20;
  //   double error1 = positions.positions[positions.dofs[1]] - target21;
  //   EXPECT_DOUBLE_EQ(error0, errorHistory0[i]);
  //   EXPECT_DOUBLE_EQ(error1, errorHistory1[i]);

  //   efforts.forces[0] = pid0.Update(error0, dt);
  //   efforts.forces[1] = pid1.Update(error1, dt);

  //   world->Step(output, state, input);
  // }

  // // expect joints are near target positions again
<<<<<<< HEAD
  // ASSERT_TRUE(output.Has<gz::physics::JointPositions>());
  // auto positions3 = output.Get<gz::physics::JointPositions>();
=======
  // ASSERT_TRUE(output.Has<JointPositions>());
  // auto positions3 = output.Get<JointPositions>();
>>>>>>> 1cf7a88d
  // double angle30 = positions3.positions[positions3.dofs[0]];
  // double angle31 = positions3.positions[positions3.dofs[1]];
  // EXPECT_DOUBLE_EQ(angle20, angle30);
  // EXPECT_DOUBLE_EQ(angle21, angle31);
}<|MERGE_RESOLUTION|>--- conflicted
+++ resolved
@@ -59,19 +59,6 @@
 
   auto world = engine->GetWorld(0);
 
-<<<<<<< HEAD
-  gz::physics::ForwardStep::State state;
-  gz::physics::ForwardStep::Output output;
-  gz::physics::ForwardStep::Input input;
-
-  const std::chrono::duration<double> dt(std::chrono::milliseconds(1));
-  gz::physics::TimeStep &timeStep =
-      input.Get<gz::physics::TimeStep>();
-  timeStep.dt = dt.count();
-
-  gz::physics::GeneralizedParameters &efforts =
-      input.Get<gz::physics::GeneralizedParameters>();
-=======
   ForwardStep::State state;
   ForwardStep::Output output;
   ForwardStep::Input input;
@@ -83,7 +70,6 @@
 
   GeneralizedParameters &efforts =
       input.Get<GeneralizedParameters>();
->>>>>>> 1cf7a88d
   efforts.dofs.push_back(0);
   efforts.dofs.push_back(1);
   efforts.forces.push_back(0.0);
@@ -92,19 +78,11 @@
   // No input on the first step, let's just see the output
   world->Step(output, state, input);
 
-<<<<<<< HEAD
-  ASSERT_TRUE(output.Has<gz::physics::JointPositions>());
-  const auto positions0 = output.Get<gz::physics::JointPositions>();
-
-  ASSERT_TRUE(output.Has<gz::physics::WorldPoses>());
-  const auto poses0 = output.Get<gz::physics::WorldPoses>();
-=======
   ASSERT_TRUE(output.Has<JointPositions>());
   const auto positions0 = output.Get<JointPositions>();
 
   ASSERT_TRUE(output.Has<WorldPoses>());
   const auto poses0 = output.Get<WorldPoses>();
->>>>>>> 1cf7a88d
 
   // the double pendulum is initially fully inverted
   // and angles are defined as zero in this state
@@ -138,11 +116,7 @@
   unsigned int settleSteps = settleTime / dt;
   for (unsigned int i = 0; i < settleSteps; ++i)
   {
-<<<<<<< HEAD
-    auto positions = output.Get<gz::physics::JointPositions>();
-=======
     auto positions = output.Get<JointPositions>();
->>>>>>> 1cf7a88d
     double error0 = positions.positions[positions.dofs[0]] - target10;
     double error1 = positions.positions[positions.dofs[1]] - target11;
 
@@ -153,25 +127,15 @@
   }
 
   // expect joints are near target positions
-<<<<<<< HEAD
-  ASSERT_TRUE(output.Has<gz::physics::JointPositions>());
-  auto positions1 = output.Get<gz::physics::JointPositions>();
-=======
   ASSERT_TRUE(output.Has<JointPositions>());
   auto positions1 = output.Get<JointPositions>();
->>>>>>> 1cf7a88d
   double angle10 = positions1.positions[positions1.dofs[0]];
   double angle11 = positions1.positions[positions1.dofs[1]];
   EXPECT_NEAR(target10, angle10, 1e-5);
   EXPECT_NEAR(target11, angle11, 1e-3);
 
-<<<<<<< HEAD
-  ASSERT_TRUE(output.Has<gz::physics::WorldPoses>());
-  const auto poses1 = output.Get<gz::physics::WorldPoses>();
-=======
   ASSERT_TRUE(output.Has<WorldPoses>());
   const auto poses1 = output.Get<WorldPoses>();
->>>>>>> 1cf7a88d
   ASSERT_EQ(2u, poses1.entries.size());
   for (const auto & worldPose : poses1.entries)
   {
@@ -187,11 +151,7 @@
   }
 
   // test recording the state and repeatability
-<<<<<<< HEAD
-  gz::physics::ForwardStep::State bookmark = state;
-=======
   ForwardStep::State bookmark = state;
->>>>>>> 1cf7a88d
   std::vector<double> errorHistory0;
   std::vector<double> errorHistory1;
 
@@ -208,11 +168,7 @@
 
   for (unsigned int i = 0; i < settleSteps; ++i)
   {
-<<<<<<< HEAD
-    auto positions = output.Get<gz::physics::JointPositions>();
-=======
     auto positions = output.Get<JointPositions>();
->>>>>>> 1cf7a88d
     double error0 = positions.positions[positions.dofs[0]] - target20;
     double error1 = positions.positions[positions.dofs[1]] - target21;
     errorHistory0.push_back(error0);
@@ -225,26 +181,16 @@
   }
 
   // expect joints are near target positions again
-<<<<<<< HEAD
-  ASSERT_TRUE(output.Has<gz::physics::JointPositions>());
-  auto positions2 = output.Get<gz::physics::JointPositions>();
-=======
   ASSERT_TRUE(output.Has<JointPositions>());
   auto positions2 = output.Get<JointPositions>();
->>>>>>> 1cf7a88d
   double angle20 = positions2.positions[positions2.dofs[0]];
   double angle21 = positions2.positions[positions2.dofs[1]];
   EXPECT_NEAR(target20, angle20, 1e-4);
   EXPECT_NEAR(target21, angle21, 1e-3);
 
   // // Go back to the bookmarked state and run through the steps again.
-<<<<<<< HEAD
-  // gz::physics::SetState *setState =
-  //     _plugin->QueryInterface<gz::physics::SetState>();
-=======
   // SetState *setState =
   //     _plugin->QueryInterface<SetState>();
->>>>>>> 1cf7a88d
   // ASSERT_TRUE(setState);
   // setState->SetStateTo(bookmark);
 
@@ -259,11 +205,7 @@
 
   // for (unsigned int i = 0; i < settleSteps; ++i)
   // {
-<<<<<<< HEAD
-  //   auto positions = output.Get<gz::physics::JointPositions>();
-=======
   //   auto positions = output.Get<JointPositions>();
->>>>>>> 1cf7a88d
   //   double error0 = positions.positions[positions.dofs[0]] - target20;
   //   double error1 = positions.positions[positions.dofs[1]] - target21;
   //   EXPECT_DOUBLE_EQ(error0, errorHistory0[i]);
@@ -276,13 +218,8 @@
   // }
 
   // // expect joints are near target positions again
-<<<<<<< HEAD
-  // ASSERT_TRUE(output.Has<gz::physics::JointPositions>());
-  // auto positions3 = output.Get<gz::physics::JointPositions>();
-=======
   // ASSERT_TRUE(output.Has<JointPositions>());
   // auto positions3 = output.Get<JointPositions>();
->>>>>>> 1cf7a88d
   // double angle30 = positions3.positions[positions3.dofs[0]];
   // double angle31 = positions3.positions[positions3.dofs[1]];
   // EXPECT_DOUBLE_EQ(angle20, angle30);
