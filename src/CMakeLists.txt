--- conflicted
+++ resolved
@@ -9,15 +9,10 @@
     ${ignition-math${IGN_MATH_VER}_LIBRARIES}
     ${ignition-common${IGN_COMMON_VER}_LIBRARIES})
 
-<<<<<<< HEAD
 target_include_directories(${PROJECT_LIBRARY_TARGET_NAME}
   SYSTEM PUBLIC
     ${EIGEN3_INCLUDE_DIRS})
 
-ign_install_library()
-
-=======
->>>>>>> 7441d131
 ign_build_tests(
   TYPE UNIT
   SOURCES ${gtest_sources})
