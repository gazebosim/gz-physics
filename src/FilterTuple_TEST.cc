--- conflicted
+++ resolved
@@ -19,34 +19,20 @@
 
 #include <gz/physics/FeatureList.hh>
 
-<<<<<<< HEAD
-class ClassA : public gz::physics::Feature { };
-class ClassB : public gz::physics::Feature { };
-class ClassC : public gz::physics::Feature { };
-=======
-using namespace ignition;
+using namespace gz;
 class ClassA : public physics::Feature { };
 class ClassB : public physics::Feature { };
 class ClassC : public physics::Feature { };
->>>>>>> 1cf7a88d
 class ClassD : public ClassB { };
 
 using Filter = std::tuple<ClassA, ClassD>;
 using Input = std::tuple<ClassB, ClassC, ClassD, ClassA>;
 
-<<<<<<< HEAD
-using Result = gz::physics::detail::SubtractTuple<Filter>
-    ::From<Input>::type;
-
-using UnfilteredResult =
-    gz::physics::detail::SubtractTuple<std::tuple<>>::From<Input>::type;
-=======
 using Result = physics::detail::SubtractTuple<Filter>
     ::From<Input>::type;
 
 using UnfilteredResult =
     physics::detail::SubtractTuple<std::tuple<>>::From<Input>::type;
->>>>>>> 1cf7a88d
 
 TEST(FilterTuple_TEST, FilterTupleResult)
 {
@@ -61,21 +47,6 @@
 
 
 using SingleCombineLists =
-<<<<<<< HEAD
-  gz::physics::detail::CombineListsImpl<
-      std::tuple<>, ClassA>::type;
-
-using SingleCombineListsInitial =
-  gz::physics::detail::CombineListsImpl<
-      std::tuple<>, ClassA>::InitialResult;
-
-using SingleCombineListsPartial =
-  gz::physics::detail::CombineListsImpl<
-      std::tuple<>, ClassA>::PartialResult;
-
-using SingleCombineListsChildFilter =
-  gz::physics::detail::CombineListsImpl<
-=======
   physics::detail::CombineListsImpl<
       std::tuple<>, ClassA>::type;
 
@@ -89,7 +60,6 @@
 
 using SingleCombineListsChildFilter =
   physics::detail::CombineListsImpl<
->>>>>>> 1cf7a88d
       std::tuple<>, ClassA>::ChildFilter;
 
 TEST(FilterTuple_TEST, CombineListsResult)
