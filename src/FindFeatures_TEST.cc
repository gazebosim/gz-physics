/*
 * Copyright (C) 2018 Open Source Robotics Foundation
 *
 * Licensed under the Apache License, Version 2.0 (the "License");
 * you may not use this file except in compliance with the License.
 * You may obtain a copy of the License at
 *
 *     http://www.apache.org/licenses/LICENSE-2.0
 *
 * Unless required by applicable law or agreed to in writing, software
 * distributed under the License is distributed on an "AS IS" BASIS,
 * WITHOUT WARRANTIES OR CONDITIONS OF ANY KIND, either express or implied.
 * See the License for the specific language governing permissions and
 * limitations under the License.
 *
*/

#include <gtest/gtest.h>

#include <map>

#include <gz/physics/FindFeatures.hh>
#include <gz/physics/ForwardStep.hh>

#include <gz/plugin/Loader.hh>

#include "TestUtilities.hh"

using namespace ignition;

TEST(FindFeatures_TEST, ForwardStep)
{
  // List of plugin names that are known to provide this test feature.
  // TODO(MXG): Add more plugins to this list as they are implemented
  const std::set<std::string> knownAcceptablePlugins =
  {
    "gz::physics::dartsim::Plugin"
  };

  using TestFeatures =
<<<<<<< HEAD
    gz::physics::FeatureList<gz::physics::ForwardStep>;

  gz::plugin::Loader loader;
=======
    physics::FeatureList<physics::ForwardStep>;

  plugin::Loader loader;
>>>>>>> 1cf7a88d
  PrimeTheLoader(loader);

  const std::set<std::string> allPlugins = loader.AllPlugins();
  const std::set<std::string> foundPlugins =
<<<<<<< HEAD
      gz::physics::FindFeatures3d<TestFeatures>::From(loader);
=======
      physics::FindFeatures3d<TestFeatures>::From(loader);
>>>>>>> 1cf7a88d

  for (const std::string &acceptable : knownAcceptablePlugins)
  {
    if (allPlugins.count(acceptable) > 0)
    {
      EXPECT_EQ(1u, foundPlugins.count(acceptable));
    }
  }
}

TEST(FindFeatures_TEST, Unimplemented)
{
  using TestFeatures =
<<<<<<< HEAD
    gz::physics::FeatureList<test::UnimplementedFeature>;

  gz::plugin::Loader loader;
  PrimeTheLoader(loader);

  const std::set<std::string> foundPlugins =
      gz::physics::FindFeatures3d<TestFeatures>::From(loader);
=======
    physics::FeatureList<test::UnimplementedFeature>;

  plugin::Loader loader;
  PrimeTheLoader(loader);

  const std::set<std::string> foundPlugins =
      physics::FindFeatures3d<TestFeatures>::From(loader);
>>>>>>> 1cf7a88d

  // No plugins should ever have implemented this spoofed feature list
  EXPECT_EQ(0u, foundPlugins.size());
}<|MERGE_RESOLUTION|>--- conflicted
+++ resolved
@@ -26,7 +26,7 @@
 
 #include "TestUtilities.hh"
 
-using namespace ignition;
+using namespace gz;
 
 TEST(FindFeatures_TEST, ForwardStep)
 {
@@ -38,24 +38,14 @@
   };
 
   using TestFeatures =
-<<<<<<< HEAD
-    gz::physics::FeatureList<gz::physics::ForwardStep>;
-
-  gz::plugin::Loader loader;
-=======
     physics::FeatureList<physics::ForwardStep>;
 
   plugin::Loader loader;
->>>>>>> 1cf7a88d
   PrimeTheLoader(loader);
 
   const std::set<std::string> allPlugins = loader.AllPlugins();
   const std::set<std::string> foundPlugins =
-<<<<<<< HEAD
-      gz::physics::FindFeatures3d<TestFeatures>::From(loader);
-=======
       physics::FindFeatures3d<TestFeatures>::From(loader);
->>>>>>> 1cf7a88d
 
   for (const std::string &acceptable : knownAcceptablePlugins)
   {
@@ -69,15 +59,6 @@
 TEST(FindFeatures_TEST, Unimplemented)
 {
   using TestFeatures =
-<<<<<<< HEAD
-    gz::physics::FeatureList<test::UnimplementedFeature>;
-
-  gz::plugin::Loader loader;
-  PrimeTheLoader(loader);
-
-  const std::set<std::string> foundPlugins =
-      gz::physics::FindFeatures3d<TestFeatures>::From(loader);
-=======
     physics::FeatureList<test::UnimplementedFeature>;
 
   plugin::Loader loader;
@@ -85,7 +66,6 @@
 
   const std::set<std::string> foundPlugins =
       physics::FindFeatures3d<TestFeatures>::From(loader);
->>>>>>> 1cf7a88d
 
   // No plugins should ever have implemented this spoofed feature list
   EXPECT_EQ(0u, foundPlugins.size());
