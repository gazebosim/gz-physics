--- conflicted
+++ resolved
@@ -35,11 +35,7 @@
 #--------------------------------------
 # Find ignition-common
 ign_find_package(ignition-common5
-<<<<<<< HEAD
   COMPONENTS geospatial graphics profiler
-=======
-  COMPONENTS graphics profiler
->>>>>>> f198a7b8
   REQUIRED_BY heightmap mesh dartsim tpe tpelib bullet)
 set(IGN_COMMON_VER ${ignition-common5_VERSION_MAJOR})
 
