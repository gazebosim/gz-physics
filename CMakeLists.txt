cmake_minimum_required(VERSION 3.5.1 FATAL_ERROR)

#============================================================================
# Initialize the project
#============================================================================
project(ignition-physics4 VERSION 4.1.0)

#============================================================================
# Find ignition-cmake
#============================================================================
find_package(ignition-cmake2 2.1.0 REQUIRED)

#============================================================================
# Configure the project
#============================================================================
ign_configure_project()


#============================================================================
# Set project-specific options
#============================================================================

option(ENABLE_PROFILER "Enable Ignition Profiler" FALSE)

if(ENABLE_PROFILER)
  add_definitions("-DIGN_PROFILER_ENABLE=1")
else()
  add_definitions("-DIGN_PROFILER_ENABLE=0")
endif()

#============================================================================
# Search for project-specific dependencies
#============================================================================
message(STATUS "\n\n-- ====== Finding Dependencies ======")

#--------------------------------------
# Find ignition-common
ign_find_package(ignition-common4
  COMPONENTS graphics profiler
<<<<<<< HEAD
  REQUIRED_BY mesh dartsim tpe tpelib)
set(IGN_COMMON_VER ${ignition-common4_VERSION_MAJOR})
=======
  REQUIRED_BY mesh dartsim tpe tpelib bullet)
set(IGN_COMMON_VER ${ignition-common3_VERSION_MAJOR})
>>>>>>> 0ec547b3

#--------------------------------------
# Find ignition-math
ign_find_package(ignition-math6 REQUIRED COMPONENTS eigen3)
set(IGN_MATH_VER ${ignition-math6_VERSION_MAJOR})

#--------------------------------------
# Find ignition-plugin
ign_find_package(ignition-plugin1 REQUIRED COMPONENTS all VERSION 1.1)
set(IGN_PLUGIN_VER ${ignition-plugin1_VERSION_MAJOR})

#--------------------------------------
# Find ignition-utils
ign_find_package(ignition-utils1 REQUIRED COMPONENTS cli)
set(IGN_UTILS_VER ${ignition-utils1_VERSION_MAJOR})

#--------------------------------------
# Find Eigen
ign_find_package(EIGEN3 REQUIRED)

#--------------------------------------
# Find SDFormat for the SDF features
<<<<<<< HEAD
ign_find_package(sdformat11
  REQUIRED_BY sdf dartsim tpe)
=======
ign_find_package(sdformat10
  REQUIRED_BY sdf dartsim tpe bullet)
>>>>>>> 0ec547b3

#--------------------------------------
# Find dartsim for the dartsim plugin wrapper
ign_find_package(DART
  COMPONENTS
    collision-bullet
    collision-ode
    utils
    utils-urdf
  EXTRA_ARGS CONFIG
  VERSION 6.9
  REQUIRED_BY dartsim
  PKGCONFIG dart
  PKGCONFIG_VER_COMPARISON >=)

#--------------------------------------
# Find bullet for the bullet plugin wrapper
ign_find_package(IgnBullet
  VERSION 2.87
  REQUIRED_BY bullet
  PKGCONFIG bullet
  PKGCONFIG_VER_COMPARISON >=)

message(STATUS "-------------------------------------------\n")

set(IGNITION_PHYSICS_RESOURCE_DIR "${CMAKE_SOURCE_DIR}/resources")

# Plugin install dirs
set(IGNITION_PHYSICS_ENGINE_INSTALL_DIR
  ${CMAKE_INSTALL_PREFIX}/${IGN_LIB_INSTALL_DIR}/ign-${IGN_DESIGNATION}-${PROJECT_VERSION_MAJOR}/engine-plugins
)

#============================================================================
# Configure the build
#============================================================================
ign_configure_build(QUIT_IF_BUILD_ERRORS
  COMPONENTS sdf mesh dartsim tpe bullet)


#============================================================================
# Create package information
#============================================================================
ign_create_packages()


#============================================================================
# Create documentation
#============================================================================
configure_file(${CMAKE_SOURCE_DIR}/api.md.in ${CMAKE_BINARY_DIR}/api.md)
configure_file(${CMAKE_SOURCE_DIR}/tutorials.md.in ${CMAKE_BINARY_DIR}/tutorials.md)

ign_create_docs(
  API_MAINPAGE_MD "${CMAKE_BINARY_DIR}/api.md"
  TUTORIALS_MAINPAGE_MD "${CMAKE_BINARY_DIR}/tutorials.md"
  TAGFILES
    "${IGNITION-COMMON_DOXYGEN_TAGFILE} = ${IGNITION-COMMON_API_URL}"
    "${IGNITION-PLUGIN_DOXYGEN_TAGFILE} = ${IGNITION-PLUGIN_API_URL}"
    "${IGNITION-MATH_DOXYGEN_TAGFILE} = ${IGNITION-MATH_API_URL}"
  )<|MERGE_RESOLUTION|>--- conflicted
+++ resolved
@@ -37,13 +37,8 @@
 # Find ignition-common
 ign_find_package(ignition-common4
   COMPONENTS graphics profiler
-<<<<<<< HEAD
-  REQUIRED_BY mesh dartsim tpe tpelib)
+  REQUIRED_BY mesh dartsim tpe tpelib bullet)
 set(IGN_COMMON_VER ${ignition-common4_VERSION_MAJOR})
-=======
-  REQUIRED_BY mesh dartsim tpe tpelib bullet)
-set(IGN_COMMON_VER ${ignition-common3_VERSION_MAJOR})
->>>>>>> 0ec547b3
 
 #--------------------------------------
 # Find ignition-math
@@ -66,13 +61,8 @@
 
 #--------------------------------------
 # Find SDFormat for the SDF features
-<<<<<<< HEAD
 ign_find_package(sdformat11
-  REQUIRED_BY sdf dartsim tpe)
-=======
-ign_find_package(sdformat10
   REQUIRED_BY sdf dartsim tpe bullet)
->>>>>>> 0ec547b3
 
 #--------------------------------------
 # Find dartsim for the dartsim plugin wrapper
