\page createphysicsplugin Implement physics feature

This tutorial shows how to develop a simple plugin that implements a
\ref ignition::physics::Implements3d "3D policy" and includes a sample list of
\ref ignition::physics::Feature "Feature" Features.

## Prerequisites

- \ref installation "Installation"
- \ref physicsplugin "Understand physics plugin"
- \ref loadplugin "Load physics plugin"

## Write a simple physics plugin

First we need to create a workspace

```bash
cd ~
mkdir -p ~/hello_world_plugin/build
cd hello_world_plugin
```

### Examine the code

To set up all libraries needed to implement physics feature, we need to include the following:
- \ref ignition::physics::FeatureList "FeatureList" header: to define a list of
\ref ignition::physics::Feature "Feature" that will be implemented for the
plugin, e.g. \ref ignition::physics::GetEngineInfo "GetEngineInfo".
- \ref ignition::physics::FeaturePolicy "FeaturePolicy" header: to specify the
metadata about the coordinate system (e.g. 2 or 3 dimensions) and numeric system
(e.g. float, int) that the `Features` will be implemented accordingly.
- `GetEntities.hh` header: to retrieve the pre-defined list of features in
Ignition Physics. Please refer to this [API Reference](https://ignitionrobotics.org/api/physics/2.0/GetEntities_8hh.html)
for a list of features defined in `GetEntities.hh` and \ref physicsplugin
"Understanding the Physics Plugin" tutorial for an example list of common features
implemented with a plugin.
- `Register.hh` header: to register a plugin to Ignition Physics.

\snippet examples/hello_world_plugin/HelloWorldPlugin.cc include statements

Next, we use a dummy namespace `mock` and list all the features we would like to implement.

\snippet examples/hello_world_plugin/HelloWorldPlugin.cc feature list

The plugin will be able to return its physics engine metadata.
We will now implement our plugin class named `HelloWorldPlugin`
using the defined \ref ignition::physics::FeatureList `FeatureList` above.
The class is inherited from \ref ignition::physics::Implements3d "Implements3d"
to declare that the plugin's `HelloWorldFeatureList` will be in the 3D
coordinate system.

\snippet examples/hello_world_plugin/HelloWorldPlugin.cc implementation

Because we are not using a real physics engines, a dummy
physics engines is defined inside member function `InitiateEngine` by simply setting the `engineName` to `HelloWorld`,
and returning the engine object using \ref ignition::physics::Identity. Then, we
define the metadata getters `GetEngineIndex` and `GetEngineName` for the
feature \ref ignition::physics::GetEngineInfo "GetEngineInfo" (please look into
corresponding public member functions defined in the subclasses). A list of other
pre-defined features are can be found in the [`GetEntities` FeatureList](https://ignitionrobotics.org/api/physics/2.0/GetEntities_8hh.html).

Finally, we only have to register our plugin in Ignition Physics as a physics
engine by:

\snippet examples/hello_world_plugin/HelloWorldPlugin.cc register

Note that:
- The first argument is the name of the class that wraps the physics engine into
a plugin.
- The second argument is the `FeaturePolicy` for this plugin, i.e. `FeaturePolicy3d`
- The third argument is the `FeatureList`, specifying all the features that this
plugin provides, i.e. `HelloWorldFeatureList`

<<<<<<< HEAD
### Setup CMakeLists.txt for building (Version: ign-physics5)

Now create a file named `CMakeLists.txt` with your favorite editor and add these
lines for finding `ign-plugin` and `ign-physics` dependencies for Edifice release:

```cmake
cmake_minimum_required(VERSION 3.5 FATAL_ERROR)
set(IGN_PLUGIN_VER 1)
find_package(ignition-plugin${IGN_PLUGIN_VER} 1.1 REQUIRED COMPONENTS all)
set(IGN_PHYSICS_VER 5)
find_package(ignition-physics${IGN_PHYSICS_VER} REQUIRED)
```
=======
### Setup CMakeLists.txt for building (Version: Citadel, ign-physics2)

Now create a file named `CMakeLists.txt` with your favorite editor and add these
lines for finding `ign-plugin` and `ign-physics` dependencies for the Citadel release:
>>>>>>> 34dbb87a

\snippet examples/hello_world_plugin/CMakeLists.txt

## Build and run

### Compile the plugin

Your current plugin folder should look like this:

```bash
$ ls ~/hello_world_plugin
CMakeLists.txt  HelloWorldPlugin.cc  build
```

Now you can build the plugin by:

```bash
cd ~/hello_world_plugin/build
cmake ..
make
```

This will generate the `HelloWorldPlugin` library under `build`.
The exact name of the library file depends on the operating system
such as `libHelloWorldPlugin.so` on Linux, `libHelloWorldPlugin.dylib` on MacOS,
and `HelloWorldPlugin.dll` on Windows.

### Test loading the plugin on Linux

Please first follow the \ref loadplugin "Load physics plugin" tutorial
to create a simple loader. Then we test our plugin using the loader as follow:

```bash
cd ~
./hello_world_loader/build/hello_world_loader simple_plugin/build/libHelloWorldPlugin.so
```

And you will see the engine info of our plugin:

```bash
Testing plugin: mock::HelloWorldPlugin
  engine name: HelloWorld
```<|MERGE_RESOLUTION|>--- conflicted
+++ resolved
@@ -71,25 +71,10 @@
 - The third argument is the `FeatureList`, specifying all the features that this
 plugin provides, i.e. `HelloWorldFeatureList`
 
-<<<<<<< HEAD
 ### Setup CMakeLists.txt for building (Version: ign-physics5)
 
 Now create a file named `CMakeLists.txt` with your favorite editor and add these
-lines for finding `ign-plugin` and `ign-physics` dependencies for Edifice release:
-
-```cmake
-cmake_minimum_required(VERSION 3.5 FATAL_ERROR)
-set(IGN_PLUGIN_VER 1)
-find_package(ignition-plugin${IGN_PLUGIN_VER} 1.1 REQUIRED COMPONENTS all)
-set(IGN_PHYSICS_VER 5)
-find_package(ignition-physics${IGN_PHYSICS_VER} REQUIRED)
-```
-=======
-### Setup CMakeLists.txt for building (Version: Citadel, ign-physics2)
-
-Now create a file named `CMakeLists.txt` with your favorite editor and add these
-lines for finding `ign-plugin` and `ign-physics` dependencies for the Citadel release:
->>>>>>> 34dbb87a
+lines for finding `ign-plugin` and `ign-physics` dependencies for the Fortress release:
 
 \snippet examples/hello_world_plugin/CMakeLists.txt
 
@@ -132,4 +117,4 @@
 ```bash
 Testing plugin: mock::HelloWorldPlugin
   engine name: HelloWorld
-```+```
