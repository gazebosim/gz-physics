\page installation Installation

These instructions are for installing only Ignition Physics.
If you're interested in using all the Ignition libraries, check out this [Ignition installation](https://ignitionrobotics.org/docs/dome/install).

We recommend following the Binary Installation instructions to get up and running as quickly and painlessly as possible.

The Source Installation instructions are generally recommended for developers who want access to the latest features, develop your own feature or make a contribution to our [codebase](https://github.com/ignitionrobotics/ign-physics/).

# Ubuntu

## Prerequisites

Ignition Physics uses several C++17 features which are not available in the
version of gcc supplied with Ubuntu Xenial, so Ubuntu Bionic or later
is required.

If you don't already have the `lsb-release` package installed, please do so now:
```
sudo apt-get update
sudo apt-get install lsb-release
```

Setup your computer to accept software from
[packages.osrfoundation.org](http://packages.osrfoundation.org):
```
sudo sh -c 'echo "deb http://packages.osrfoundation.org/gazebo/ubuntu-stable `lsb_release -cs` main" > /etc/apt/sources.list.d/gazebo-stable.list'
```

Setup keys:
```
wget http://packages.osrfoundation.org/gazebo.key -O - | sudo apt-key add -
```

## Binary Installation

On Ubuntu systems, `apt-get` can be used to install `ignition-plugin`:
```
sudo apt-get update
sudo apt-get install libignition-physics<#>-dev
```
Be sure to replace `<#>` with a number value, such as `1` or `2`, depending on which version you need.

## Source Installation

1. Install dependencies
  ```
  sudo apt-add-repository -s "deb http://packages.osrfoundation.org/gazebo/ubuntu-stable $(lsb_release -c -s) main"
  sudo apt-get build-dep -y ignition-physics<#>-dev
  ```
  Be sure to replace `<#>` with a number value, such as `1` or `2`, depending on which version you need.

2. Use gcc-8
  ```
  sudo apt update
  sudo apt-get -y install g++-8
  sudo update-alternatives --install \
    /usr/bin/gcc gcc /usr/bin/gcc-8 800 \
    --slave /usr/bin/g++ g++ /usr/bin/g++-8 \
    --slave /usr/bin/gcov gcov /usr/bin/gcov-8
  ```

3. Clone the repository
  ```
  git clone https://github.com/ignitionrobotics/ign-physics -b ign-physics<#>
  ```
  Be sure to replace `<#>` with a number value, such as `1` or `2`, depending on which version you need.

4. Configure and build
  ```
  cd ign-physics
  mkdir build
  cd build
  cmake ..
  make
  ```

5. Optionally, install
  ```
  sudo make install
  ```

# macOS

## Prerequisites

Ignition Physics and several of its dependencies can be installed on macOS
with [Homebrew](http://brew.sh/) using the [osrf/simulation
tap](https://github.com/osrf/homebrew-simulation). Ignition Physics uses
several C++17 features which are not available in macOS High Sierra (10.13)
and earlier, so macOS Mojave (10.14) with XCode 10.1 are the minimum
system requirements.

## Binary Installation

1. Install Homebrew, which should also prompt you to install the XCode
command-line tools:
  ```
  ruby -e "$(curl -fsSL https://raw.githubusercontent.com/Homebrew/install/master/install)"
  ```

2. Run the following commands
  ```
  brew tap osrf/simulation
<<<<<<< HEAD
  brew install ignition-physics5
=======
  brew install ignition-physics<#>
>>>>>>> 34dbb87a
  ```
Be sure to replace `<#>` with a number value, such as `1` or `2`, depending on which version you need.

## Source Installation

1. Install dependencies
  ```
  brew tap osrf/simulation
<<<<<<< HEAD
  brew install ignition-physics5 --only-dependencies
=======
  brew install ignition-physics<#> --only-dependencies
>>>>>>> 34dbb87a
  ```

2. Clone the repository
  ```
  git clone https://github.com/ignitionrobotics/ign-physics -b ign-physics<#>
  ```
Be sure to replace `<#>` with a number value, such as `1` or `2`, depending on which version you need.

3. Configure and build
  ```
  cd ign-physics
  mkdir build
  cd build
  cmake ..
  make
  ```

4. Optionally, install
  ```
  sudo make install
  ```

# Windows

Currently, on Windows, DART is not supported, pending resolution of [dartsim/dart#1522](https://github.com/dartsim/dart/issues/1522) and [conda-forge/dartsim-feedstock#2](https://github.com/conda-forge/dartsim-feedstock/issues/2).
Only [Trivial Physics Engine (TPE)](https://community.gazebosim.org/t/announcing-new-physics-engine-tpe-trivial-physics-engine/629) is supported at the moment.

## Prerequisites

First, follow the [ign-cmake](https://github.com/ignitionrobotics/ign-cmake) tutorial for installing Conda, Visual Studio, CMake, and other prerequisites, and also for creating a Conda environment.

Navigate to ``condabin`` if necessary to use the ``conda`` command (i.e., if Conda is not in your `PATH` environment variable. You can find the location of ``condabin`` in Anaconda Prompt, ``where conda``).

Create if necessary, and activate a Conda environment:
```
conda create -n ign-ws
conda activate ign-ws
```

## Binary Installation

```
conda install libignition-physics<#> --channel conda-forge
```

Be sure to replace `<#>` with a number value, such as 1 or 2, depending on
which version you need.

## Source Installation

This assumes you have created and activated a Conda environment while installing the Prerequisites.

1. Install Ignition dependencies:

  You can view available versions and their dependencies:
  ```
  conda search libignition-physics* --channel conda-forge --info
  ```

  Install dependencies, replacing `<#>` with the desired versions:
  ```
  conda install libignition-cmake<#> libignition-common<#> libignition-math<#> libignition-plugin<#> libsdformat<#> --channel conda-forge
  ```

2. Navigate to where you would like to build the library, and clone the repository.
  ```
  # Optionally, append `-b ign-physics#` (replace # with a number) to check out a specific version
  git clone https://github.com/ignitionrobotics/ign-physics.git
  ```

3. Configure and build
  ```
  cd ign-physics
  mkdir build
  cd build
  cmake .. -DBUILD_TESTING=OFF  # Optionally, -DCMAKE_INSTALL_PREFIX=path\to\install
  cmake --build . --config Release
  ```

4. Optionally, install
  ```
  cmake --install . --config Release
  ```

# Documentation

API and tutorials can be found at [https://ignitionrobotics.org/libs/physics](https://ignitionrobotics.org/libs/physics).

You can also generate the documentation from a clone of this repository by following these steps.

1. You will need Doxygen. On Ubuntu Doxygen can be installed using
  ```
  sudo apt-get install doxygen
  ```

2. Clone the repository
  ```
  git clone https://github.com/ignitionrobotics/ign-physics -b ign-physics<#>
  ```

3. Configure and build the documentation.
  ```
  cd ign-physics
  mkdir build
  cd build
  cmake ..
  make doc
  ```

4. View the documentation by running the following command from the build directory.
  ```
  firefox doxygen/html/index.html
  ```

# Testing

Follow these steps to run tests and static code analysis in your clone of this repository.

1. Follow the [source install instruction](#source-install).

2. Run tests.
  ```
  make test
  ```

3. Static code checker.
  ```
  make codecheck
  ```<|MERGE_RESOLUTION|>--- conflicted
+++ resolved
@@ -102,11 +102,7 @@
 2. Run the following commands
   ```
   brew tap osrf/simulation
-<<<<<<< HEAD
-  brew install ignition-physics5
-=======
   brew install ignition-physics<#>
->>>>>>> 34dbb87a
   ```
 Be sure to replace `<#>` with a number value, such as `1` or `2`, depending on which version you need.
 
@@ -115,11 +111,7 @@
 1. Install dependencies
   ```
   brew tap osrf/simulation
-<<<<<<< HEAD
-  brew install ignition-physics5 --only-dependencies
-=======
   brew install ignition-physics<#> --only-dependencies
->>>>>>> 34dbb87a
   ```
 
 2. Clone the repository
