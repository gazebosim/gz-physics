--- conflicted
+++ resolved
@@ -60,34 +60,10 @@
 
 \snippet examples/hello_world_loader/hello_world_loader.cc main
 
-<<<<<<< HEAD
-  auto engine = ignition::physics::RequestEngine3d<Features>::From(plugin);
-
-  std::cout << "  engine name: " << engine->GetName() << std::endl;
-}
-```
-
-### Setup CMakeLists.txt for building (Version: ign-physics5)
-
-Now create a file named `CMakeLists.txt` with your favorite editor and add these
-lines for finding `ign-plugin` and `ign-physics` dependencies in Edifice release:
-
-```cmake
-cmake_minimum_required(VERSION 3.5 FATAL_ERROR)
-
-set(IGN_PLUGIN_VER 1)
-find_package(ignition-plugin${IGN_PLUGIN_VER} 1.1 REQUIRED COMPONENTS all)
-
-set(IGN_PHYSICS_VER 5)
-find_package(ignition-physics${IGN_PHYSICS_VER} REQUIRED)
-```
-
-=======
 ### Setup CMakeLists.txt for CMake build
 
 Now create a file named `CMakeLists.txt` with your favorite editor and add these
 lines for finding `ign-plugin` and `ign-physics` dependencies in Citadel release.
->>>>>>> 34dbb87a
 After that, add the executable pointing to our file and add linking library so
 that `cmake` can compile it.
 
@@ -146,4 +122,4 @@
 [DART](https://dartsim.github.io/) and [TPE](https://community.gazebosim.org/t/announcing-new-physics-engine-tpe-trivial-physics-engine/629)
 physics plugins installed. Following the above steps, you can load `TPE` by the
 library name `libignition-physics-tpe-plugin.so` or other custom plugins by
-their corresponding names.+their corresponding names.
