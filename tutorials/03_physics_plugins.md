--- conflicted
+++ resolved
@@ -156,10 +156,7 @@
 | mesh::AttachMeshShapeFeature | ✓ | ✓ |
 | ForwardStep | ✓ | ✓ |
 | GetContactsFromLastStepFeature | ✓ | ✕ |
-<<<<<<< HEAD
-| heightmap::GetHeightmapShapeProperties | ✓ |  |
-| heightmap::AttachHeightmapShapeFeature | ✓ |  |
-=======
 | CollisionDetector | ✓  |
 | Solver | ✓  |
->>>>>>> b5e05110
+| heightmap::GetHeightmapShapeProperties | ✓ |  |
+| heightmap::AttachHeightmapShapeFeature | ✓ |  |