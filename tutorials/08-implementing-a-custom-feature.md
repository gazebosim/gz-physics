\page createcustomfeature "Implement a custom feature"

## Prerequisites

In the previous tutorial \ref installation "Installation", you have installed
the Ignition Physics corresponding to the desired Ignition release.

## Implement a custom feature in DART plugin

In the last \ref createphysicsplugin "Implement a physics plugin" tutorial, we
know how to implement a dummy physics engine as a plugin and load it using
\ref ignition::physics "Ignition Physics API". In this tutorial, we will look
deeper into the structure of a physics engine plugin, for example, the available
<<<<<<< HEAD
[DART](https://github.com/ignitionrobotics/ign-physics/tree/ign-physics2/dartsim)
=======
[DART](https://github.com/ignitionrobotics/ign-physics/tree/ign-physics3/dartsim)
>>>>>>> 101eabc3
physics engine in `ign-physics` repository and how to define a custom
\ref ignition::physics::Feature "Feature" for the plugin.

### Folder structure of the plugins

Below is the general structure of the `ign-physics` repository:

```
ign-physics
├── dartsim                   Files for dartsim plugin component.
├── tpe                       Files for tpe plugin component.
├── include/ignition/physics  Header files.
├── mesh                      Files for mesh component.
├── resources                 Model and mesh resource files used by tests.
├── sdf                       Files for sdf component.
├── src                       Source files and unit tests.
├── test
├── tutorials                 Tutorials, written in markdown.
├── Changelog.md              Changelog.
└── CMakeLists.txt            CMake build script.
```

As shown above, there are two physics engines available (more detail
in \ref physicsplugin "Physics plugin tutorial"):
- **DART**: `ignition-physics-dartsim-plugin`.
- **TPE**: `ignition-physics-tpe-plugin`.

and their plugin folders are placed just below the top level of `ign-physics`.

Looking closer to a plugin folder, for example, the `dartsim` (DART) plugin:

```
dartsim
├── worlds                            Example SDF files for testing dartsim plugin functionalities.
├── src                               Main implementation files of the plugin features interfacing the physics engines API
├── include/ignition/physics/dartsim  Header files for the plugin features.
└── CMakeLists.txt                    CMake plugin build script.
```

Basically, new implementation of \ref ignition::physics::Feature "Feature" or
\ref ignition::physics::FeatureList "FeatureList", which is corresponded to a
functionality of the external physics engine can be defined as a header in
`include/ignition/physics/<plugin_name>` folder. The custom feature could
be added in a \ref ignition::physics::FeatureList "FeatureList"
and implemented its functionalities in `src` folder.

The `dartsim` plugin's \ref ignition::physics::FeatureList "FeatureList" could be
found in \ref physicsplugin "Understanding the Physics Plugin" tutorial.

### Plugin and feature requirements

In general, the minimum set of features that any physics engine plugin must
implement to be supported by Ignition Gazebo is as below:
- \ref ignition::physics::FindFreeGroupFeature "FindFreeGroupFeature"
- \ref ignition::physics::SetFreeGroupWorldPose "SetFreeGroupWorldPose"
- \ref ignition::physics::FreeGroupFrameSemantics "FreeGroupFrameSemantics"
- \ref ignition::physics::LinkFrameSemantics "LinkFrameSemantics"
- \ref ignition::physics::ForwardStep "ForwardStep"
- \ref ignition::physics::RemoveEntities "RemoveEntities"
- \ref ignition::physics::sdf::ConstructSdfLink "ConstructSdfLink"
- \ref ignition::physics::sdf::ConstructSdfModel "ConstructSdfModel"
- \ref ignition::physics::sdf::ConstructSdfWorld "ConstructSdfWorld"

This list defines the minimum requirements for the simulation capability of a
physics engine plugin and also maintains backward compatibility with
downstream physics plugins.

For custom feature requirements, there are two main component classes
in the general structure of a custom feature:
- \ref ignition::physics::Entity "Entity" corresponds to the "proxy object" that
the \ref ignition::physics::Feature "Feature" is implemented. These are the most
common "proxy objects" that are inherited from `Entity` class:
  - \ref ignition::physics::Feature::Engine "Engine": Placeholder class for the
    Engine API. This class serves metadata for the physics engine (for example
    the \ref ignition::physics::GetEngineInfo "GetEngineInfo" feature).
    Every Engine feature **must** inherit this class.
  - \ref ignition::physics::Feature::Joint "Joint": defines physics concept
    `Joint` behaviors (for example the
    \ref ignition::physics::GetBasicJointState "GetBasicJointState" feature).
  - \ref ignition::physics::Feature::Link "Link": defines physics concept `Link`
    structure.
  - \ref ignition::physics::Feature::Model "Model": defines physics concept
    `Model` structure (for example the
    \ref ignition::physics::GetLinkFromModel "GetLinkFromModel" feature
    including both `Link` and `Model` objects).
  - \ref ignition::physics::Feature::Shape "Shape": defines physics concept
    `Shape` structure (for example the
    \ref ignition::physics::GetShapeKinematicProperties "GetShapeKinematicProperties"
    feature).
  - \ref ignition::physics::Feature::World "World": defines physics concept
    `Shape` structure (for example
    the \ref ignition::physics::dartsim::RetrieveWorld "RetrieveWorld" feature
    in `dartsim` plugin).

  Note that these object classes are not mutually exclusive and could be defined
  in conjunction together to describe the `Feature`. There are also other
  uncommon objects defined depending on feature functionality, for example, the
  \ref ignition::physics::SetFreeGroupWorldPose::FreeGroup "FreeGroup"
  object in `SetFreeGroupWorldPose` feature. For more information about the
  physics concepts, please refer to
  \ref physicsconcepts "Ignition Physics simulation concepts" tutorial.
- \ref ignition::physics::Feature::Implementation "Implementation" interfaces
the actual physics engines API for the custom feature. It has
\ref ignition::physics::Feature::Implementation::InitiateEngine "InitiateEngine"
to trigger physics engine initiation to provide the required functionalities.

Moreover, we can define dependencies between custom `Features`:
- By default, a blank feature will not require any other features.
If the custom feature does require some other set of features,
then it should be inherited from
\ref ignition::physics::FeatureWithRequirements "FeatureWithRequirements" class,
and provided a list of the `Features` required.
- By default, a blank feature will not conflict with any other features. If
the custom feature does conflict with some other set of features, then it should
be inherited from
\ref ignition::physics::FeatureWithConflicts "FeatureWithConflicts" class,
and provided a list of the conflicting `Features`. The conflicting `Features`
will not run at the same time when requested.

### Define the custom feature

With the requirements and restrictions above, we will implement an example
custom `Feature` that retrieves a simulation world from `dartsim` physics engine.
For example, we name it as [World.hh](https://github.com/ignitionrobotics/ign-physics/blob/ign-physics3/dartsim/include/ignition/physics/dartsim/World.hh)
and the its content is as follow:

```cpp
#include <dart/simulation/World.hpp>
#include <ignition/physics/FeatureList.hh>

namespace ignition {
namespace physics {
namespace dartsim {

/////////////////////////////////////////////////
class RetrieveWorld : public virtual Feature
{
  public: template <typename PolicyT, typename FeaturesT>
  class World : public virtual Feature::World<PolicyT, FeaturesT>
  {
    /// \brief Get the underlying dartsim world for this World object.
    public: dart::simulation::WorldPtr GetDartsimWorld();
  };

  public: template <typename PolicyT>
  class Implementation : public virtual Feature::Implementation<PolicyT>
  {
    public: virtual dart::simulation::WorldPtr GetDartsimWorld(
        const Identity &_worldID) = 0;
  };
};

/////////////////////////////////////////////////
template <typename PolicyT, typename FeaturesT>
dart::simulation::WorldPtr RetrieveWorld::World<PolicyT, FeaturesT>
::GetDartsimWorld()
{
  return this->template Interface<RetrieveWorld>()
      ->GetDartsimWorld(this->identity);
}

}
}
}
```

The new defined feature file is placed in `dartsim/include/ignition/physics/dartsim`:
```
dartsim
├── worlds
├── src
├── include/ignition/physics/dartsim
│    ├──  World.hh
└── CMakeLists.txt
```

As seen above, after including the necessary library of `dartsim` and `ign-physics`,
we define the `RetrieveWorld` custom feature inherited from the base
\ref ignition::physics::Feature "Feature".

As defined, the `RetrieveWorld` feature retrieves
world pointer from physics engine, so it is natural to define `World` entity inherited
from \ref ignition::physics::Feature::World "Feature::World" and declare the
necessary member function `GetDartsimWorld`. Then we define the `Implementation`
class having virtual member function for overriding in the actual implementation of
the custom feature `RetrieveWorld` later.

Finally, we implement the `World`
entity's member function `GetDartsimWorld` to call the `Implementation`
class's member function `GetDartsimWorld` via
\ref ignition::physics::Feature::Entity::Interface "Entity::Interface"
convenience function for querying the feature `Implementation` object.

### Implement the custom feature

After defining the custom feature, please look into where it is added to a
\ref ignition::physics::FeatureList "FeatureList" in
[CustomFeatures.hh](https://github.com/ignitionrobotics/ign-physics/blob/ign-physics3/dartsim/src/CustomFeatures.hh)
and implemented in [CustomFeatures.cc](https://github.com/ignitionrobotics/ign-physics/blob/ign-physics3/dartsim/src/CustomFeatures.cc).
These files are place as follows:
```
dartsim
├── worlds
├── src
│    ├── CustomFeatures.hh
│    ├── CustomFeatures.cc
│    ├── ...
├── include/ignition/physics/dartsim
└── CMakeLists.txt
```

We display them here for convenience:

- `CustomFeatures.hh`:

```cpp
#include <ignition/physics/Implements.hh>
#include <ignition/physics/dartsim/World.hh>
#include "Base.hh"

namespace ignition {
namespace physics {
namespace dartsim {

using CustomFeatureList = FeatureList<
  RetrieveWorld
>;

class CustomFeatures :
    public virtual Base,
    public virtual Implements3d<CustomFeatureList>
{
  public: dart::simulation::WorldPtr GetDartsimWorld(
      const Identity &_worldID) override;
};

}
}
}

```

The custom feature `RetrieveWorld` is added to `CustomFeatureList`, other custom
features could also be added here.
The `CustomFeatures` "FeatureList" here inherits from:
- [Base](https://github.com/ignitionrobotics/ign-physics/blob/ign-physics3/dartsim/src/Base.hh)
class for foundation definitions of Models, Joints, Links, and Shapes objects
of `dartsim` interfacing to Ignition Physics API.
- \ref ignition::physics::Implements3d "Implements3d" for implementing the
custom feature with \ref ignition::physics::FeaturePolicy3d "FeaturePolicy3d"
("FeaturePolicy" of 3 dimensions and scalar type `double`).

Based on the `CustomFeatureList`, we will override the corresponding member functions
declared in each of the custom features. In this case, we have only the custom
feature `RetrieveWorld` and its corresponding `Implementation::GetDartsimWorld`
member function.

- `CustomFeatures.cc`:

```cpp
#include "CustomFeatures.hh"

namespace ignition {
namespace physics {
namespace dartsim {

/////////////////////////////////////////////////
dart::simulation::WorldPtr CustomFeatures::GetDartsimWorld(
    const Identity &_worldID)
{
  return this->worlds.at(_worldID);
}

}
}
}
```

Here we simply implement the actual behavior of `GetDartsimWorld` to return the
world pointer from `EntityStorage` object storing world pointers of `dartsim` in
[Base](https://github.com/ignitionrobotics/ign-physics/blob/ign-physics3/dartsim/src/Base.hh) class.

Finally, we add the implemented `CustomFeatures` "FeatureList" together with
other \ref ignition::physics::FeatureList "FeatureList" to final `DartsimFeatures`
"FeatureList" as in [dartsim/src/plugin.cc](https://github.com/ignitionrobotics/ign-physics/blob/ign-physics3/dartsim/src/plugin.cc)
(please see \ref createphysicsplugin "Implement a physics plugin" for
registering the plugin to Ignition Physics).<|MERGE_RESOLUTION|>--- conflicted
+++ resolved
@@ -11,11 +11,7 @@
 know how to implement a dummy physics engine as a plugin and load it using
 \ref ignition::physics "Ignition Physics API". In this tutorial, we will look
 deeper into the structure of a physics engine plugin, for example, the available
-<<<<<<< HEAD
-[DART](https://github.com/ignitionrobotics/ign-physics/tree/ign-physics2/dartsim)
-=======
 [DART](https://github.com/ignitionrobotics/ign-physics/tree/ign-physics3/dartsim)
->>>>>>> 101eabc3
 physics engine in `ign-physics` repository and how to define a custom
 \ref ignition::physics::Feature "Feature" for the plugin.
 
