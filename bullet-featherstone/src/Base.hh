/*
 * Copyright (C) 2022 Open Source Robotics Foundation
 *
 * Licensed under the Apache License, Version 2.0 (the "License");
 * you may not use this file except in compliance with the License.
 * You may obtain a copy of the License at
 *
 *     http://www.apache.org/licenses/LICENSE-2.0
 *
 * Unless required by applicable law or agreed to in writing, software
 * distributed under the License is distributed on an "AS IS" BASIS,
 * WITHOUT WARRANTIES OR CONDITIONS OF ANY KIND, either express or implied.
 * See the License for the specific language governing permissions and
 * limitations under the License.
 *
*/

#ifndef GZ_PHYSICS_BULLET_FEATHERSTONE_BASE_HH_
#define GZ_PHYSICS_BULLET_FEATHERSTONE_BASE_HH_

#include <BulletCollision/CollisionShapes/btCollisionShape.h>
#include <BulletCollision/CollisionShapes/btCompoundShape.h>
#include <BulletCollision/Gimpact/btGImpactCollisionAlgorithm.h>
#include <BulletDynamics/Featherstone/btMultiBody.h>
#include <BulletDynamics/Featherstone/btMultiBodyConstraintSolver.h>
#include <BulletDynamics/Featherstone/btMultiBodyDynamicsWorld.h>
#include <BulletDynamics/Featherstone/btMultiBodyGearConstraint.h>
#include <BulletDynamics/Featherstone/btMultiBodyJointFeedback.h>
#include <BulletDynamics/Featherstone/btMultiBodyJointMotor.h>
#include <BulletDynamics/Featherstone/btMultiBodyJointLimitConstraint.h>
#include <BulletDynamics/Featherstone/btMultiBodyLinkCollider.h>
#include <BulletDynamics/Featherstone/btMultiBodyFixedConstraint.h>
#include <LinearMath/btVector3.h>
#include <btBulletDynamicsCommon.h>
#include "BulletCollision/Gimpact/btGImpactShape.h"

#include <Eigen/Geometry>

#include <algorithm>
#include <memory>
#include <string>
#include <unordered_map>
#include <unordered_set>
#include <utility>
#include <variant>
#include <vector>

#include <gz/common/Console.hh>
#include <gz/math/eigen3/Conversions.hh>
#include <gz/physics/Implements.hh>

namespace gz {
namespace physics {
namespace bullet_featherstone {

/// \brief The Info structs are used for three reasons:
/// 1) Holding extra information such as the name
///    that will be different from the underlying engine
/// 2) Wrap shared pointers to Bullet entities to use as parameters to
///    GenerateIdentity.
/// 3) Hold explicit copies of raw pointers that can be deallocated

// Note: For Bullet library it's important the order in which the elements
// are destroyed. The current implementation relies on C++ destroying the
// elements in the opposite order stated in the structure
struct WorldInfo
{
  std::string name;
  std::unique_ptr<btDefaultCollisionConfiguration> collisionConfiguration;
  std::unique_ptr<btCollisionDispatcher> dispatcher;
  std::unique_ptr<btBroadphaseInterface> broadphase;
  std::unique_ptr<btMultiBodyConstraintSolver> solver;
  std::unique_ptr<btMultiBodyDynamicsWorld> world;

  std::unordered_map<int, std::size_t> modelIndexToEntityId;
  std::unordered_map<std::string, std::size_t> modelNameToEntityId;
  int nextModelIndex = 0;

  double stepSize = 0.001;

  explicit WorldInfo(std::string name);
};

/// \brief Custom `GzMultiBody` wrapper for `btMultiBody` used for the following
/// purposes where the btMultiBody API falls short:
/// - to ensure that a flag is set whenever joint position is set or base
/// transform is set indicating that collision transforms need to be updated.
/// - to apply explicit joint damping torques before stepping simulation.
class GzMultiBody: public btMultiBody
{
  using btMultiBody::btMultiBody;

  /// \brief Set position for a particular joint dof and set a flag that the
  /// collision world transforms need to be updated before performing collision
  /// queries. Use this method to set a joint dof position instead of the base
  /// class methods `setJointPos`/ `setJointPosMultiDof`/
  /// (non-const)`getJointPosMultiDof` to ensure that collision queries after
  /// setting joint positions are accurate.
  public: void SetJointPosForDof(
    int _jointIndex,
    std::size_t _dof,
    btScalar _value);
  private: using btMultiBody::setJointPos;
  private: using btMultiBody::setJointPosMultiDof;
  private: using btMultiBody::getJointPosMultiDof;

  /// \brief Get the position of a particular joint dof.
  /// This method is needed because the private using-declaration above hides
  /// both the const and non-const overloads of
  /// `btMultiBody::getJointPosMultiDof`.
  public: btScalar GetJointPosForDof(int _jointIndex, std::size_t _dof) const;

  /// \brief Set base transform in world.
  /// Use this method to set the transform for a moving base model instead of
  /// the base class method `setBaseWorldTransform` to ensure that collision
  /// queries after setting the transform are accurate.
  public: void SetBaseWorldTransform(const btTransform &_pose);
  private: using btMultiBody::setBaseWorldTransform;

  /// \brief Update collision transforms if `needsCollisionTransformsUpdate` is
  /// set and reset the flag.
  public: void UpdateCollisionTransformsIfNeeded();

  /// \brief Add joint damping torque to the specified joint index on all dofs.
  public: void AddJointDampingTorque(int _jointIndex, double _damping);

  private: bool needsCollisionTransformsUpdate = false;
};

struct ModelInfo
{
  std::string name;
  Identity world;
  int indexInWorld;
  Eigen::Isometry3d rootLinkToModelTf;
  Eigen::Isometry3d baseInertiaToLinkFrame;
  std::shared_ptr<GzMultiBody> body;
<<<<<<< HEAD
=======

  bool isNestedModel = false;
>>>>>>> f29fd32a

  std::vector<std::size_t> linkEntityIds;
  std::vector<std::size_t> jointEntityIds;
  std::vector<std::size_t> nestedModelEntityIds;
  std::unordered_map<std::string, std::size_t> linkNameToEntityId;
  std::unordered_map<std::string, std::size_t> jointNameToEntityId;
  std::unordered_map<std::string, std::size_t> nestedModelNameToEntityId;

  /// These are joints that connect this model to other models, e.g. fixed
  /// constraints.
  std::unordered_set<std::size_t> external_constraints;

  ModelInfo(
    std::string _name,
    Identity _world,
    Eigen::Isometry3d _rootLinkToModelTf,
    Eigen::Isometry3d _baseInertiaToLinkFrame,
    std::shared_ptr<GzMultiBody> _body)
    : name(std::move(_name)),
      world(std::move(_world)),
      rootLinkToModelTf(_rootLinkToModelTf),
      baseInertiaToLinkFrame(_baseInertiaToLinkFrame),
      body(std::move(_body))
  {
    // Do nothing
  }
};

/// \brief Custom GzMultiBodyLinkCollider class
class GzMultiBodyLinkCollider: public btMultiBodyLinkCollider {
  using btMultiBodyLinkCollider::btMultiBodyLinkCollider;

  /// \brief Overrides base function to enable support for ignoring
  /// collision with objects from other bodies if
  /// btCollisionObject::setIgnoreCollisionCheck is called.
  /// Note: originally btMultiBodyLinkCollider::checkCollideWithOverride
  /// just returns true if the input collision object is from a
  /// different body and disregards any setIgnoreCollisionCheck calls.
  public: bool checkCollideWithOverride(const btCollisionObject *_co) const
          override
  {
    return btMultiBodyLinkCollider::checkCollideWithOverride(_co) &&
           btCollisionObject::checkCollideWithOverride(_co);
  }
};

/// Link information is embedded inside the model, so all we need to store here
/// is a reference to the model and the index of this link inside of it.
struct LinkInfo
{
  std::string name;
  std::optional<int> indexInModel;
  Identity model;
  Eigen::Isometry3d inertiaToLinkFrame;
  std::unique_ptr<GzMultiBodyLinkCollider> collider = nullptr;
  std::unique_ptr<btCompoundShape> shape = nullptr;
  std::vector<std::size_t> collisionEntityIds = {};
  std::unordered_map<std::string, std::size_t> collisionNameToEntityId = {};
  // Link is either static, fixed to world, or has zero dofs
  bool isStaticOrFixed = false;
};

struct CollisionInfo
{
  std::string name;
  std::unique_ptr<btCollisionShape> collider;
  Identity link;
  Eigen::Isometry3d linkToCollision;
  int indexInLink = 0;
};

struct InternalJoint
{
  int indexInBtModel;
};

struct RootJoint {};

struct FixedConstraintJoint {};

struct JointInfo
{
  std::string name;

  // The joint might be identified by an index within a model or by a constraint
  // in the world.
  std::variant<
    std::monostate,
    RootJoint,
    InternalJoint,
    FixedConstraintJoint> identifier;

  /// If the parent link is nullopt then the joint attaches its child to the
  /// world
  std::optional<std::size_t> parentLinkID;
  Identity childLinkID;

  // These properties are difficult to back out of the bullet API, so we save
  // them here. This violates the single-source-of-truth principle, but we do
  // not currently support modifying the kinematics of a model after it is
  // constructed.
  Eigen::Isometry3d tf_from_parent;
  Eigen::Isometry3d tf_to_child;

  Identity model;
  // This field gets set by AddJoint
  std::size_t indexInGzModel = 0;

  // joint limits
  // \todo(iche033) Extend to support joints with more than 1 dof
  double minEffort = 0.0;
  double maxEffort = 0.0;
  double minVelocity = 0.0;
  double maxVelocity = 0.0;
  double axisLower = 0.0;
  double axisUpper = 0.0;

  // joint damping
  double damping = 0.0;

<<<<<<< HEAD
  // True if the fixed constraint's child link is welded to parent link as if
  // they are part of the same body.
  bool fixedConstraintWeldChildToParent = false;

=======
>>>>>>> f29fd32a
  std::shared_ptr<btMultiBodyJointMotor> motor = nullptr;
  std::shared_ptr<btMultiBodyJointLimitConstraint> jointLimits = nullptr;
  std::shared_ptr<btMultiBodyFixedConstraint> fixedConstraint = nullptr;
  std::shared_ptr<btMultiBodyGearConstraint> gearConstraint = nullptr;
  std::shared_ptr<btMultiBodyJointFeedback> jointFeedback = nullptr;
};

inline btMatrix3x3 convertMat(const Eigen::Matrix3d& mat)
{
  return btMatrix3x3(
      static_cast<btScalar>(mat(0, 0)), static_cast<btScalar>(mat(0, 1)),
      static_cast<btScalar>(mat(0, 2)), static_cast<btScalar>(mat(1, 0)),
      static_cast<btScalar>(mat(1, 1)), static_cast<btScalar>(mat(1, 2)),
      static_cast<btScalar>(mat(2, 0)), static_cast<btScalar>(mat(2, 1)),
      static_cast<btScalar>(mat(2, 2)));
}

inline btVector3 convertVec(const Eigen::Vector3d& vec)
{
  return btVector3(static_cast<btScalar>(vec(0)), static_cast<btScalar>(vec(1)),
                   static_cast<btScalar>(vec(2)));
}

inline btVector3 convertVec(const math::Vector3d& vec)
{
  return btVector3(static_cast<btScalar>(vec[0]), static_cast<btScalar>(vec[1]),
                   static_cast<btScalar>(vec[2]));
}

inline btTransform convertTf(const Eigen::Isometry3d& tf)
{
  return btTransform(
    convertMat(tf.linear()),
    convertVec(tf.translation()));
}

inline Eigen::Matrix3d convert(const btMatrix3x3& mat)
{
  Eigen::Matrix3d val;
  val << mat[0][0], mat[0][1], mat[0][2],
         mat[1][0], mat[1][1], mat[1][2],
         mat[2][0], mat[2][1], mat[2][2];
  return val;
}

inline Eigen::Vector3d convert(const btVector3& vec)
{
  Eigen::Vector3d val;
  val << vec[0], vec[1], vec[2];
  return val;
}

inline Eigen::Isometry3d convert(const btTransform& tf)
{
  Eigen::Isometry3d output;
  output.translation() = convert(tf.getOrigin());
  output.linear() = convert(btMatrix3x3(tf.getRotation()));
  return output;
}

inline btTransform GetWorldTransformOfLinkInertiaFrame(
    const btMultiBody &body,
    const int linkIndexInModel)
{
  const auto p = body.localPosToWorld(
    linkIndexInModel, btVector3(0, 0, 0));
  const auto rot = body.localFrameToWorld(
    linkIndexInModel, btMatrix3x3::getIdentity());
  return btTransform(rot, p);
}

inline Eigen::Isometry3d GetWorldTransformOfLink(
    const ModelInfo &model,
    const LinkInfo &linkInfo)
{
  const auto &body = *model.body;
  const auto indexOpt = linkInfo.indexInModel;
  if (indexOpt.has_value())
  {
    return convert(GetWorldTransformOfLinkInertiaFrame(body, *indexOpt))
        * linkInfo.inertiaToLinkFrame;
  }

  return convert(body.getBaseWorldTransform()) * model.baseInertiaToLinkFrame;
}

class Base : public Implements3d<FeatureList<Feature>>
{
  // Note: Entity ID 0 is reserved for the "engine"
  public: std::size_t entityCount = 1;

  public: inline std::size_t GetNextEntity()
  {
    return entityCount++;
  }

  public: inline Identity InitiateEngine(std::size_t /*_engineID*/) override
  {
    return this->GenerateIdentity(0);
  }

  public: inline Identity AddWorld(WorldInfo _worldInfo)
  {
    const auto id = this->GetNextEntity();
    auto world = std::make_shared<WorldInfo>(std::move(_worldInfo));
    this->worlds[id] = world;
    auto worldID = this->GenerateIdentity(id, world);

    auto worldModel = std::make_shared<ModelInfo>(
      world->name, worldID, Eigen::Isometry3d::Identity(),
      Eigen::Isometry3d::Identity(), nullptr);
    this->models[id] = worldModel;
    world->modelNameToEntityId[worldModel->name] = id;
    worldModel->indexInWorld = -1;
    world->modelIndexToEntityId[worldModel->indexInWorld] = id;

    return worldID;
  }

  public: inline Identity AddModel(
    std::string _name,
    Identity _worldID,
    Eigen::Isometry3d _rootLinkToModelTf,
    Eigen::Isometry3d _baseInertialToLinkFrame,
    std::shared_ptr<GzMultiBody> _body)
  {
    const auto id = this->GetNextEntity();
    auto model = std::make_shared<ModelInfo>(
      std::move(_name), std::move(_worldID),
      std::move(_rootLinkToModelTf),
      std::move(_baseInertialToLinkFrame),
      std::move(_body));

    this->models[id] = model;
    auto *world = this->ReferenceInterface<WorldInfo>(model->world);
    world->modelNameToEntityId[model->name] = id;
    model->indexInWorld = world->nextModelIndex++;
    world->modelIndexToEntityId[model->indexInWorld] = id;

    auto worldModel = this->models.at(model->world);
    worldModel->nestedModelEntityIds.push_back(id);
    worldModel->nestedModelNameToEntityId[model->name] = id;

    return this->GenerateIdentity(id, model);
  }

  public: inline Identity AddNestedModel(
    std::string _name,
    Identity _parentID,
    Identity _worldID,
    Eigen::Isometry3d _rootLinkToModelTf,
    Eigen::Isometry3d _baseInertialToLinkFrame,
    std::shared_ptr<GzMultiBody> _body)
  {
    const auto id = this->GetNextEntity();
    auto model = std::make_shared<ModelInfo>(
      std::move(_name), std::move(_worldID),
      std::move(_rootLinkToModelTf),
      std::move(_baseInertialToLinkFrame),
      std::move(_body));

    model->isNestedModel = true;
    this->models[id] = model;
    const auto parentModel = this->models.at(_parentID);
    parentModel->nestedModelEntityIds.push_back(id);
    parentModel->nestedModelNameToEntityId[model->name] = id;
    return this->GenerateIdentity(id, model);
  }

  public: inline Identity AddLink(LinkInfo _linkInfo)
  {
    const auto id = this->GetNextEntity();
    auto link = std::make_shared<LinkInfo>(std::move(_linkInfo));
    this->links[id] = link;

    auto *model = this->ReferenceInterface<ModelInfo>(_linkInfo.model);
    model->linkNameToEntityId[link->name] = id;
    if (!link->indexInModel.has_value())
    {
      // We are adding the root link. This means the model should not already
      // have a root link
      // This check makes `ConstructEmptyLink` to fail
      // assert(model->linkEntityIds.empty());
    }
    model->linkEntityIds.push_back(id);

    return this->GenerateIdentity(id, link);
  }

  public: inline Identity AddCollision(CollisionInfo _collisionInfo)
  {
   const auto id = this->GetNextEntity();
   auto collision = std::make_shared<CollisionInfo>(std::move(_collisionInfo));
   this->collisions[id] = collision;
   auto *link = this->ReferenceInterface<LinkInfo>(_collisionInfo.link);
   collision->indexInLink = static_cast<int>(link->collisionEntityIds.size());
   link->collisionEntityIds.push_back(id);
   link->collisionNameToEntityId[collision->name] = id;

   return this->GenerateIdentity(id, collision);
  }

  public: inline Identity AddJoint(JointInfo _jointInfo)
  {
    const auto id = this->GetNextEntity();
    auto joint = std::make_shared<JointInfo>(std::move(_jointInfo));
    this->joints[id] = joint;

    auto *model = this->ReferenceInterface<ModelInfo>(joint->model);
    joint->indexInGzModel = model->jointEntityIds.size();
    model->jointEntityIds.push_back(id);
    model->jointNameToEntityId[joint->name] = id;

    return this->GenerateIdentity(id, joint);
  }

  public: inline Identity addConstraint(JointInfo _jointInfo)
  {
    const auto id = this->GetNextEntity();
    auto joint = std::make_shared<JointInfo>(std::move(_jointInfo));
    this->joints[id] = joint;

    return this->GenerateIdentity(id, joint);
  }

  public: bool RemoveModelImpl(const Identity &_parentID,
                               const Identity &_modelID)
  {
    auto *model = this->ReferenceInterface<ModelInfo>(_modelID);
    if (!model)
      return false;

    // Remove nested models
    for (auto &nestedModelID : model->nestedModelEntityIds)
    {
      this->RemoveModelImpl(_modelID, this->GenerateIdentity(nestedModelID,
                            this->models.at(nestedModelID)));
    }
    model->nestedModelEntityIds.clear();

    // remove references in parent model or world model
    auto parentModelIt = this->models.find(_parentID);
    if (parentModelIt != this->models.end())
    {
      auto parentModel = parentModelIt->second;
      auto nestedModelIt =
          parentModel->nestedModelNameToEntityId.find(model->name);
      if (nestedModelIt !=
          parentModel->nestedModelNameToEntityId.end())
      {
        std::size_t nestedModelID = nestedModelIt->second;
        parentModel->nestedModelNameToEntityId.erase(nestedModelIt);
        parentModel->nestedModelEntityIds.erase(std::remove(
            parentModel->nestedModelEntityIds.begin(),
            parentModel->nestedModelEntityIds.end(), nestedModelID),
            parentModel->nestedModelEntityIds.end());
      }
    }

    // If nested, no need to remove multibody
    // \todo(iche033) Remove links and joints in nested model
    bool isNested =  this->worlds.find(_parentID) == this->worlds.end();
    if (isNested)
    {
      return true;
    }

    // Remove model from world
    auto *world = this->ReferenceInterface<WorldInfo>(model->world);
    if (!world)
      return false;
    if (world->modelIndexToEntityId.erase(model->indexInWorld) == 0)
    {
      // The model has already been removed at some point
      return false;
    }
    world->modelNameToEntityId.erase(model->name);

    // Remove all constraints related to this model
    for (const auto jointID : model->jointEntityIds)
    {
      const auto joint = this->joints.at(jointID);
      if (joint->motor)
      {
        world->world->removeMultiBodyConstraint(joint->motor.get());
      }
      if (joint->fixedConstraint)
      {
        world->world->removeMultiBodyConstraint(joint->fixedConstraint.get());
      }
      if (joint->jointLimits)
      {
        world->world->removeMultiBodyConstraint(joint->jointLimits.get());
      }
      this->joints.erase(jointID);
    }
    // \todo(iche033) Remove external constraints related to this model
    // (model->external_constraints) once this is supported

    world->world->removeMultiBody(model->body.get());
    for (const auto linkID : model->linkEntityIds)
    {
      const auto &link = this->links.at(linkID);
      if (link->collider)
      {
        world->world->removeCollisionObject(link->collider.get());
        for (const auto shapeID : link->collisionEntityIds)
          this->collisions.erase(shapeID);
      }

      this->links.erase(linkID);
    }

    this->models.erase(_modelID);

    return true;
  }

  public: ~Base() override {
    // The order of destruction between meshesGImpact and triangleMeshes is
    // important.
    this->meshesGImpact.clear();
    this->triangleMeshes.clear();
    this->meshesConvex.clear();

    this->joints.clear();

    for (const auto &[k, link] : links)
    {
        auto *model = this->ReferenceInterface<ModelInfo>(link->model);
        auto *world = this->ReferenceInterface<WorldInfo>(model->world);
        if (link->collider != nullptr)
        {
          world->world->removeCollisionObject(link->collider.get());
        }
    }

    this->collisions.clear();
    this->links.clear();
    this->models.clear();
    this->worlds.clear();
  }

  public: using WorldInfoPtr = std::shared_ptr<WorldInfo>;
  public: using ModelInfoPtr = std::shared_ptr<ModelInfo>;
  public: using LinkInfoPtr  = std::shared_ptr<LinkInfo>;
  public: using CollisionInfoPtr = std::shared_ptr<CollisionInfo>;
  public: using JointInfoPtr  = std::shared_ptr<JointInfo>;

  public: std::unordered_map<std::size_t, WorldInfoPtr> worlds;
  public: std::unordered_map<std::size_t, ModelInfoPtr> models;
  public: std::unordered_map<std::size_t, LinkInfoPtr> links;
  public: std::unordered_map<std::size_t, CollisionInfoPtr> collisions;
  public: std::unordered_map<std::size_t, JointInfoPtr> joints;

  public: std::vector<std::unique_ptr<btTriangleMesh>> triangleMeshes;
  public: std::vector<std::unique_ptr<btGImpactMeshShape>> meshesGImpact;
  public: std::vector<std::unique_ptr<btConvexHullShape>> meshesConvex;
};

}  // namespace bullet_featherstone
}  // namespace physics
}  // namespace gz

#endif<|MERGE_RESOLUTION|>--- conflicted
+++ resolved
@@ -135,11 +135,8 @@
   Eigen::Isometry3d rootLinkToModelTf;
   Eigen::Isometry3d baseInertiaToLinkFrame;
   std::shared_ptr<GzMultiBody> body;
-<<<<<<< HEAD
-=======
 
   bool isNestedModel = false;
->>>>>>> f29fd32a
 
   std::vector<std::size_t> linkEntityIds;
   std::vector<std::size_t> jointEntityIds;
@@ -260,13 +257,10 @@
   // joint damping
   double damping = 0.0;
 
-<<<<<<< HEAD
   // True if the fixed constraint's child link is welded to parent link as if
   // they are part of the same body.
   bool fixedConstraintWeldChildToParent = false;
 
-=======
->>>>>>> f29fd32a
   std::shared_ptr<btMultiBodyJointMotor> motor = nullptr;
   std::shared_ptr<btMultiBodyJointLimitConstraint> jointLimits = nullptr;
   std::shared_ptr<btMultiBodyFixedConstraint> fixedConstraint = nullptr;
