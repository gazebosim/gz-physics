--- conflicted
+++ resolved
@@ -40,13 +40,9 @@
   FreeGroupFeatureList,
   KinematicsFeatureList,
   SDFFeatureList,
-<<<<<<< HEAD
   ShapeFeatureList,
-  JointFeatureList
-=======
   JointFeatureList,
   WorldFeatureList
->>>>>>> ddb01b7e
 > { };
 
 class Plugin :
@@ -57,13 +53,9 @@
     public virtual FreeGroupFeatures,
     public virtual KinematicsFeatures,
     public virtual SDFFeatures,
-<<<<<<< HEAD
     public virtual ShapeFeatures,
-    public virtual JointFeatures
-=======
     public virtual JointFeatures,
     public virtual WorldFeatures
->>>>>>> ddb01b7e
 {};
 
 GZ_PHYSICS_ADD_PLUGIN(Plugin, FeaturePolicy3d, BulletFeatures)
