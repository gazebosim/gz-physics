--- conflicted
+++ resolved
@@ -43,22 +43,17 @@
   this->world->getSolverInfo().m_jointFeedbackInJointFrame = true;
   this->world->getSolverInfo().m_jointFeedbackInWorldSpace = false;
 
-  // By default a large impulse is applied when mesh collisions penetrate
+  // By default a large impulse is applied when collisions penetrate
   // which causes unstable behavior. Bullet featherstone does not support
   // configuring split impulse and penetration threshold parameters. Instead
   // the penentration impulse depends on the erp2 parameter so set to a small
-<<<<<<< HEAD
-  // value (default is 0.2).
+  // value (default in bullet is 0.2).
   this->world->getSolverInfo().m_erp2 = btScalar(0.02);
-=======
-  // value (default in bullet is 0.2).
-  this->world->getSolverInfo().m_erp2 = btScalar(0.002);
 
   // Set solver iterations to the same as the default value in SDF,
   // //world/physics/solver/bullet/iters
   // (default in bullet is 10)
   this->world->getSolverInfo().m_numIterations = 50u;
->>>>>>> 69a11b46
 }
 
 }  // namespace bullet_featherstone
