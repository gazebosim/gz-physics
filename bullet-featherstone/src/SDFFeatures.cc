--- conflicted
+++ resolved
@@ -652,15 +652,9 @@
         mu = ode->Mu();
         mu2 = ode->Mu2();
       }
-<<<<<<< HEAD
-      if (friction->Element())
-      {
-        if (const auto bullet = friction->Element()->GetElement("bullet"))
-=======
       if (const auto frictionElement = friction->Element())
       {
         if (const auto bullet = frictionElement->GetElement("bullet"))
->>>>>>> ddb01b7e
         {
           if (const auto f1 = bullet->GetElement("friction"))
             mu = f1->Get<double>();
@@ -676,15 +670,9 @@
       }
     }
 
-<<<<<<< HEAD
-    if (surface->Element())
-    {
-      if (const auto bounce = surface->Element()->GetElement("bounce"))
-=======
     if (const auto surfaceElement = surface->Element())
     {
       if (const auto bounce = surfaceElement->GetElement("bounce"))
->>>>>>> ddb01b7e
       {
         if (const auto r = bounce->GetElement("restitution_coefficient"))
           restitution = r->Get<double>();
