/*
 * Copyright (C) 2022 Open Source Robotics Foundation
 *
 * Licensed under the Apache License, Version 2.0 (the "License");
 * you may not use this file except in compliance with the License.
 * You may obtain a copy of the License at
 *
 *     http://www.apache.org/licenses/LICENSE-2.0
 *
 * Unless required by applicable law or agreed to in writing, software
 * distributed under the License is distributed on an "AS IS" BASIS,
 * WITHOUT WARRANTIES OR CONDITIONS OF ANY KIND, either express or implied.
 * See the License for the specific language governing permissions and
 * limitations under the License.
 *
*/

#include "SDFFeatures.hh"
#include <BulletCollision/CollisionShapes/btBvhTriangleMeshShape.h>
#include <gz/common/Mesh.hh>
#include <gz/common/MeshManager.hh>
#include <gz/common/SubMesh.hh>
#include <gz/math/eigen3/Conversions.hh>
#include <gz/math/Helpers.hh>

#include <sdf/Box.hh>
#include <sdf/Capsule.hh>
#include <sdf/Cone.hh>
#include <sdf/Cylinder.hh>
#include <sdf/Ellipsoid.hh>
#include <sdf/Geometry.hh>
#include <sdf/Joint.hh>
#include <sdf/JointAxis.hh>
#include <sdf/Link.hh>
#include <sdf/Mesh.hh>
#include <sdf/Physics.hh>
#include <sdf/Plane.hh>
#include <sdf/Sphere.hh>
#include <sdf/Surface.hh>

#include <BulletDynamics/Featherstone/btMultiBodyLinkCollider.h>
#include <BulletDynamics/Featherstone/btMultiBodyJointLimitConstraint.h>

#include <LinearMath/btQuaternion.h>

#include <memory>
#include <unordered_map>
#include <utility>
#include <vector>

namespace gz {
namespace physics {
namespace bullet_featherstone {

/////////////////////////////////////////////////
/// \brief Resolve the pose of an SDF DOM object with respect to its relative_to
/// frame. If that fails, return the raw pose
static std::optional<Eigen::Isometry3d> ResolveSdfPose(
  const ::sdf::SemanticPose &_semPose)
{
  math::Pose3d pose;
  ::sdf::Errors errors = _semPose.Resolve(pose);
  if (!errors.empty())
  {
    if (!_semPose.RelativeTo().empty())
    {
      gzerr << "There was an error in SemanticPose::Resolve:\n";
      for (const auto &err : errors)
      {
        gzerr << err.Message() << std::endl;
      }
      gzerr << "There is no optimal fallback since the relative_to attribute["
             << _semPose.RelativeTo() << "] of the pose is not empty. "
             << "Falling back to using the raw Pose.\n";
    }
    pose = _semPose.RawPose();
  }

  return math::eigen3::convert(pose);
}

/////////////////////////////////////////////////
Identity SDFFeatures::ConstructSdfWorld(
    const Identity &_engine,
    const ::sdf::World &_sdfWorld)
{
  const Identity worldID = this->ConstructEmptyWorld(_engine, _sdfWorld.Name());

  const WorldInfoPtr &worldInfo = this->worlds.at(worldID);

  worldInfo->world->setGravity(convertVec(_sdfWorld.Gravity()));

  const ::sdf::Physics *physics = _sdfWorld.PhysicsByIndex(0);
  if (physics)
    worldInfo->stepSize = physics->MaxStepSize();
  else
    worldInfo->stepSize = 0.001;

  for (std::size_t i = 0; i < _sdfWorld.ModelCount(); ++i)
  {
    const ::sdf::Model *model = _sdfWorld.ModelByIndex(i);

    if (!model)
      continue;

    this->ConstructSdfModel(worldID, *model);
  }

  return worldID;
}

/////////////////////////////////////////////////
struct ParentInfo
{
  const ::sdf::Joint *joint;
  const ::sdf::Model *model;
  const ::sdf::Link *link;
  const ::sdf::Link *parent;
};

/////////////////////////////////////////////////
struct Structure
{
  /// The root link of the model
  const ::sdf::Link *rootLink;
  const ::sdf::Model *model;
  const ::sdf::Joint *rootJoint;
  btScalar mass;
  btVector3 inertia;
  math::Pose3d linkToPrincipalAxesPose;

  /// Is the root link fixed
  bool fixedBase;

  /// Get the parent joint of the link
  std::unordered_map<const ::sdf::Link*, ParentInfo> parentOf;

  /// This contains all the links except the root link
  std::vector<const ::sdf::Link*> flatLinks;
};

/////////////////////////////////////////////////
void extractInertial(
    const math::Inertiald &_inertial,
    btScalar &_mass,
    btVector3 &_principalInertiaMoments,
    math::Pose3d &_linkToPrincipalAxesPose)
{
  const auto &M = _inertial.MassMatrix();
  _mass = static_cast<btScalar>(M.Mass());
  _principalInertiaMoments = convertVec(M.PrincipalMoments());
  _linkToPrincipalAxesPose = _inertial.Pose();
  _linkToPrincipalAxesPose.Rot() *= M.PrincipalAxesOffset();
}

/////////////////////////////////////////////////
/// \brief Get pose of joint relative to link
/// \param[out] _resolvedPose Pose of joint relative to link
/// \param[in] _model Parent model of joint
/// \param[in] _joint Joint name
/// \param[in] _link Scoped link name
::sdf::Errors resolveJointPoseRelToLink(math::Pose3d &_resolvedPose,
    const ::sdf::Model *_model,
    const std::string &_joint, const std::string &_link)
{
  ::sdf::Errors errors;
  const auto *joint = _model->JointByName(_joint);
  if (!joint)
  {
    gzerr << "No joint [" << _joint << "] found in model ["
          << _model->Name() << "]" << std::endl;
    return errors;
  }

  std::string childLinkName;
  errors = joint->ResolveChildLink(childLinkName);
  if (!errors.empty())
  {
    childLinkName = joint->ChildName();
  }

  // joint pose is expressed relative to child link so return joint pose
  // if input link is the child link
  if (childLinkName == _link)
  {
    errors = joint->SemanticPose().Resolve(_resolvedPose);
    return errors;
  }

  // compute joint pose relative to specified link
  const auto *link = _model->LinkByName(_link);
  if (!link)
  {
    gzerr << "No link [" << _link << "] found in model ["
          << _model->Name() << "]" << std::endl;
   return errors;
  }

  math::Pose3d jointPoseRelToModel;
  errors = _model->SemanticPose().Resolve(jointPoseRelToModel,
      _model->Name() + "::" + _joint);
  jointPoseRelToModel = jointPoseRelToModel.Inverse();

  math::Pose3d modelPoseRelToLink;
  errors = _model->SemanticPose().Resolve(modelPoseRelToLink,
      _model->Name() + "::" + _link);

  _resolvedPose = modelPoseRelToLink * jointPoseRelToModel;

  return errors;
}

/////////////////////////////////////////////////
/// \brief Recursively build a tree of parent-child data structures from the
/// input Model SDF.
/// \param[in] _sdfModel input Model SDF.
/// \param[out] _parentOf A map of child link to its parent
/// \param[out] _linkTree A map of parent link to its child links
bool buildTrees(const ::sdf::Model *_sdfModel,
    std::unordered_map<const ::sdf::Link*, ParentInfo> &_parentOf,
    std::unordered_map<const ::sdf::Link*,
    std::vector<const ::sdf::Link*>> &_linkTree)
{
  for (std::size_t i = 0; i < _sdfModel->JointCount(); ++i)
  {
    const auto *joint = _sdfModel->JointByIndex(i);
    std::string parentLinkName;
    ::sdf::Errors errors = joint->ResolveParentLink(parentLinkName);
    if (!errors.empty())
    {
      parentLinkName = joint->ParentName();
    }
    std::string childLinkName;
    errors = joint->ResolveChildLink(childLinkName);
    if (!errors.empty())
    {
      childLinkName = joint->ChildName();
    }
    const std::string &modelName = _sdfModel->Name();
    const auto *parent = _sdfModel->LinkByName(parentLinkName);
    const auto *child = _sdfModel->LinkByName(childLinkName);

    switch (joint->Type())
    {
      case ::sdf::JointType::FIXED:
      case ::sdf::JointType::REVOLUTE:
      case ::sdf::JointType::PRISMATIC:
      case ::sdf::JointType::BALL:
        break;
      default:
        gzerr << "Joint type [" << (std::size_t)(joint->Type())
              << "] is not supported by "
              << "gz-physics-bullet-featherstone-plugin. "
              << "Replaced by a fixed joint.\n";
    }
    if (child == parent)
    {
      gzerr << "The Link [" << parentLinkName << "] is being attached to "
            << "itself by Joint [" << joint->Name() << "] in Model ["
            << modelName << "]. That is not allowed.\n";
      return false;
    }
    if (nullptr == parent && parentLinkName != "world")
    {
      gzerr << "The link [" << parentLinkName << "] cannot be found in "
            << "Model [" << modelName << "], but joint ["
            << joint->Name() << "] wants to use it as its parent link\n";
      return false;
    }
    else if (nullptr == parent)
    {
      // This link is attached to the world, making it the root
      if (joint->Type() != ::sdf::JointType::FIXED)
      {
        gzerr << "Link [" << child->Name() << "] in Model ["
              << modelName << "] is being connected to the "
              << "world by Joint [" << joint->Name() << "] with a ["
              << (std::size_t)(joint->Type()) << "] joint type, but only "
              << "Fixed (" << (std::size_t)(::sdf::JointType::FIXED)
              << ") is supported by "
              << "gz-physics-bullet-featherstone-plugin\n";
        return false;
      }
    }

    if (!_parentOf.insert(
      std::make_pair(child, ParentInfo{joint, _sdfModel, child, parent}))
      .second)
    {
      gzerr << "The Link [" << childLinkName << "] in Model ["
            << modelName << "] has multiple parent joints. That is not "
            << "supported by the gz-physics-bullet-featherstone plugin.\n";
    }
    if (parent != nullptr)
    {
      _linkTree[parent].push_back(child);
    }
  }

  // Recursively build tree from nested models
  for (std::size_t i = 0; i < _sdfModel->ModelCount(); ++i)
  {
    const auto *model = _sdfModel->ModelByIndex(i);
    if (!buildTrees(model, _parentOf, _linkTree))
      return false;
  }
  return true;
}

/////////////////////////////////////////////////
/// \brief Find all the root links given a model SDF
/// \param[in] _sdfModel Model SDF
/// \param[in] _parentOf A map of child link to its parent info
/// \param[out] _rootLinks A vector of root links paired with their
/// immediate parent model
void findRootLinks(const ::sdf::Model *_sdfModel,
    const std::unordered_map<const ::sdf::Link*, ParentInfo> &_parentOf,
    std::vector<std::pair<const ::sdf::Link*, const ::sdf::Model*>> &_rootLinks)
{
  for (std::size_t i = 0; i < _sdfModel->LinkCount(); ++i)
  {
    const auto *link = _sdfModel->LinkByIndex(i);
    auto parentOfIt = _parentOf.find(link);
    if (parentOfIt == _parentOf.end() || !parentOfIt->second.parent)
    {
      // If there is not parent or parent is null (world),
      // this link must be a root.
      _rootLinks.push_back({link, _sdfModel});
    }
  }

  for (std::size_t i = 0; i < _sdfModel->ModelCount(); ++i)
  {
    const auto *model = _sdfModel->ModelByIndex(i);
    findRootLinks(model, _parentOf, _rootLinks);
  }
}

/////////////////////////////////////////////////
/// \brief Build a structure for each root link
/// \param[in] _rootLink Root link in a model tree
/// \param[in] _parentOf A map of child link to its parent
/// \param[in] _linkTree A map of parent link to its child links
std::optional<Structure> buildStructure(
    const ::sdf::Link * _rootLink,
    const ::sdf::Model * _model,
    const std::unordered_map<const ::sdf::Link*, ParentInfo> &_parentOf,
    std::unordered_map<const ::sdf::Link*, std::vector<const ::sdf::Link*>>
    &_linkTree)
{
  bool fixed = false;
  const ::sdf::Joint *rootJoint = nullptr;
  // rootJoint only exists if root link is connected to world by a joint
  auto linkIt = _parentOf.find(_rootLink);
  if (linkIt != _parentOf.end())
  {
    const auto &parentInfo = linkIt->second;
    rootJoint = parentInfo.joint;
    fixed = true;
  }

  // The documentation for bullet does not mention whether parent links must
  // have a lower index than their child links, but the Featherstone Algorithm
  // needs to crawl up and down the tree systematically, and so the flattened
  // tree structures used by the algorithm usually do expect the parents to
  // come before their children in the array, and do not work correctly if that
  // ordering is not held. Out of an abundance of caution we will assume that
  // ordering is necessary.
  std::vector<const ::sdf::Link*> flatLinks;
  std::function<void(const ::sdf::Link *)> flattenLinkTree =
      [&](const ::sdf::Link *link)
  {
    if (link != _rootLink)
    {
      flatLinks.push_back(link);
    }
    if (auto it = _linkTree.find(link); it != _linkTree.end())
    {
      for (const auto &childLink : it->second)
      {
        flattenLinkTree(childLink);
      }
    }
  };
  flattenLinkTree(_rootLink);

  btScalar mass;
  btVector3 inertia;
  math::Pose3d linkToPrincipalAxesPose;
  extractInertial(_rootLink->Inertial(), mass, inertia,
                  linkToPrincipalAxesPose);

  // Uncomment to debug structure
  // std::cout << "Structure: " << std::endl;
  // std::cout << "  model:  " << _model->Name() << std::endl;
  // std::cout << "  root link:  " << _rootLink->Name() << std::endl;
  // std::cout << "  root joint:  " << ((rootJoint) ? rootJoint->Name() : "N/A")
  //           << std::endl;
  // std::cout << "  mass: " << mass << std::endl;
  // std::cout << "  fixed:  " << fixed << std::endl;
  // std::cout << "  flatLinks size:  " << flatLinks.size() << std::endl;

  return Structure{
    _rootLink, _model, rootJoint, mass, inertia, linkToPrincipalAxesPose, fixed,
    _parentOf, flatLinks};
}

/////////////////////////////////////////////////
/// \brief Validate input model SDF and build a vector of structures.
/// Each structure represents a single kinematic tree in the model
/// \param[in] _sdfModel Input model SDF
/// \return A vector of structures
std::vector<Structure> validateModel(const ::sdf::Model &_sdfModel)
{
  // A map of child link and its parent info
  std::unordered_map<const ::sdf::Link*, ParentInfo> parentOf;

  // A map of parent link to a vector of its child links
  std::unordered_map<const ::sdf::Link*, std::vector<const ::sdf::Link*>>
    linkTree;

  // A vector of root link of its parent model
  // Use a vector to preseve order of entities defined in sdf
  std::vector<std::pair<const ::sdf::Link*, const ::sdf::Model*>> rootLinks;

  buildTrees(&_sdfModel, parentOf, linkTree);
  findRootLinks(&_sdfModel, parentOf, rootLinks);

  std::vector<Structure> structures;
  if (rootLinks.empty())
  {
    // No root link was found in this model
    gzerr << "No root links are found in this model" << std::endl;
    return structures;
  }

  // Build subtrees
  for (const auto &rootLinkIt : rootLinks)
  {
    auto structure = buildStructure(rootLinkIt.first, rootLinkIt.second,
        parentOf, linkTree);
    if (structure.has_value())
    {
      structures.push_back(*structure);
    }
  }

  return structures;
}

/////////////////////////////////////////////////
Identity SDFFeatures::ConstructSdfNestedModel(const Identity &_parentID,
                                              const ::sdf::Model &_sdfModel)
{
  return this->ConstructSdfModelImpl(_parentID, _sdfModel);
}

/////////////////////////////////////////////////
Identity SDFFeatures::ConstructSdfModelImpl(
    std::size_t _parentID,
    const ::sdf::Model &_sdfModel)
{
  // The ConstructSdfModelImpl function constructs the entire sdf model tree,
  // including nested models So return the nested model identity if it is
  // constructed already
  auto wIt = this->worlds.find(_parentID);
  if (wIt == this->worlds.end())
  {
    auto mIt = this->models.find(_parentID);
    std::size_t nestedModelID = mIt->second->nestedModelNameToEntityId.at(
        _sdfModel.Name());
    return this->GenerateIdentity(nestedModelID,
                                  this->models.at(nestedModelID));
  }

  auto structures = validateModel(_sdfModel);
  if (structures.empty())
    return this->GenerateInvalidId();

  if (structures.size() > 1)
  {
    // multiple sub-trees detected in model
    // \todo(iche033) support multiple kinematic trees and
    // multiple floating links in a single model
    // https://github.com/gazebosim/gz-physics/issues/550
    gzerr << "Multiple sub-trees / floating links detected in a model. "
          << "This is not supported in bullet-featherstone implementation yet."
          << std::endl;
  }
  // Create model for the first structure.
  auto &structure = structures[0];

  const bool isStatic = _sdfModel.Static();
  WorldInfo *world = nullptr;

  const auto modelToRootLink =
      ResolveSdfPose(structure.rootLink->SemanticPose());
  if (!modelToRootLink)
    return this->GenerateInvalidId();

  const auto rootInertialToLink =
    gz::math::eigen3::convert(structure.linkToPrincipalAxesPose).inverse();

  // A map of link sdf to parent model identity
  std::unordered_map<const ::sdf::Link*, std::size_t> linkParentModelIds;

  std::unordered_map<const ::sdf::Model*, Identity> modelIDs;
  std::size_t rootModelID = 0u;
  std::shared_ptr<GzMultiBody> rootMultiBody;
<<<<<<< HEAD
  // Add all  models, including nested models
=======

  auto getModelScopedName = [&](const ::sdf::Model *_targetModel,
    const ::sdf::Model *_parentModel, const std::string &_prefix,
    std::string &_modelScopedName, auto &&_getModelScopedName)
  {
    for (std::size_t i = 0u; i < _parentModel->ModelCount(); ++i)
    {
      auto childModel = _parentModel->ModelByIndex(i);
      if (childModel == _targetModel)
      {
        _modelScopedName = _prefix + childModel->Name();
        return true;
      }
      else
      {
        if (_getModelScopedName(_targetModel, childModel,
            _prefix + childModel->Name() + "::", _modelScopedName,
           _getModelScopedName))
          return true;
      }
    }
    return false;
  };

  // Add all models, including nested models
>>>>>>> f29fd32a
  auto addModels = [&](std::size_t _modelOrWorldID, const ::sdf::Model *_model,
                       auto &&_addModels)
    {
      if (!_model)
        return false;

      auto worldIt = this->worlds.find(_modelOrWorldID);
      const bool isNested = worldIt == this->worlds.end();
      auto modelID = [&] {
        if (isNested)
        {
          auto modelIt = this->models.find(_modelOrWorldID);
          auto worldIdentity = modelIt->second->world;
          auto modelIdentity =
              this->GenerateIdentity(_modelOrWorldID, modelIt->second);

          std::string modelScopedName;
          if (!getModelScopedName(_model, &_sdfModel,
              _sdfModel.Name() + "::", modelScopedName, getModelScopedName))
            this->GenerateInvalidId();
          math::Pose3d modelPose;
          auto errors = _sdfModel.SemanticPose().Resolve(modelPose,
              modelScopedName);
          if (!errors.empty())
            this->GenerateInvalidId();
          auto modelToNestedModel = math::eigen3::convert(modelPose).inverse();
          auto nestedModelFromRootLink =
              modelToRootLink->inverse() * modelToNestedModel;
          return this->AddNestedModel(
              _model->Name(), modelIdentity, worldIdentity,
              nestedModelFromRootLink, rootInertialToLink,
              rootMultiBody);
        }
        else
        {
          auto worldIdentity = this->GenerateIdentity(
              _modelOrWorldID, worldIt->second);
          rootMultiBody = std::make_shared<GzMultiBody>(
                static_cast<int>(structure.flatLinks.size()),
                structure.mass,
                structure.inertia,
                structure.fixedBase || isStatic,
                true);
          world = this->ReferenceInterface<WorldInfo>(worldIdentity);
          auto id = this->AddModel(
              _model->Name(), worldIdentity,
              modelToRootLink->inverse(),
              rootInertialToLink,
              rootMultiBody);
          rootModelID = id;
          return id;
        }
      }();

      // build link to model map for use later when adding links
      for (std::size_t i = 0; i < _model->LinkCount(); ++i)
      {
        const ::sdf::Link *link = _model->LinkByIndex(i);
        linkParentModelIds[link] = modelID;
      }
      modelIDs.insert(std::make_pair(_model, modelID));

      // recursively add nested models
      for (std::size_t i = 0; i < _model->ModelCount(); ++i)
      {
        if (!_addModels(modelID, _model->ModelByIndex(i), _addModels))
          return false;
      }
      return true;
    };
  if (!addModels(_parentID, &_sdfModel, addModels))
  {
    return this->GenerateInvalidId();
  }

  // Add base link
  std::size_t baseLinkModelID = linkParentModelIds.at(structure.rootLink);
  const auto rootID =
    this->AddLink(LinkInfo{
      structure.rootLink->Name(), std::nullopt,
      this->GenerateIdentity(baseLinkModelID, this->models.at(baseLinkModelID)),
      rootInertialToLink
    });
  rootMultiBody->setUserIndex(std::size_t(rootID));

  auto modelID =
      this->GenerateIdentity(rootModelID, this->models[rootModelID]);
  const auto *model = this->ReferenceInterface<ModelInfo>(modelID);

  // Add world joint
  if (structure.rootJoint)
  {
    const auto &parentInfo = structure.parentOf.at(structure.rootLink);
    this->AddJoint(
          JointInfo{
            structure.rootJoint->Name(),
            RootJoint{},
            std::nullopt,
            rootID,
            Eigen::Isometry3d::Identity(),
            Eigen::Isometry3d::Identity(),
            modelIDs.find(parentInfo.model)->second
          });
  }

  model->body->setLinearDamping(0.0);
  model->body->setAngularDamping(0.0);

  std::unordered_map<const ::sdf::Link*, Identity> linkIDs;
  linkIDs.insert(std::make_pair(structure.rootLink, rootID));

  // Add all links and joints
  for (int i = 0; i < static_cast<int>(structure.flatLinks.size()); ++i)
  {
    const auto *link = structure.flatLinks[static_cast<std::size_t>(i)];
    btScalar mass;
    btVector3 inertia;
    math::Pose3d linkToPrincipalAxesPose;
    extractInertial(link->Inertial(), mass, inertia, linkToPrincipalAxesPose);
    const Eigen::Isometry3d linkToComTf = gz::math::eigen3::convert(
          linkToPrincipalAxesPose);

    if (linkIDs.find(link) == linkIDs.end())
    {
      std::size_t parentModelID = linkParentModelIds[link];
      const auto linkID = this->AddLink(
        LinkInfo{link->Name(), i,
        this->GenerateIdentity(parentModelID, this->models.at(parentModelID)),
        linkToComTf.inverse()});
      linkIDs.insert(std::make_pair(link, linkID));
    }

    if (!structure.parentOf.empty())
    {
      const auto &parentInfo = structure.parentOf.at(link);
      const auto *joint = parentInfo.joint;
      std::string parentLinkName;
      ::sdf::Errors errors = joint->ResolveParentLink(parentLinkName);
      if (!errors.empty())
      {
        parentLinkName = joint->ParentName();
      }
      const auto &parentLinkID = linkIDs.at(
        parentInfo.model->LinkByName(parentLinkName));
      const auto *parentLinkInfo = this->ReferenceInterface<LinkInfo>(
        parentLinkID);

      int parentIndex = -1;
      if (parentLinkInfo->indexInModel.has_value())
        parentIndex = *parentLinkInfo->indexInModel;

      Eigen::Isometry3d poseParentLinkToJoint;
      Eigen::Isometry3d poseParentComToJoint;
      {
        gz::math::Pose3d gzPoseParentToJoint;
        errors = resolveJointPoseRelToLink(gzPoseParentToJoint,
            parentInfo.model, joint->Name(), parentLinkName);

        if (!errors.empty())
        {
          gzerr << "An error occurred while resolving the transform of Joint ["
                << joint->Name() << "] in Model [" << parentInfo.model->Name()
                << "]:\n";
          for (const auto &error : errors)
          {
            gzerr << error << "\n";
          }

          return this->GenerateInvalidId();
        }


        poseParentLinkToJoint = gz::math::eigen3::convert(gzPoseParentToJoint);
        poseParentComToJoint =
          poseParentLinkToJoint * parentLinkInfo->inertiaToLinkFrame;
      }

      Eigen::Isometry3d poseJointToChild;
      {
        gz::math::Pose3d gzPoseChildToJoint;
        // this retrieves the joint pose relative to link
        std::string childLinkName;
        errors = joint->ResolveChildLink(childLinkName);
        if (!errors.empty())
        {
          childLinkName = joint->ChildName();
        }
        errors = resolveJointPoseRelToLink(gzPoseChildToJoint,
            parentInfo.model, joint->Name(), childLinkName);

        if (!errors.empty())
        {
          gzerr << "An error occured while resolving the transform of Link ["
                << link->Name() << "]:\n";
          for (const auto &error : errors)
          {
            gzerr << error << "\n";
          }

          return this->GenerateInvalidId();
        }
        gz::math::Pose3d gzPoseJointToChild;
        gzPoseJointToChild = gzPoseChildToJoint.Inverse();
        poseJointToChild = gz::math::eigen3::convert(gzPoseJointToChild);
      }

      btQuaternion btRotParentComToJoint;
      convertMat(poseParentComToJoint.linear())
        .getRotation(btRotParentComToJoint);

      btTransform parentLocalInertialFrame = convertTf(
        parentLinkInfo->inertiaToLinkFrame);
      btTransform parent2jointBt = convertTf(
        poseParentLinkToJoint);  // X_PJ

      // offsetInABt = parent COM to pivot (X_IpJ)
      // offsetInBBt = current COM to pivot (X_IcJ)
      //
      // X_PIp
      // X_PJ
      // X_IpJ = X_PIp^-1 * X_PJ
      //
      // X_IcJ = X_CIc^-1 * X_CJ
      btTransform offsetInABt, offsetInBBt;
      offsetInABt = parentLocalInertialFrame * parent2jointBt;
      offsetInBBt =
        convertTf(linkToComTf.inverse() * poseJointToChild.inverse());
      // R_IcJ * R_IpJ ^ -1 = R_IcIp;
      btQuaternion parentRotToThis =
        offsetInBBt.getRotation() * offsetInABt.inverse().getRotation();

      auto jointID = this->AddJoint(
        JointInfo{
          joint->Name(),
          InternalJoint{i},
          linkIDs.find(parentInfo.parent)->second,
          linkIDs.find(link)->second,
          poseParentLinkToJoint,
          poseJointToChild,
          modelIDs.find(parentInfo.model)->second
        });
      auto jointInfo = this->ReferenceInterface<JointInfo>(jointID);

      if (::sdf::JointType::PRISMATIC == joint->Type() ||
          ::sdf::JointType::REVOLUTE == joint->Type() ||
          ::sdf::JointType::BALL == joint->Type())
      {
        if (::sdf::JointType::REVOLUTE == joint->Type())
        {
          const auto axis = convertVec(joint->Axis()->Xyz());
          model->body->setupRevolute(
            i, mass, inertia, parentIndex,
            parentRotToThis,
            quatRotate(offsetInBBt.getRotation(), axis),
            offsetInABt.getOrigin(),
            -offsetInBBt.getOrigin(),
            true);
        }
        else if (::sdf::JointType::PRISMATIC == joint->Type())
        {
          const auto axis = convertVec(joint->Axis()->Xyz());
          model->body->setupPrismatic(
            i, mass, inertia, parentIndex,
            parentRotToThis,
            quatRotate(offsetInBBt.getRotation(), axis),
            offsetInABt.getOrigin(),
            -offsetInBBt.getOrigin(),
            true);
        }
        else if (::sdf::JointType::BALL == joint->Type())
        {
          model->body->setupSpherical(
            i, mass, inertia, parentIndex,
            parentRotToThis,
            offsetInABt.getOrigin(),
            -offsetInBBt.getOrigin(),
            true);
        }
      }
      else
      {
        model->body->setupFixed(
          i, mass, inertia, parentIndex,
          parentRotToThis,
          offsetInABt.getOrigin(),
          -offsetInBBt.getOrigin());
      }

      if (::sdf::JointType::PRISMATIC == joint->Type() ||
          ::sdf::JointType::REVOLUTE == joint->Type())
      {
        // Note: These m_joint* properties below are currently not supported by
        // bullet-featherstone and so setting them does not have any effect.
        // The lower and uppper limit is supported via the
        // btMultiBodyJointLimitConstraint.
        model->body->getLink(i).m_jointLowerLimit =
            static_cast<btScalar>(joint->Axis()->Lower());
        model->body->getLink(i).m_jointUpperLimit =
            static_cast<btScalar>(joint->Axis()->Upper());
        model->body->getLink(i).m_jointFriction =
            static_cast<btScalar>(joint->Axis()->Friction());
        model->body->getLink(i).m_jointMaxVelocity =
            static_cast<btScalar>(joint->Axis()->MaxVelocity());
        model->body->getLink(i).m_jointMaxForce =
            static_cast<btScalar>(joint->Axis()->Effort());

        jointInfo->minEffort = -joint->Axis()->Effort();
        jointInfo->maxEffort = joint->Axis()->Effort();
        jointInfo->minVelocity = -joint->Axis()->MaxVelocity();
        jointInfo->maxVelocity = joint->Axis()->MaxVelocity();
        jointInfo->axisLower = joint->Axis()->Lower();
        jointInfo->axisUpper = joint->Axis()->Upper();
        jointInfo->damping = joint->Axis()->Damping();

        jointInfo->jointLimits =
          std::make_shared<btMultiBodyJointLimitConstraint>(
            model->body.get(), i, static_cast<btScalar>(joint->Axis()->Lower()),
            static_cast<btScalar>(joint->Axis()->Upper()));
        world->world->addMultiBodyConstraint(jointInfo->jointLimits.get());
      }

      jointInfo->jointFeedback = std::make_shared<btMultiBodyJointFeedback>();
      jointInfo->jointFeedback->m_reactionForces.setZero();
      model->body->getLink(i).m_jointFeedback = jointInfo->jointFeedback.get();
    }
  }

  model->body->setHasSelfCollision(_sdfModel.SelfCollide());
  model->body->finalizeMultiDof();

  const auto worldToModel = ResolveSdfPose(_sdfModel.SemanticPose());
  if (!worldToModel)
    return this->GenerateInvalidId();

  auto modelToNestedModel = Eigen::Isometry3d::Identity();
  // if the model of the root link is nested in a top level model, compute
  // its pose relative to top level model
  if (structure.model != &_sdfModel)
  {
    // get the scoped name of the model
    // This is used to resolve the model pose
    std::string modelScopedName;
    math::Pose3d modelPose;
    if (!getModelScopedName(structure.model, &_sdfModel,
        _sdfModel.Name() + "::", modelScopedName, getModelScopedName))
      return this->GenerateInvalidId();

    auto errors = _sdfModel.SemanticPose().Resolve(modelPose,
        modelScopedName);
    if (!errors.empty())
      return this->GenerateInvalidId();
    modelToNestedModel = math::eigen3::convert(modelPose).inverse();
  }

  const auto worldToRootCom =
    *worldToModel * modelToNestedModel * *modelToRootLink *
    rootInertialToLink.inverse();

  model->body->SetBaseWorldTransform(convertTf(worldToRootCom));
  model->body->setBaseVel(btVector3(0, 0, 0));
  model->body->setBaseOmega(btVector3(0, 0, 0));

  {
    const auto *link = structure.rootLink;
    btScalar mass;
    btVector3 inertia;
    math::Pose3d linkToPrincipalAxesPose;
    extractInertial(link->Inertial(), mass, inertia, linkToPrincipalAxesPose);
    model->body->setBaseMass(mass);
    model->body->setBaseInertia(inertia);
  }

  world->world->addMultiBody(model->body.get());

  for (const auto& [linkSdf, linkID] : linkIDs)
  {
    if (linkSdf->CollisionCount() == 0u)
    {
      // create empty link collider and compound shape if there are no
      // collisions
      this->CreateLinkCollider(linkID, isStatic);
    }
    else
    {
      for (std::size_t c = 0; c < linkSdf->CollisionCount(); ++c)
      {
        // If we fail to add the collision, just keep building the model. It may
        // need to be constructed outside of the SDF generation pipeline, e.g.
        // with AttachHeightmap.
        this->AddSdfCollision(linkID, *linkSdf->CollisionByIndex(c), isStatic);
      }
    }
  }

  // Add the remaining links in the model without constructing the bullet
  // objects. These are dummy links for book-keeping purposes
  // \todo(iche033) The code will need to be updated when multiple subtrees in
  // a single model is supported.
  for (std::size_t i = 1u; i < structures.size(); ++i)
  {
    auto otherStructure = structures[i];
    // Add base link
    std::size_t rootLinkModelID = linkParentModelIds[otherStructure.rootLink];
    auto rootLinkModelInfo = this->models.at(rootLinkModelID);
    this->AddLink(LinkInfo{
      otherStructure.rootLink->Name(),
      std::nullopt,
      this->GenerateIdentity(rootLinkModelID, rootLinkModelInfo),
      gz::math::eigen3::convert(
      otherStructure.linkToPrincipalAxesPose).inverse()
    });
    gzwarn << "Floating body / sub-tree detected. Disabling link: '"
           << otherStructure.rootLink->Name() << "' "
           << "from model '" << rootLinkModelInfo->name << "'." << std::endl;
    // other links
    for (int j = 0; j < static_cast<int>(otherStructure.flatLinks.size()); ++j)
    {
      const auto *link = otherStructure.flatLinks[static_cast<std::size_t>(j)];
      std::size_t parentModelID = linkParentModelIds[link];
      btScalar mass;
      btVector3 inertia;
      math::Pose3d linkToPrincipalAxesPose;
      extractInertial(link->Inertial(), mass, inertia, linkToPrincipalAxesPose);
      auto parentModelInfo = this->models.at(parentModelID);
      const auto linkID = this->AddLink(
          LinkInfo{link->Name(), std::nullopt,
          this->GenerateIdentity(parentModelID, parentModelInfo),
          gz::math::eigen3::convert(linkToPrincipalAxesPose).inverse()});
      gzwarn << "Floating body / sub-tree detected. Disabling link: '"
             << link->Name() << "' " << "from model '" << parentModelInfo->name
             << "'." << std::endl;

    }
  }

  return modelID;
}

/////////////////////////////////////////////////
Identity SDFFeatures::ConstructSdfModel(
    const Identity &_worldID,
    const ::sdf::Model &_sdfModel)
{
  return this->ConstructSdfModelImpl(_worldID, _sdfModel);
}

/////////////////////////////////////////////////
bool SDFFeatures::AddSdfCollision(
    const Identity &_linkID,
    const ::sdf::Collision &_collision,
    bool _isStatic)
{
  if (!_collision.Geom())
  {
    gzerr << "The geometry element of collision [" << _collision.Name() << "] "
           << "was a nullptr\n";
    return false;
  }

  auto *linkInfo = this->ReferenceInterface<LinkInfo>(_linkID);
  const auto *model = this->ReferenceInterface<ModelInfo>(linkInfo->model);

  const auto &geom = _collision.Geom();
  std::unique_ptr<btCollisionShape> shape;

  if (const auto *box = geom->BoxShape())
  {
    const auto size = math::eigen3::convert(box->Size());
    const auto halfExtents = convertVec(size)*0.5;
    shape = std::make_unique<btBoxShape>(halfExtents);
  }
  else if (const auto *sphere = geom->SphereShape())
  {
    const auto radius = sphere->Radius();
    shape = std::make_unique<btSphereShape>(static_cast<btScalar>(radius));
  }
  else if (const auto *cone = geom->ConeShape())
  {
    const auto radius = static_cast<btScalar>(cone->Radius());
    const auto height = static_cast<btScalar>(cone->Length());
    shape =
      std::make_unique<btConeShapeZ>(radius, height);
    shape->setMargin(0.0);
  }
  else if (const auto *cylinder = geom->CylinderShape())
  {
    const auto radius = static_cast<btScalar>(cylinder->Radius());
    const auto halfLength = static_cast<btScalar>(cylinder->Length()*0.5);
    shape =
      std::make_unique<btCylinderShapeZ>(btVector3(radius, radius, halfLength));
  }
  else if (const auto *plane = geom->PlaneShape())
  {
    const auto normal = convertVec(math::eigen3::convert(plane->Normal()));
    shape = std::make_unique<btStaticPlaneShape>(normal, btScalar(0));
  }
  else if (const auto *capsule = geom->CapsuleShape())
  {
    shape = std::make_unique<btCapsuleShapeZ>(
        static_cast<btScalar>(capsule->Radius()),
        static_cast<btScalar>(capsule->Length()));
  }
  else if (const auto *ellipsoid = geom->EllipsoidShape())
  {
    // This code is from bullet3 examples/SoftDemo/SoftDemo.cpp
    struct Hammersley
    {
      static void Generate(btVector3* x, int n)
      {
        for (int i = 0; i < n; i++)
        {
          btScalar p = 0.5, t = 0;
          for (int j = i; j; p *= btScalar(0.5), j >>= 1)
            if (j & 1) t += p;
          btScalar w = 2 * t - 1;
          btScalar a =
              (SIMD_PI + btScalar(2.0) * static_cast<btScalar>(i) * SIMD_PI) /
              static_cast<btScalar>(n);
          btScalar s = btSqrt(1 - w * w);
          *x++ = btVector3(s * btCos(a), s * btSin(a), w);
        }
      }
    };
    btAlignedObjectArray<btVector3> vtx;
    vtx.resize(3 + 128);
    Hammersley::Generate(&vtx[0], vtx.size());
    btVector3 center(0, 0, 0);
    btVector3 radius = convertVec(ellipsoid->Radii());
    for (int i = 0; i < vtx.size(); ++i)
    {
      vtx[i] = vtx[i] * radius + center;
    }

    this->triangleMeshes.push_back(std::make_unique<btTriangleMesh>());

    for (int i = 0; i < vtx.size()/3; i++)
    {
      const btVector3& v0 = vtx[i * 3 + 0];
      const btVector3& v1 = vtx[i * 3 + 1];
      const btVector3& v2 = vtx[i * 3 + 2];
      this->triangleMeshes.back()->addTriangle(v0, v1, v2);
    }
    auto compoundShape = std::make_unique<btCompoundShape>();

    this->meshesGImpact.push_back(
      std::make_unique<btGImpactMeshShape>(
        this->triangleMeshes.back().get()));
    this->meshesGImpact.back()->updateBound();
    this->meshesGImpact.back()->setMargin(btScalar(0.001));
    compoundShape->addChildShape(btTransform::getIdentity(),
      this->meshesGImpact.back().get());
    shape = std::move(compoundShape);
  }
  else if (const auto *meshSdf = geom->MeshShape())
  {
    auto &meshManager = *gz::common::MeshManager::Instance();
    auto *mesh = meshManager.Load(meshSdf->Uri());
    if (nullptr == mesh)
    {
      gzwarn << "Failed to load mesh from [" << meshSdf->Uri()
             << "]." << std::endl;
      return false;
    }
    const btVector3 scale = convertVec(meshSdf->Scale());

    auto compoundShape = std::make_unique<btCompoundShape>();

    bool meshCreated = false;
    if (meshSdf->Optimization() ==
        ::sdf::MeshOptimization::CONVEX_DECOMPOSITION ||
        meshSdf->Optimization() ==
        ::sdf::MeshOptimization::CONVEX_HULL)
    {
      std::size_t maxConvexHulls = 16u;
      std::size_t voxelResolution = 200000u;
      if (meshSdf->ConvexDecomposition())
      {
        // limit max number of convex hulls to generate
        maxConvexHulls = meshSdf->ConvexDecomposition()->MaxConvexHulls();
        voxelResolution = meshSdf->ConvexDecomposition()->VoxelResolution();
      }
      if (meshSdf->Optimization() == ::sdf::MeshOptimization::CONVEX_HULL)
      {
        /// create 1 convex hull for the whole submesh
        maxConvexHulls = 1u;
      }

      // Check if MeshManager contains the decomposed mesh already. If not
      // add it to the MeshManager so we do not need to decompose it again.
      const std::string convexMeshName =
          mesh->Name() + "_" + meshSdf->Submesh() + "_CONVEX_" +
          std::to_string(maxConvexHulls) + "_" +
          std::to_string(voxelResolution);
      auto *decomposedMesh = meshManager.MeshByName(convexMeshName);
      if (!decomposedMesh)
      {
        // Merge meshes before convex decomposition
        auto mergedMesh = gz::common::MeshManager::MergeSubMeshes(*mesh);
        if (mergedMesh && mergedMesh->SubMeshCount() == 1u)
        {
          // Decompose and add mesh to MeshManager
          auto mergedSubmesh = mergedMesh->SubMeshByIndex(0u).lock();
          std::vector<common::SubMesh> decomposed =
            gz::common::MeshManager::ConvexDecomposition(
            *mergedSubmesh.get(), maxConvexHulls, voxelResolution);
          gzdbg << "Optimizing mesh (" << meshSdf->OptimizationStr() << "): "
                <<  mesh->Name() << std::endl;
          // Create decomposed mesh and add it to MeshManager
          // Note: MeshManager will call delete on this mesh in its destructor
          // \todo(iche033) Consider updating MeshManager to accept
          // unique pointers instead
          common::Mesh *convexMesh = new common::Mesh;
          convexMesh->SetName(convexMeshName);
          for (const auto & submesh : decomposed)
            convexMesh->AddSubMesh(submesh);
          meshManager.AddMesh(convexMesh);
          if (decomposed.empty())
          {
            // Print an error if convex decomposition returned empty submeshes
            // but still add it to MeshManager to avoid going through the
            // expensive convex decomposition process for the same mesh again
            gzerr << "Convex decomposition generated zero meshes: "
                   << mesh->Name() << std::endl;
          }
          decomposedMesh = meshManager.MeshByName(convexMeshName);
        }
      }

      if (decomposedMesh)
      {
        for (std::size_t j = 0u; j < decomposedMesh->SubMeshCount(); ++j)
        {
          auto submesh = decomposedMesh->SubMeshByIndex(j).lock();
          gz::math::Vector3d centroid;
          for (std::size_t i = 0; i < submesh->VertexCount(); ++i)
              centroid += submesh->Vertex(i);
          centroid *= 1.0/static_cast<double>(submesh->VertexCount());
          btAlignedObjectArray<btVector3> vertices;
          for (std::size_t i = 0; i < submesh->VertexCount(); ++i)
          {
            gz::math::Vector3d v = submesh->Vertex(i) - centroid;
            vertices.push_back(convertVec(v) * scale);
          }

          float collisionMargin = 0.001f;
          this->meshesConvex.push_back(std::make_unique<btConvexHullShape>(
              &(vertices[0].getX()), vertices.size()));
          auto *convexShape = this->meshesConvex.back().get();
          convexShape->setMargin(collisionMargin);
          convexShape->recalcLocalAabb();
          convexShape->optimizeConvexHull();

          btTransform trans;
          trans.setIdentity();
          trans.setOrigin(convertVec(centroid) * scale);
          compoundShape->addChildShape(trans, convexShape);
        }
        meshCreated = true;
      }
    }

    if (!meshCreated)
    {
      for (unsigned int submeshIdx = 0;
           submeshIdx < mesh->SubMeshCount();
           ++submeshIdx)
      {
        auto s = mesh->SubMeshByIndex(submeshIdx).lock();
        auto vertexCount = s->VertexCount();
        auto indexCount = s->IndexCount();
        btAlignedObjectArray<btVector3> convertedVerts;
        convertedVerts.reserve(static_cast<int>(vertexCount));
        for (unsigned int i = 0; i < vertexCount; i++)
        {
          convertedVerts.push_back(btVector3(
                static_cast<btScalar>(s->Vertex(i).X()) * scale[0],
                static_cast<btScalar>(s->Vertex(i).Y()) * scale[1],
                static_cast<btScalar>(s->Vertex(i).Z()) * scale[2]));
        }

        this->triangleMeshes.push_back(std::make_unique<btTriangleMesh>());
        for (unsigned int i = 0; i < indexCount/3; i++)
        {
          const btVector3& v0 = convertedVerts[s->Index(i*3)];
          const btVector3& v1 = convertedVerts[s->Index(i*3 + 1)];
          const btVector3& v2 = convertedVerts[s->Index(i*3 + 2)];
          this->triangleMeshes.back()->addTriangle(v0, v1, v2);
        }

        this->meshesGImpact.push_back(
          std::make_unique<btGImpactMeshShape>(
            this->triangleMeshes.back().get()));
        this->meshesGImpact.back()->updateBound();
        this->meshesGImpact.back()->setMargin(btScalar(0.01));
        compoundShape->addChildShape(btTransform::getIdentity(),
          this->meshesGImpact.back().get());
      }
    }
    shape = std::move(compoundShape);
  }
  else
  {
    // TODO(MXG) Support mesh collisions
    gzerr << "Unsupported collision geometry type ["
          << (std::size_t)(geom->Type()) << "] for collision ["
          << _collision.Name() << "] in Link [" << linkInfo->name
          << "] of Model [" << model->name << "]\n";
    return false;
  }

  double mu = 1.0;
  double mu2 = 1.0;
  double restitution = 0.0;
  double torsionalCoefficient = 1.0;
  double rollingFriction = 0.0;
  if (const auto *surface = _collision.Surface())
  {
    if (const auto *friction = surface->Friction())
    {
      if (const auto frictionElement = friction->Element())
      {
        if (const auto bullet = frictionElement->FindElement("bullet"))
        {
          if (const auto f1 = bullet->FindElement("friction"))
            mu = f1->Get<double>();

          if (const auto f2 = bullet->FindElement("friction2"))
            mu2 = f2->Get<double>();

          // What is fdir1 for in the SDF's <bullet> spec?

          if (const auto rolling = bullet->FindElement("rolling_friction"))
            rollingFriction = rolling->Get<double>();
        }
        if (const auto torsional = frictionElement->FindElement("torsional"))
        {
          if (const auto coefficient = torsional->FindElement("coefficient"))
            torsionalCoefficient = coefficient->Get<double>();
        }
      }
    }

    if (const auto surfaceElement = surface->Element())
    {
      if (const auto bounce = surfaceElement->FindElement("bounce"))
      {
        if (const auto r = bounce->FindElement("restitution_coefficient"))
          restitution = r->Get<double>();
      }
    }
  }

  Eigen::Isometry3d linkFrameToCollision;
  if (shape != nullptr)
  {
    {
      gz::math::Pose3d gzLinkToCollision;
      const auto errors =
        _collision.SemanticPose().Resolve(gzLinkToCollision, linkInfo->name);
      if (!errors.empty())
      {
        gzerr << "An error occurred while resolving the transform of the "
          << "collider [" << _collision.Name() << "] in Link ["
          << linkInfo->name << "] in Model [" << model->name << "]:\n";
        for (const auto &error : errors)
        {
          gzerr << error << "\n";
        }

        return false;
      }

      linkFrameToCollision = gz::math::eigen3::convert(gzLinkToCollision);
    }

    const btTransform btInertialToCollision =
      convertTf(linkInfo->inertiaToLinkFrame * linkFrameToCollision);

    if (!linkInfo->collider)
    {
      this->CreateLinkCollider(_linkID, _isStatic, shape.get(),
          btInertialToCollision);

      linkInfo->collider->setRestitution(static_cast<btScalar>(restitution));
      linkInfo->collider->setRollingFriction(
        static_cast<btScalar>(rollingFriction));
      linkInfo->collider->setSpinningFriction(
        static_cast<btScalar>(torsionalCoefficient));
      linkInfo->collider->setFriction(static_cast<btScalar>(mu));
      linkInfo->collider->setAnisotropicFriction(
        btVector3(static_cast<btScalar>(mu), static_cast<btScalar>(mu2), 1),
        btCollisionObject::CF_ANISOTROPIC_FRICTION);

      if (geom->MeshShape())
      {
        // Set meshes to use softer contacts for stability
        // \todo(iche033) load <kp> and <kd> values from SDF
        const btScalar kp = btScalar(1e15);
        const btScalar kd = btScalar(1e14);
        linkInfo->collider->setContactStiffnessAndDamping(kp, kd);
      }
    }
    else if (linkInfo->shape)
    {
      linkInfo->shape->addChildShape(btInertialToCollision, shape.get());
    }
    else
    {
      // TODO(MXG): Maybe we should check if the new collider's properties
      // match the existing collider and issue a warning if they don't.
    }

    this->AddCollision(
      CollisionInfo{
        _collision.Name(),
        std::move(shape),
        _linkID,
        linkFrameToCollision});
  }

  return true;
}

Identity SDFFeatures::ConstructSdfCollision(
    const Identity &_linkID,
    const ::sdf::Collision &_collision)
{
  if(this->AddSdfCollision(_linkID, _collision, false))
  {
    for (const auto& collision : this->collisions)
    {
      if (collision.second->link.id == _linkID.id)
      {
        return this->GenerateIdentity(
          collision.first, this->collisions.at(collision.first));
      }
    }
  }
  return this->GenerateInvalidId();
}

/////////////////////////////////////////////////
Identity SDFFeatures::ConstructSdfJoint(
    const Identity &_modelID,
    const ::sdf::Joint &_sdfJoint)
{
#if BT_BULLET_VERSION < 289
  // The btMultiBody::setFixedBase function is only available in versions
  // >= 2.89. This is needed for dynamically creating world joints,
  // i.e. setting the btMultiBody to be fixed. So output an error letting
  // users know the joint will not be created.
  // \todo(iche033) A workaround for this is to loop through all the joints
  // in the world first in ConstructSdfWorld, keep track of the models who are
  // a child of the world joint, then when creating the btMultiBody
  // in ConstructSdfModelImpl, pass fixedBase as true in its constructor.
  (void)_modelID;
  gzerr << "ConstructSdfJoint feature is not supported for bullet version "
        << "less than 2.89. Joint '" << _sdfJoint.Name() << "' will not "
        << "be created." << std::endl;
#else
  auto modelInfo = this->ReferenceInterface<ModelInfo>(_modelID);
  if (_sdfJoint.ChildName() == "world")
  {
    gzerr << "Asked to create a joint with the world as the child in model "
           << "[" << modelInfo->name << "]. This is currently not "
           << "supported\n";

    return this->GenerateInvalidId();
  }

  std::string parentLinkName;
  const auto resolveParentErrors = _sdfJoint.ResolveParentLink(parentLinkName);
  if (!resolveParentErrors.empty()) {
    parentLinkName = _sdfJoint.ParentName();
  }
  std::string childLinkName;
  const auto childResolveErrors = _sdfJoint.ResolveChildLink(childLinkName);
  if (!childResolveErrors.empty()) {
    childLinkName = _sdfJoint.ChildName();
  }

  // Currently only supports constructing fixed joint with world as parent
  if (parentLinkName == "world" && _sdfJoint.Type() == ::sdf::JointType::FIXED)
  {
    auto worldModelIt = this->models.find(_modelID);
    if (worldModelIt == this->models.end())
      return this->GenerateInvalidId();
    const auto worldModel = worldModelIt->second;
    std::size_t idx = childLinkName.find("::");
    if (idx == std::string::npos)
      return this->GenerateInvalidId();

    const std::string modelName = childLinkName.substr(0, idx);
    std::size_t modelID = worldModel->nestedModelNameToEntityId.at(modelName);
    auto model = this->models.at(modelID);

    model->body->setFixedBase(true);
    std::size_t linkID = model->body->getUserIndex();
    auto rootID = this->GenerateIdentity(linkID, this->links.at(linkID));
    return this->AddJoint(
          JointInfo{
            _sdfJoint.Name(),
            RootJoint{},
            std::nullopt,
            rootID,
            Eigen::Isometry3d::Identity(),
            Eigen::Isometry3d::Identity(),
            _modelID
          });
  }

  // \todo(iche033) Support fixed joint between 2 different models
  gzerr << "Unable to create joint between parent: " << parentLinkName << " "
        << "and child: " << childLinkName << ". "
        << "ConstructSdfJoint in bullet-featherstone implementation currently "
        << "only supports creating a fixed joint with the world as parent link."
        << std::endl;
#endif

  return this->GenerateInvalidId();
}

/////////////////////////////////////////////////
void SDFFeatures::CreateLinkCollider(const Identity &_linkID, bool _isStatic,
    btCollisionShape *_shape, const btTransform &_shapeTF)
{
  auto *linkInfo = this->ReferenceInterface<LinkInfo>(_linkID);
  auto *modelInfo = this->ReferenceInterface<ModelInfo>(linkInfo->model);
  auto *worldInfo = this->ReferenceInterface<WorldInfo>(modelInfo->world);
  int linkIndexInModel = -1;

  if (linkInfo->indexInModel.has_value())
    linkIndexInModel = *linkInfo->indexInModel;
  linkInfo->collider = std::make_unique<GzMultiBodyLinkCollider>(
    modelInfo->body.get(), linkIndexInModel);

  linkInfo->shape = std::make_unique<btCompoundShape>();

  if (_shape)
    linkInfo->shape->addChildShape(_shapeTF, _shape);

  linkInfo->collider->setCollisionShape(linkInfo->shape.get());

  if (linkIndexInModel >= 0)
  {
    modelInfo->body->getLink(linkIndexInModel).m_collider =
      linkInfo->collider.get();
    const auto p = modelInfo->body->localPosToWorld(
      linkIndexInModel, btVector3(0, 0, 0));
    const auto rot = modelInfo->body->localFrameToWorld(
      linkIndexInModel, btMatrix3x3::getIdentity());
    linkInfo->collider->setWorldTransform(btTransform(rot, p));
  }
  else
  {
    modelInfo->body->setBaseCollider(linkInfo->collider.get());
    linkInfo->collider->setWorldTransform(
      modelInfo->body->getBaseWorldTransform());
  }

  // Set static filter for collisions in
  // 1) a static model
  // 2) a fixed base link
  // 3) a (non-base) link with zero dofs
  bool isFixed = false;
  if (modelInfo->body->hasFixedBase())
  {
    // check if it's a base link
    isFixed = std::size_t(_linkID) ==
        static_cast<std::size_t>(modelInfo->body->getUserIndex());
    // check if link has zero dofs from model base.
    if (!isFixed && linkInfo->indexInModel.has_value())
    {
      auto link = modelInfo->body->getLink(linkInfo->indexInModel.value());
      int totalLinkDofs = link.m_dofOffset + link.m_dofCount;
      isFixed = totalLinkDofs == 0;
    }
  }
  if (_isStatic || isFixed)
  {
    worldInfo->world->addCollisionObject(
      linkInfo->collider.get(),
      btBroadphaseProxy::StaticFilter,
      btBroadphaseProxy::AllFilter ^ btBroadphaseProxy::StaticFilter);
      linkInfo->isStaticOrFixed = true;

    // Set collider collision flags
#if BT_BULLET_VERSION >= 307
    linkInfo->collider->setDynamicType(btCollisionObject::CF_STATIC_OBJECT);
#endif
  }
  else
  {
    worldInfo->world->addCollisionObject(
      linkInfo->collider.get(),
      btBroadphaseProxy::DefaultFilter,
      btBroadphaseProxy::AllFilter);
  }
}

}  // namespace bullet_featherstone
}  // namespace physics
}  // namespace gz<|MERGE_RESOLUTION|>--- conflicted
+++ resolved
@@ -507,9 +507,6 @@
   std::unordered_map<const ::sdf::Model*, Identity> modelIDs;
   std::size_t rootModelID = 0u;
   std::shared_ptr<GzMultiBody> rootMultiBody;
-<<<<<<< HEAD
-  // Add all  models, including nested models
-=======
 
   auto getModelScopedName = [&](const ::sdf::Model *_targetModel,
     const ::sdf::Model *_parentModel, const std::string &_prefix,
@@ -535,7 +532,6 @@
   };
 
   // Add all models, including nested models
->>>>>>> f29fd32a
   auto addModels = [&](std::size_t _modelOrWorldID, const ::sdf::Model *_model,
                        auto &&_addModels)
     {
