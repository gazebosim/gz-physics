/*
 * Copyright (C) 2022 Open Source Robotics Foundation
 *
 * Licensed under the Apache License, Version 2.0 (the "License");
 * you may not use this file except in compliance with the License.
 * You may obtain a copy of the License at
 *
 *     http://www.apache.org/licenses/LICENSE-2.0
 *
 * Unless required by applicable law or agreed to in writing, software
 * distributed under the License is distributed on an "AS IS" BASIS,
 * WITHOUT WARRANTIES OR CONDITIONS OF ANY KIND, either express or implied.
 * See the License for the specific language governing permissions and
 * limitations under the License.
 *
*/

#include "SDFFeatures.hh"
#include <gz/math/eigen3/Conversions.hh>
#include <gz/math/Helpers.hh>

#include <sdf/Box.hh>
#include <sdf/Capsule.hh>
#include <sdf/Cylinder.hh>
#include <sdf/Ellipsoid.hh>
#include <sdf/Geometry.hh>
#include <sdf/Joint.hh>
#include <sdf/JointAxis.hh>
#include <sdf/Link.hh>
#include <sdf/Plane.hh>
#include <sdf/Sphere.hh>
#include <sdf/Surface.hh>

#include <BulletDynamics/Featherstone/btMultiBodyLinkCollider.h>
#include <BulletDynamics/Featherstone/btMultiBodyJointLimitConstraint.h>
<<<<<<< HEAD

#include <LinearMath/btQuaternion.h>
=======
>>>>>>> 16abf65c

#include <memory>
#include <unordered_map>
#include <utility>
#include <vector>

namespace gz {
namespace physics {
namespace bullet_featherstone {

/////////////////////////////////////////////////
/// \brief Resolve the pose of an SDF DOM object with respect to its relative_to
/// frame. If that fails, return the raw pose
static std::optional<Eigen::Isometry3d> ResolveSdfPose(
  const ::sdf::SemanticPose &_semPose)
{
  math::Pose3d pose;
  ::sdf::Errors errors = _semPose.Resolve(pose);
  if (!errors.empty())
  {
    if (!_semPose.RelativeTo().empty())
    {
      gzerr << "There was an error in SemanticPose::Resolve:\n";
      for (const auto &err : errors)
      {
        gzerr << err.Message() << std::endl;
      }
      gzerr << "There is no optimal fallback since the relative_to attribute["
             << _semPose.RelativeTo() << "] of the pose is not empty. "
             << "Falling back to using the raw Pose.\n";
    }
    pose = _semPose.RawPose();
  }

  return math::eigen3::convert(pose);
}

/////////////////////////////////////////////////
Identity SDFFeatures::ConstructSdfWorld(
    const Identity &_engine,
    const ::sdf::World &_sdfWorld)
{
  const Identity worldID = this->ConstructEmptyWorld(_engine, _sdfWorld.Name());

  const WorldInfoPtr &worldInfo = this->worlds.at(worldID);

  auto gravity = _sdfWorld.Gravity();
  worldInfo->world->setGravity(btVector3(gravity[0], gravity[1], gravity[2]));

  for (std::size_t i = 0; i < _sdfWorld.ModelCount(); ++i)
  {
    const ::sdf::Model *model = _sdfWorld.ModelByIndex(i);

    if (!model)
      continue;

    this->ConstructSdfModel(worldID, *model);
  }

  return worldID;
}

/////////////////////////////////////////////////
struct ParentInfo
{
  const ::sdf::Joint *joint;
  const ::sdf::Model *model;
};

/////////////////////////////////////////////////
struct Structure
{
  /// The root link of the model
  const ::sdf::Link *rootLink;
  const ::sdf::Joint *rootJoint;
  double mass;
  btVector3 inertia;

  /// Is the root link fixed
  bool fixedBase;

  /// Get the parent joint of the link
  std::unordered_map<const ::sdf::Link*, ParentInfo> parentOf;

  /// This contains all the links except the root link
  std::vector<const ::sdf::Link*> flatLinks;
};

/////////////////////////////////////////////////
std::optional<Structure> ValidateModel(const ::sdf::Model &_sdfModel)
{
  std::unordered_map<const ::sdf::Link*, ParentInfo> parentOf;
  const ::sdf::Link *rootLink = nullptr;
  const ::sdf::Joint *rootJoint = nullptr;
  bool fixed = false;
  const std::string &rootModelName = _sdfModel.Name();

  const auto checkModel =
      [&rootLink, &rootJoint, &fixed, &parentOf, &rootModelName](
      const ::sdf::Model &model) -> bool
    {
      for (std::size_t i = 0; i < model.JointCount(); ++i)
      {
        const auto *joint = model.JointByIndex(i);
        const auto &parentLinkName = joint->ParentName();
        const auto *parent = model.LinkByName(parentLinkName);
        const auto &childLinkName = joint->ChildName();
        const auto *child = model.LinkByName(childLinkName);

        switch (joint->Type())
        {
          case ::sdf::JointType::FIXED:
          case ::sdf::JointType::REVOLUTE:
          case ::sdf::JointType::PRISMATIC:
          case ::sdf::JointType::BALL:
            break;
          default:
            gzerr << "Joint type [" << (std::size_t)(joint->Type())
                  << "] is not supported by "
                  << "gz-physics-bullet-featherstone-plugin."
                  << "Replaced by a fixed joint.\n";
        }

        if (child == parent)
        {
          gzerr << "The Link [" << parentLinkName << "] is being attached to "
                << "itself by Joint [" << joint->Name() << "] in Model ["
                << rootModelName << "]. That is not allowed.\n";
          return false;
        }

        if (nullptr == parent && parentLinkName != "world")
        {
          gzerr << "The link [" << parentLinkName << "] cannot be found in "
                << "Model [" << rootModelName << "], but joint ["
                << joint->Name() << "] wants to use it as its parent link\n";
          return false;
        }
        else if (nullptr == parent)
        {
          // This link is attached to the world, making it the root
          if (nullptr != rootLink)
          {
            // A root already exists for this model
            gzerr << "Two root links were found for Model [" << rootModelName
                  << "]: [" << rootLink->Name() << "] and [" << childLinkName
                  << "], but gz-physics-bullet-featherstone-plugin only "
                  << "supports one root per Model.\n";
            return false;
          }

          if (joint->Type() != ::sdf::JointType::FIXED)
          {
            gzerr << "Link [" << child->Name() << "] in Model ["
                  << rootModelName << "] is being connected to the "
                  << "world by Joint [" << joint->Name() << "] with a ["
                  << (std::size_t)(joint->Type()) << "] joint type, but only "
                  << "Fixed (" << (std::size_t)(::sdf::JointType::FIXED)
                  << ") is supported by "
                  << "gz-physics-bullet-featherstone-plugin\n";
            return false;
          }

          rootLink = child;
          rootJoint = joint;
          fixed = true;

          // Do not add the root link to the set of links that have parents
          continue;
        }

        if (!parentOf.insert(
          std::make_pair(child, ParentInfo{joint, &model})).second)
        {
          gzerr << "The Link [" << childLinkName << "] in Model ["
                << rootModelName << "] has multiple parent joints. That is not "
                << "supported by the gz-physics-bullet-featherstone plugin.\n";
        }
      }

      return true;
    };

  if (!checkModel(_sdfModel))
    return std::nullopt;

  for (std::size_t i = 0; i < _sdfModel.ModelCount(); ++i)
  {
    if (!checkModel(*_sdfModel.ModelByIndex(i)))
      return std::nullopt;
  }

  std::vector<const ::sdf::Link*> flatLinks;
  std::unordered_map<const ::sdf::Link*, std::size_t> linkIndex;
  const auto flattenLinks =
      [&rootLink, &parentOf, &rootModelName, &flatLinks, &linkIndex](
      const ::sdf::Model &model) -> bool
    {
      for (std::size_t i = 0; i < model.LinkCount(); ++i)
      {
        const auto *link = model.LinkByIndex(i);
        if (parentOf.count(link) == 0)
        {
          // This link must be the root. If a different link was already
          // identified as the root then we have a conflict.
          if (rootLink && rootLink != link)
          {
            gzerr << "Two root links were found for Model [" << rootModelName
                  << "]: [" << rootLink->Name() << "] and [" << link->Name()
                  << "]. The Link [" << link->Name() << "] is implicitly a "
                  << "root because it has no parent joint.\n";
            return false;
          }

          rootLink = link;
          continue;
        }

        linkIndex[link] = linkIndex.size();
        flatLinks.push_back(link);
      }

      return true;
    };

  if (!flattenLinks(_sdfModel))
    return std::nullopt;

  for (std::size_t i = 0; i < _sdfModel.ModelCount(); ++i)
  {
    if (!flattenLinks(*_sdfModel.ModelByIndex(i)))
      return std::nullopt;
  }

  // The documentation for bullet does not mention whether parent links must
  // have a lower index than their child links, but the Featherstone Algorithm
  // needs to crawl up and down the tree systematically, and so the flattened
  // tree structures used by the algorithm usually do expect the parents to
  // come before their children in the array, and do not work correctly if that
  // ordering is not held. Out of an abundance of caution we will assume that
  // ordering is necessary.
  for (std::size_t i = 0; i < flatLinks.size(); ++i)
  {
    // Every element in flatLinks should have a parent if the earlier validation
    // was done correctly.
    if (parentOf.size() == 0)
    {
      break;
    }
    const auto *parentJoint = parentOf.at(flatLinks[i]).joint;

    const auto *parentLink =
      _sdfModel.LinkByName(parentJoint->ParentName());
    const auto p_index_it = linkIndex.find(parentLink);
    if (p_index_it == linkIndex.end())
    {
      // If the parent index cannot be found, that must mean the parent is the
      // root link, so this link can go anywhere in the list as long as it is
      // before its own children.
      assert(parentLink == rootLink);
      continue;
    }

    auto &p_index = p_index_it->second;
    if (i < p_index)
    {
      // The current link is in front of its parent link in the array. We must
      // swap their places.
      std::swap(flatLinks[i], flatLinks[p_index]);
      p_index = i;
      linkIndex[flatLinks[p_index]] = p_index;
    }
  }

  if (!rootLink)
  {
    gzerr << "No root link was found for model [" << _sdfModel.Name() << "\n";
    return std::nullopt;
  }

  const auto &M = rootLink->Inertial().MassMatrix();
  const auto mass = M.Mass();
  btVector3 inertia(M.Ixx(), M.Iyy(), M.Izz());
  for (const double &I : {M.Ixy(), M.Ixz(), M.Iyz()})
  {
    if (std::abs(I) > 1e-3)
    {
      gzerr << "The base link of the model is required to have a diagonal "
            << "inertia matrix by gz-physics-bullet-featherstone, but the "
            << "Model [" << _sdfModel.Name() << "] has a non-zero diagonal "
            << "value: " << I << "\n";
      return std::nullopt;
    }
  }

  return Structure{
    rootLink, rootJoint, mass, inertia, fixed, parentOf, flatLinks};
}

/////////////////////////////////////////////////
Identity SDFFeatures::ConstructSdfModel(
    const Identity &_worldID,
    const ::sdf::Model &_sdfModel)
{
  const auto validation = ValidateModel(_sdfModel);
  if (!validation.has_value())
    return this->GenerateInvalidId();

  const auto &structure = *validation;
  const bool isStatic = _sdfModel.Static();

  const auto *world = this->ReferenceInterface<WorldInfo>(_worldID);

  const auto rootInertialToLink =
    gz::math::eigen3::convert(structure.rootLink->Inertial().Pose()).inverse();
  const auto modelID = this->AddModel(
    _sdfModel.Name(), _worldID, rootInertialToLink,
    std::make_unique<btMultiBody>(
      structure.flatLinks.size(),
      structure.mass,
      structure.inertia,
      structure.fixedBase || isStatic,
      true));

  const auto rootID =
    this->AddLink(LinkInfo{
      structure.rootLink->Name(), std::nullopt, modelID, rootInertialToLink
    });
  const auto *model = this->ReferenceInterface<ModelInfo>(modelID);

  if (structure.rootJoint)
  {
    this->AddJoint(
          JointInfo{
            structure.rootJoint->Name(),
            RootJoint{},
            std::nullopt,
            rootID,
            Eigen::Isometry3d::Identity(),
            Eigen::Isometry3d::Identity(),
            modelID
          });
  }

  std::unordered_map<const ::sdf::Link*, Identity> linkIDs;
  linkIDs.insert(std::make_pair(structure.rootLink, rootID));
  for (std::size_t i = 0; i < structure.flatLinks.size(); ++i)
  {
    const auto *link = structure.flatLinks[i];
    const Eigen::Isometry3d linkToComTf = gz::math::eigen3::convert(
          link->Inertial().Pose());

    if (linkIDs.find(link) == linkIDs.end())
    {
      const auto linkID = this->AddLink(
        LinkInfo{link->Name(), i, modelID, linkToComTf.inverse()});
      linkIDs.insert(std::make_pair(link, linkID));
    }

    const auto &M = link->Inertial().MassMatrix();
    const double mass = M.Mass();
    const auto inertia = btVector3(M.Ixx(), M.Iyy(), M.Izz());
    for (const double I : {M.Ixy(), M.Ixz(), M.Iyz()})
    {
      if (std::abs(I) > 1e-3)
      {
        gzerr << "Links are required to have a diagonal inertia matrix in "
              << "gz-physics-bullet-featherstone, but Link [" << link->Name()
              << "] in Model [" << model->name << "] has a non-zero off "
              << "diagonal value in its inertia matrix\n";
        return this->GenerateInvalidId();
      }
    }

    if (structure.parentOf.size())
    {
      const auto &parentInfo = structure.parentOf.at(link);
      const auto *joint = parentInfo.joint;
      const auto &parentLinkID = linkIDs.at(
        parentInfo.model->LinkByName(joint->ParentName()));
      const auto *parentLinkInfo = this->ReferenceInterface<LinkInfo>(
        parentLinkID);

      int parentIndex = -1;
      if (parentLinkInfo->indexInModel.has_value())
        parentIndex = *parentLinkInfo->indexInModel;

      Eigen::Isometry3d poseParentLinkToJoint;
      Eigen::Isometry3d poseParentComToJoint;
      {
        gz::math::Pose3d gzPoseParentToJoint;
        const auto errors = joint->SemanticPose().Resolve(
          gzPoseParentToJoint, joint->ParentName());
        if (!errors.empty())
        {
          gzerr << "An error occurred while resolving the transform of Joint ["
                << joint->Name() << "] in Model [" << model->name << "]:\n";
          for (const auto &error : errors)
          {
            gzerr << error << "\n";
          }

          return this->GenerateInvalidId();
        }

        poseParentLinkToJoint = gz::math::eigen3::convert(gzPoseParentToJoint);
        poseParentComToJoint =
          poseParentLinkToJoint * parentLinkInfo->inertiaToLinkFrame;
      }

      Eigen::Isometry3d poseJointToChild;
      {
        gz::math::Pose3d gzPoseJointToChild;
        const auto errors =
          link->SemanticPose().Resolve(gzPoseJointToChild, joint->Name());
        if (!errors.empty())
        {
          gzerr << "An error occured while resolving the transform of Link ["
                << link->Name() << "]:\n";
          for (const auto &error : errors)
          {
            gzerr << error << "\n";
          }

          return this->GenerateInvalidId();
        }

        poseJointToChild = gz::math::eigen3::convert(gzPoseJointToChild);
      }

      btQuaternion btRotParentComToJoint;
      convertMat(poseParentComToJoint.linear())
        .getRotation(btRotParentComToJoint);

      btVector3 btPosParentComToJoint =
        convertVec(poseParentComToJoint.translation());

      btVector3 btJointToChildCom =
        convertVec((poseJointToChild * linkToComTf).translation());

<<<<<<< HEAD
      auto jointID = this->AddJoint(
=======
      this->AddJoint(
>>>>>>> 16abf65c
        JointInfo{
          joint->Name(),
          InternalJoint{i},
          model->linkEntityIds[parentIndex+1],
          linkIDs.find(link)->second,
          poseParentLinkToJoint,
          poseJointToChild,
          modelID
        });
<<<<<<< HEAD
      auto jointInfo = this->ReferenceInterface<JointInfo>(jointID);
=======
>>>>>>> 16abf65c

      if (::sdf::JointType::FIXED == joint->Type())
      {
        model->body->setupFixed(
          i, mass, inertia, parentIndex,
          btRotParentComToJoint,
          btPosParentComToJoint,
          btJointToChildCom);
      }
      else if (::sdf::JointType::REVOLUTE == joint->Type())
      {
        const auto axis = joint->Axis()->Xyz();
<<<<<<< HEAD
        auto linkParent = _sdfModel.LinkByName(joint->ParentName());
        gz::math::Pose3d parentTransformInWorldSpace;
        const auto errors = linkParent->SemanticPose().Resolve(
          parentTransformInWorldSpace);

        gz::math::Pose3d parent2joint;
        const auto errors2 = linkParent->SemanticPose().Resolve(
          parent2joint, joint->Name());

        btTransform parentLocalInertialFrame = convertTf(parentLinkInfo->inertiaToLinkFrame);
        btTransform parent2jointBt = convertTf(gz::math::eigen3::convert(parent2joint.Inverse()));

        btTransform offsetInABt, offsetInBBt;
  			offsetInABt = parentLocalInertialFrame * parent2jointBt;
        offsetInBBt = convertTf(linkToComTf.inverse());
        btQuaternion parentRotToThis = offsetInBBt.getRotation() * offsetInABt.inverse().getRotation();

        model->body->setupRevolute(
          i, mass, inertia, parentIndex,
          parentRotToThis,
          quatRotate(offsetInBBt.getRotation(), btVector3(axis[0], axis[1], axis[2])),
          offsetInABt.getOrigin(),
          -offsetInBBt.getOrigin(),
=======
        model->body->setupRevolute(
          i, mass, inertia, parentIndex,
          btRotParentComToJoint,
          btVector3(axis[0], axis[1], axis[2]),
          btPosParentComToJoint,
          btJointToChildCom,
>>>>>>> 16abf65c
          true);
      }
      else if (::sdf::JointType::PRISMATIC == joint->Type())
      {
        const auto axis = joint->Axis()->Xyz();
<<<<<<< HEAD
        auto linkParent = _sdfModel.LinkByName(joint->ParentName());
        gz::math::Pose3d parentTransformInWorldSpace;
        const auto errors = linkParent->SemanticPose().Resolve(
          parentTransformInWorldSpace);

        gz::math::Pose3d parent2joint;
        const auto errors2 = linkParent->SemanticPose().Resolve(
          parent2joint, joint->Name());

        btTransform parentLocalInertialFrame = convertTf(parentLinkInfo->inertiaToLinkFrame);
        btTransform parent2jointBt = convertTf(gz::math::eigen3::convert(parent2joint.Inverse()));

        btTransform offsetInABt, offsetInBBt;
  			offsetInABt = parentLocalInertialFrame * parent2jointBt;
        offsetInBBt = convertTf(linkToComTf.inverse());
        btQuaternion parentRotToThis = offsetInBBt.getRotation() * offsetInABt.inverse().getRotation();

        model->body->setupPrismatic(
          i, mass, inertia, parentIndex,
          parentRotToThis,
          quatRotate(offsetInBBt.getRotation(), btVector3(axis[0], axis[1], axis[2])),
          offsetInABt.getOrigin(),
          -offsetInBBt.getOrigin(),
=======
        model->body->setupPrismatic(
          i, mass, inertia, parentIndex,
          btRotParentComToJoint,
          btVector3(axis[0], axis[1], axis[2]),
          btPosParentComToJoint,
          btJointToChildCom,
>>>>>>> 16abf65c
          true);
      }
      else if (::sdf::JointType::BALL == joint->Type())
      {
        model->body->setupSpherical(
          i, mass, inertia, parentIndex,
          btRotParentComToJoint,
          btPosParentComToJoint,
          btJointToChildCom);
      }
      else
      {
        model->body->setupFixed(
          i, mass, inertia, parentIndex,
          btRotParentComToJoint,
          btPosParentComToJoint,
          btJointToChildCom);
      }
      if (::sdf::JointType::PRISMATIC == joint->Type() ||
        ::sdf::JointType::REVOLUTE == joint->Type())
      {
        model->body->getLink(i).m_jointLowerLimit = joint->Axis()->Lower();
        model->body->getLink(i).m_jointUpperLimit = joint->Axis()->Upper();
        model->body->getLink(i).m_jointDamping = joint->Axis()->Damping();
        model->body->getLink(i).m_jointFriction = joint->Axis()->Friction();
        model->body->getLink(i).m_jointMaxVelocity =
          joint->Axis()->MaxVelocity();
        model->body->getLink(i).m_jointMaxForce = joint->Axis()->Effort();

<<<<<<< HEAD
        jointInfo->motor = new btMultiBodyJointMotor(model->body.get(), i, 0, 0, joint->Axis()->Effort());
        contraints.push_back(jointInfo->motor);
        world->world->addMultiBodyConstraint(jointInfo->motor);
        btMultiBodyConstraint* con = new btMultiBodyJointLimitConstraint(
          model->body.get(), i, joint->Axis()->Lower(), joint->Axis()->Upper());
        contraints.push_back(con);
=======
        btMultiBodyConstraint* con = new btMultiBodyJointLimitConstraint(
          model->body.get(), i, joint->Axis()->Lower(), joint->Axis()->Upper());
>>>>>>> 16abf65c
        world->world->addMultiBodyConstraint(con);
      }
    }
  }

  model->body->setHasSelfCollision(_sdfModel.SelfCollide());

  model->body->finalizeMultiDof();

  const auto worldToModel = ResolveSdfPose(_sdfModel.SemanticPose());
  if (!worldToModel)
    return this->GenerateInvalidId();

  const auto modelToRootLink =
    ResolveSdfPose(structure.rootLink->SemanticPose());
  if (!modelToRootLink)
    return this->GenerateInvalidId();

  const auto worldToRootCom =
    *worldToModel * *modelToRootLink * rootInertialToLink.inverse();

  model->body->setBaseWorldTransform(convertTf(worldToRootCom));
  model->body->setBaseVel(btVector3(0, 0, 0));
  model->body->setBaseOmega(btVector3(0, 0, 0));

  world->world->addMultiBody(model->body.get());

  for (const auto& [linkSdf, linkID] : linkIDs)
  {
    for (std::size_t c = 0; c < linkSdf->CollisionCount(); ++c)
    {
      // If we fail to add the collision, just keep building the model. It may
      // need to be constructed outside of the SDF generation pipeline, e.g.
      // with AttachHeightmap.
      this->AddSdfCollision(linkID, *linkSdf->CollisionByIndex(c), isStatic);
    }
  }

  return modelID;
}

/////////////////////////////////////////////////
bool SDFFeatures::AddSdfCollision(
    const Identity &_linkID,
    const ::sdf::Collision &_collision,
    bool isStatic)
{
  if (!_collision.Geom())
  {
    gzerr << "The geometry element of collision [" << _collision.Name() << "] "
           << "was a nullptr\n";
    return false;
  }

  auto *linkInfo = this->ReferenceInterface<LinkInfo>(_linkID);
  const auto *model = this->ReferenceInterface<ModelInfo>(linkInfo->model);

  const auto &geom = _collision.Geom();
  std::unique_ptr<btCollisionShape> shape;

  if (const auto *box = geom->BoxShape())
  {
    const auto size = math::eigen3::convert(box->Size());
    const auto halfExtents = convertVec(size)*0.5;
    shape = std::make_unique<btBoxShape>(halfExtents);
  }
  else if (const auto *sphere = geom->SphereShape())
  {
    const auto radius = sphere->Radius();
    shape = std::make_unique<btSphereShape>(radius);
  }
  else if (const auto *cylinder = geom->CylinderShape())
  {
    const auto radius = cylinder->Radius();
    const auto halfLength = cylinder->Length()*0.5;
    shape =
      std::make_unique<btCylinderShapeZ>(btVector3(radius, radius, halfLength));
  }
  else if (const auto *plane = geom->PlaneShape())
  {
    const auto normal = convertVec(math::eigen3::convert(plane->Normal()));
    shape = std::make_unique<btStaticPlaneShape>(normal, 0);
  }
  else if (const auto *capsule = geom->CapsuleShape())
  {
    shape = std::make_unique<btCapsuleShapeZ>(
      capsule->Radius(), capsule->Length());
  }
  else if (const auto *ellipsoid = geom->EllipsoidShape())
  {
    btVector3 positions[1];
    btScalar radius[1];
    positions[0] = btVector3();
    radius[0] = 1;

    const auto radii = ellipsoid->Radii();
    auto btSphere = std::make_unique<btMultiSphereShape>(
      positions, radius, 1);
    btSphere->setLocalScaling(btVector3(radii.X(), radii.Y(), radii.Z()));
    shape = std::move(btSphere);
  }
  else
  {
    // TODO(MXG) Support mesh collisions
    gzerr << "Unsupported collision geometry type ["
          << (std::size_t)(geom->Type()) << "] for collision ["
          << _collision.Name() << "] in Link [" << linkInfo->name
          << "] of Model [" << model->name << "]\n";
    return false;
  }

  double mu = 1.0;
  double mu2 = 1.0;
  double restitution = 0.0;

  double rollingFriction = 0.0;
  if (const auto *surface = _collision.Surface())
  {
    if (const auto *friction = surface->Friction())
    {
      if (const auto *ode = friction->ODE())
      {
        mu = ode->Mu();
        mu2 = ode->Mu2();
      }
      if (const auto frictionElement = friction->Element())
      {
        if (const auto bullet = frictionElement->GetElement("bullet"))
        {
          if (const auto f1 = bullet->GetElement("friction"))
            mu = f1->Get<double>();

          if (const auto f2 = bullet->GetElement("friction2"))
            mu2 = f2->Get<double>();

          // What is fdir1 for in the SDF's <bullet> spec?

          if (const auto rolling = bullet->GetElement("rolling_friction"))
            rollingFriction = rolling->Get<double>();
        }
      }
    }

    if (const auto surfaceElement = surface->Element())
    {
      if (const auto bounce = surfaceElement->GetElement("bounce"))
      {
        if (const auto r = bounce->GetElement("restitution_coefficient"))
          restitution = r->Get<double>();
      }
    }
  }

  Eigen::Isometry3d linkFrameToCollision;
  if (shape != nullptr)
  {
    int linkIndexInModel = -1;
    if (linkInfo->indexInModel.has_value())
      linkIndexInModel = *linkInfo->indexInModel;

    if (!linkInfo->collider)
    {
      linkInfo->shape = std::make_unique<btCompoundShape>();

      // NOTE: Bullet does not appear to support different surface properties
      // for different shapes attached to the same link.
      auto collider = std::make_unique<btMultiBodyLinkCollider>(
        model->body.get(), linkIndexInModel);

      {
        gz::math::Pose3d gzLinkToCollision;
        const auto errors =
          _collision.SemanticPose().Resolve(gzLinkToCollision, linkInfo->name);
        if (!errors.empty())
        {
          gzerr << "An error occurred while resolving the transform of the "
                << "collider [" << _collision.Name() << "] in Link ["
                << linkInfo->name << "] in Model [" << model->name << "]:\n";
          for (const auto &error : errors)
          {
            gzerr << error << "\n";
          }

          return false;
        }

        linkFrameToCollision = gz::math::eigen3::convert(gzLinkToCollision);
      }

      const btTransform btInertialToCollision =
        convertTf(linkInfo->inertiaToLinkFrame * linkFrameToCollision);

      linkInfo->shape->addChildShape(btInertialToCollision, shape.get());

      collider->setCollisionShape(linkInfo->shape.get());
      collider->setRestitution(restitution);
      collider->setRollingFriction(rollingFriction);
      collider->setFriction(mu);
      collider->setAnisotropicFriction(
        btVector3(mu, mu2, 1),
        btCollisionObject::CF_ANISOTROPIC_FRICTION);

      linkInfo->collider = std::move(collider);

      if (linkIndexInModel >= 0)
      {
        model->body->getLink(linkIndexInModel).m_collider =
          linkInfo->collider.get();
        const auto p = model->body->localPosToWorld(
          linkIndexInModel, btVector3(0, 0, 0));
        const auto rot = model->body->localFrameToWorld(
          linkIndexInModel, btMatrix3x3::getIdentity());
        linkInfo->collider->setWorldTransform(btTransform(rot, p));
      }
      else
      {
        model->body->setBaseCollider(linkInfo->collider.get());
        linkInfo->collider->setWorldTransform(
          model->body->getBaseWorldTransform());
      }

      auto *world = this->ReferenceInterface<WorldInfo>(model->world);

      if (isStatic)
      {
        world->world->addCollisionObject(
          linkInfo->collider.get(),
          btBroadphaseProxy::StaticFilter,
          btBroadphaseProxy::AllFilter ^ btBroadphaseProxy::StaticFilter);
      }
      else
      {
        world->world->addCollisionObject(
          linkInfo->collider.get(),
          btBroadphaseProxy::DefaultFilter,
          btBroadphaseProxy::AllFilter);
      }
    }
    else
    {
      // TODO(MXG): Maybe we should check if the new collider's properties
      // match the existing collider and issue a warning if they don't.
    }

    this->AddCollision(
      CollisionInfo{
        _collision.Name(),
        std::move(shape),
        _linkID,
        linkFrameToCollision});
  }

  return true;
}

}  // namespace bullet_featherstone
}  // namespace physics
}  // namespace gz<|MERGE_RESOLUTION|>--- conflicted
+++ resolved
@@ -33,11 +33,7 @@
 
 #include <BulletDynamics/Featherstone/btMultiBodyLinkCollider.h>
 #include <BulletDynamics/Featherstone/btMultiBodyJointLimitConstraint.h>
-<<<<<<< HEAD
-
 #include <LinearMath/btQuaternion.h>
-=======
->>>>>>> 16abf65c
 
 #include <memory>
 #include <unordered_map>
@@ -478,11 +474,7 @@
       btVector3 btJointToChildCom =
         convertVec((poseJointToChild * linkToComTf).translation());
 
-<<<<<<< HEAD
       auto jointID = this->AddJoint(
-=======
-      this->AddJoint(
->>>>>>> 16abf65c
         JointInfo{
           joint->Name(),
           InternalJoint{i},
@@ -492,10 +484,7 @@
           poseJointToChild,
           modelID
         });
-<<<<<<< HEAD
       auto jointInfo = this->ReferenceInterface<JointInfo>(jointID);
-=======
->>>>>>> 16abf65c
 
       if (::sdf::JointType::FIXED == joint->Type())
       {
@@ -508,7 +497,6 @@
       else if (::sdf::JointType::REVOLUTE == joint->Type())
       {
         const auto axis = joint->Axis()->Xyz();
-<<<<<<< HEAD
         auto linkParent = _sdfModel.LinkByName(joint->ParentName());
         gz::math::Pose3d parentTransformInWorldSpace;
         const auto errors = linkParent->SemanticPose().Resolve(
@@ -532,20 +520,11 @@
           quatRotate(offsetInBBt.getRotation(), btVector3(axis[0], axis[1], axis[2])),
           offsetInABt.getOrigin(),
           -offsetInBBt.getOrigin(),
-=======
-        model->body->setupRevolute(
-          i, mass, inertia, parentIndex,
-          btRotParentComToJoint,
-          btVector3(axis[0], axis[1], axis[2]),
-          btPosParentComToJoint,
-          btJointToChildCom,
->>>>>>> 16abf65c
           true);
       }
       else if (::sdf::JointType::PRISMATIC == joint->Type())
       {
         const auto axis = joint->Axis()->Xyz();
-<<<<<<< HEAD
         auto linkParent = _sdfModel.LinkByName(joint->ParentName());
         gz::math::Pose3d parentTransformInWorldSpace;
         const auto errors = linkParent->SemanticPose().Resolve(
@@ -569,14 +548,6 @@
           quatRotate(offsetInBBt.getRotation(), btVector3(axis[0], axis[1], axis[2])),
           offsetInABt.getOrigin(),
           -offsetInBBt.getOrigin(),
-=======
-        model->body->setupPrismatic(
-          i, mass, inertia, parentIndex,
-          btRotParentComToJoint,
-          btVector3(axis[0], axis[1], axis[2]),
-          btPosParentComToJoint,
-          btJointToChildCom,
->>>>>>> 16abf65c
           true);
       }
       else if (::sdf::JointType::BALL == joint->Type())
@@ -606,17 +577,10 @@
           joint->Axis()->MaxVelocity();
         model->body->getLink(i).m_jointMaxForce = joint->Axis()->Effort();
 
-<<<<<<< HEAD
         jointInfo->motor = new btMultiBodyJointMotor(model->body.get(), i, 0, 0, joint->Axis()->Effort());
-        contraints.push_back(jointInfo->motor);
         world->world->addMultiBodyConstraint(jointInfo->motor);
         btMultiBodyConstraint* con = new btMultiBodyJointLimitConstraint(
           model->body.get(), i, joint->Axis()->Lower(), joint->Axis()->Upper());
-        contraints.push_back(con);
-=======
-        btMultiBodyConstraint* con = new btMultiBodyJointLimitConstraint(
-          model->body.get(), i, joint->Axis()->Lower(), joint->Axis()->Upper());
->>>>>>> 16abf65c
         world->world->addMultiBodyConstraint(con);
       }
     }
