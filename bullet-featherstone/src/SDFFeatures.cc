--- conflicted
+++ resolved
@@ -595,10 +595,6 @@
         jointInfo->motor = new btMultiBodyJointMotor(
           model->body.get(), i, 0, 0, joint->Axis()->Effort());
         world->world->addMultiBodyConstraint(jointInfo->motor);
-<<<<<<< HEAD
-
-=======
->>>>>>> 1ba9c2de
         btMultiBodyConstraint* con = new btMultiBodyJointLimitConstraint(
           model->body.get(), i, joint->Axis()->Lower(), joint->Axis()->Upper());
         world->world->addMultiBodyConstraint(con);
