name: Ubuntu CI

on:
  pull_request:
  push:
    branches:
      - 'ign-physics[0-9]'
      - 'gz-physics[0-9]?'
      - 'main'

jobs:
  jammy-ci:
    runs-on: ubuntu-latest
    name: Ubuntu Jammy CI
    steps:
      - name: Checkout
        uses: actions/checkout@v4
      - name: Compile and test
        id: ci
<<<<<<< HEAD
=======
        uses: gazebo-tooling/action-gz-ci@focal
  jammy-ci:
    runs-on: ubuntu-latest
    name: Ubuntu Jammy CI
    steps:
      - name: Checkout
        uses: actions/checkout@v4
      - name: Compile and test
        id: ci
>>>>>>> 0fc25a92
        uses: gazebo-tooling/action-gz-ci@jammy
        with:
          codecov-enabled: true
          cppcheck-enabled: true
          cpplint-enabled: true<|MERGE_RESOLUTION|>--- conflicted
+++ resolved
@@ -1,12 +1,6 @@
 name: Ubuntu CI
 
-on:
-  pull_request:
-  push:
-    branches:
-      - 'ign-physics[0-9]'
-      - 'gz-physics[0-9]?'
-      - 'main'
+on: [push, pull_request]
 
 jobs:
   jammy-ci:
@@ -17,18 +11,6 @@
         uses: actions/checkout@v4
       - name: Compile and test
         id: ci
-<<<<<<< HEAD
-=======
-        uses: gazebo-tooling/action-gz-ci@focal
-  jammy-ci:
-    runs-on: ubuntu-latest
-    name: Ubuntu Jammy CI
-    steps:
-      - name: Checkout
-        uses: actions/checkout@v4
-      - name: Compile and test
-        id: ci
->>>>>>> 0fc25a92
         uses: gazebo-tooling/action-gz-ci@jammy
         with:
           codecov-enabled: true
