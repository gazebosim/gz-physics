ign_get_libsources_and_unittests(sources test_sources)

ign_add_component(tpeengine
  SOURCES ${sources}
  GET_TARGET_NAME tpeengine_target
  CXX_STANDARD 17)

target_link_libraries(${tpeengine_target}
  PUBLIC
  PRIVATE
    ignition-common${IGN_COMMON_VER}::requested
    # ignition-common${IGN_COMMON_VER}::ignition-common${IGN_COMMON_VER}
    # ignition-common${IGN_COMMON_VER}::graphics
)
<<<<<<< HEAD
# ign_build_tests(
#  TYPE UNIT_tpe_engine
#  SOURCES ${test_sources}
#  LIB_DEPS
#    ${features}
#    ignition-plugin${IGN_PLUGIN_VER}::loader
#    ignition-common${IGN_COMMON_VER}::requested
#    # ignition-common${IGN_COMMON_VER}::ignition-common${IGN_COMMON_VER}
#    # ignition-common${IGN_COMMON_VER}::graphics
#    ${PROJECT_LIBRARY_TARGET_NAME}-sdf
#    ${PROJECT_LIBRARY_TARGET_NAME}-mesh
#    ${PROJECT_LIBRARY_TARGET_NAME}-tpe-engine
#  TEST_LIST tests)
=======
 ign_build_tests(
  TYPE UNIT_tpeengine
  SOURCES ${test_sources}
  LIB_DEPS
    ${features}
    ignition-plugin${IGN_PLUGIN_VER}::loader
    ignition-common${IGN_COMMON_VER}::requested
    # ignition-common${IGN_COMMON_VER}::ignition-common${IGN_COMMON_VER}
    # ignition-common${IGN_COMMON_VER}::graphics
    ${PROJECT_LIBRARY_TARGET_NAME}-sdf
    ${PROJECT_LIBRARY_TARGET_NAME}-mesh
    ${tpeengine_target}
  TEST_LIST tests)
>>>>>>> a7168ca6
<|MERGE_RESOLUTION|>--- conflicted
+++ resolved
@@ -12,21 +12,6 @@
     # ignition-common${IGN_COMMON_VER}::ignition-common${IGN_COMMON_VER}
     # ignition-common${IGN_COMMON_VER}::graphics
 )
-<<<<<<< HEAD
-# ign_build_tests(
-#  TYPE UNIT_tpe_engine
-#  SOURCES ${test_sources}
-#  LIB_DEPS
-#    ${features}
-#    ignition-plugin${IGN_PLUGIN_VER}::loader
-#    ignition-common${IGN_COMMON_VER}::requested
-#    # ignition-common${IGN_COMMON_VER}::ignition-common${IGN_COMMON_VER}
-#    # ignition-common${IGN_COMMON_VER}::graphics
-#    ${PROJECT_LIBRARY_TARGET_NAME}-sdf
-#    ${PROJECT_LIBRARY_TARGET_NAME}-mesh
-#    ${PROJECT_LIBRARY_TARGET_NAME}-tpe-engine
-#  TEST_LIST tests)
-=======
  ign_build_tests(
   TYPE UNIT_tpeengine
   SOURCES ${test_sources}
@@ -39,5 +24,4 @@
     ${PROJECT_LIBRARY_TARGET_NAME}-sdf
     ${PROJECT_LIBRARY_TARGET_NAME}-mesh
     ${tpeengine_target}
-  TEST_LIST tests)
->>>>>>> a7168ca6
+  TEST_LIST tests)