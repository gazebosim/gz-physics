/*
 * Copyright (C) 2020 Open Source Robotics Foundation
 *
 * Licensed under the Apache License, Version 2.0 (the "License");
 * you may not use this file except in compliance with the License.
 * You may obtain a copy of the License at
 *
 *     http://www.apache.org/licenses/LICENSE-2.0
 *
 * Unless required by applicable law or agreed to in writing, software
 * distributed under the License is distributed on an "AS IS" BASIS,
 * WITHOUT WARRANTIES OR CONDITIONS OF ANY KIND, either express or implied.
 * See the License for the specific language governing permissions and
 * limitations under the License.
 *
*/

#include <gtest/gtest.h>

#include <gz/common/Console.hh>

#include <gz/math/Vector3.hh>
#include <gz/math/eigen3/Conversions.hh>

#include <gz/utils/SuppressWarning.hh>
#include <gz/plugin/Loader.hh>

// Features
#include <gz/physics/FindFeatures.hh>
#include <gz/physics/GetBoundingBox.hh>
#include <gz/physics/FrameSemantics.hh>
#include <gz/physics/RequestEngine.hh>
#include <gz/physics/sdf/ConstructWorld.hh>
#include <gz/physics/sdf/ConstructModel.hh>
#include <gz/physics/sdf/ConstructNestedModel.hh>
#include <gz/physics/sdf/ConstructLink.hh>
#include <gz/physics/sdf/ConstructCollision.hh>

#include <sdf/Root.hh>
#include <sdf/World.hh>
#include <sdf/Model.hh>
#include <sdf/Link.hh>

#include <test/common_test/Worlds.hh>
#include <test/PhysicsPluginsList.hh>
#include <test/Utils.hh>
#include "Worlds.hh"

#include "EntityManagementFeatures.hh"
#include "FreeGroupFeatures.hh"
#include "ShapeFeatures.hh"
#include "SimulationFeatures.hh"
#include "World.hh"


<<<<<<< HEAD
=======

>>>>>>> 8e1aca60
using namespace gz;

struct TestFeatureList : physics::FeatureList<
  physics::tpeplugin::SimulationFeatureList,
  physics::tpeplugin::ShapeFeatureList,
  physics::tpeplugin::EntityManagementFeatureList,
  physics::tpeplugin::FreeGroupFeatureList,
  physics::tpeplugin::RetrieveWorld,
  physics::GetContactsFromLastStepFeature,
  physics::LinkFrameSemantics,
  physics::GetModelBoundingBox,
  physics::sdf::ConstructSdfWorld,
  physics::sdf::ConstructSdfModel,
  physics::sdf::ConstructSdfNestedModel,
  physics::sdf::ConstructSdfLink,
  physics::sdf::ConstructSdfCollision
> { };

using TestEnginePtr = physics::Engine3dPtr<TestFeatureList>;
using TestWorldPtr = physics::World3dPtr<TestFeatureList>;
using TestModelPtr = physics::Model3dPtr<TestFeatureList>;
using TestLinkPtr = physics::Link3dPtr<TestFeatureList>;
using TestShapePtr = physics::Shape3dPtr<TestFeatureList>;
using TestContactPoint = physics::World3d<TestFeatureList>::ContactPoint;

std::unordered_set<TestWorldPtr> LoadWorlds(
    const std::string &_library,
    const std::string &_world)
{
  plugin::Loader loader;
  loader.LoadLib(_library);

  const std::set<std::string> pluginNames =
    physics::FindFeatures3d<TestFeatureList>::From(loader);

  EXPECT_EQ(1u, pluginNames.size());

  std::unordered_set<TestWorldPtr> worlds;
  for (const std::string &name : pluginNames)
  {
    plugin::PluginPtr plugin = loader.Instantiate(name);

    gzdbg << " -- Plugin name: " << name << std::endl;

    auto engine =
      physics::RequestEngine3d<TestFeatureList>::From(plugin);
    EXPECT_NE(nullptr, engine);

    sdf::Root root;
    const sdf::Errors &errors = root.Load(_world);
    EXPECT_EQ(0u, errors.size());
    const sdf::World *sdfWorld = root.WorldByIndex(0);
    auto world = engine->ConstructWorld(*sdfWorld);

    worlds.insert(world);
  }
  return worlds;
}

/////////////////////////////////////////////////
static math::Pose3d ResolveSdfPose(
    const ::sdf::SemanticPose &_semPose)
{
  math::Pose3d pose;
  ::sdf::Errors errors = _semPose.Resolve(pose);
  EXPECT_TRUE(errors.empty()) << errors;
  return pose;
}

std::unordered_set<TestWorldPtr> LoadWorldsPiecemeal(
    const std::string &_library, const std::string &_world)
{
  plugin::Loader loader;
  loader.LoadLib(_library);

  const std::set<std::string> pluginNames =
    physics::FindFeatures3d<TestFeatureList>::From(loader);

  EXPECT_EQ(1u, pluginNames.size());

  std::unordered_set<TestWorldPtr> worlds;
  for (const std::string &name : pluginNames)
  {
    plugin::PluginPtr plugin = loader.Instantiate(name);

    gzdbg << " -- Plugin name: " << name << std::endl;

    auto engine =
      physics::RequestEngine3d<TestFeatureList>::From(plugin);
    EXPECT_NE(nullptr, engine);

    sdf::Root root;
    const sdf::Errors &errors = root.Load(_world);
    EXPECT_EQ(0u, errors.size()) << errors;

    EXPECT_EQ(1u, root.WorldCount());
    const sdf::World *sdfWorld = root.WorldByIndex(0);
    EXPECT_NE(nullptr, sdfWorld);

    sdf::World newWorld;
    newWorld.SetName(sdfWorld->Name());
    newWorld.SetGravity(sdfWorld->Gravity());
    auto world = engine->ConstructWorld(newWorld);
    if (nullptr == world)
      continue;

    std::unordered_map<const sdf::Model *, TestModelPtr> modelMap;
    std::unordered_map<const sdf::Link *, TestLinkPtr> linkMap;

    auto createModel = [&](const sdf::Model *_model,
        const sdf::Model *_parentModel = nullptr) {
      sdf::Model newSdfModel;
      newSdfModel.SetName(_model->Name());
      newSdfModel.SetRawPose(ResolveSdfPose(_model->SemanticPose()));
      newSdfModel.SetStatic(_model->Static());
      newSdfModel.SetSelfCollide(_model->SelfCollide());

      TestModelPtr newModel;
      if (nullptr != _parentModel)
      {
        auto it = modelMap.find(_parentModel);
        ASSERT_TRUE(it != modelMap.end());
        newModel = it->second->ConstructNestedModel(newSdfModel);
      }
      else
      {
        newModel = world->ConstructModel(newSdfModel);
      }

      EXPECT_NE(nullptr, newModel);
      if (nullptr != newModel)
      {
        modelMap[_model] = newModel;
      }
    };

    for (uint64_t i = 0; i < sdfWorld->ModelCount(); ++i)
    {
      const auto *model = sdfWorld->ModelByIndex(i);
      createModel(model);
      for (uint64_t nestedInd = 0; nestedInd < model->ModelCount(); ++nestedInd)
      {
        createModel(model->ModelByIndex(nestedInd), model);
      }
    }

    for (auto [sdfModel, physModel] : modelMap)
    {
      for (uint64_t li = 0; li < sdfModel->LinkCount(); ++li)
      {
        const auto *link = sdfModel->LinkByIndex(li);
        sdf::Link newSdfLink;
        newSdfLink.SetName(link->Name());
        newSdfLink.SetRawPose(ResolveSdfPose(link->SemanticPose()));
        newSdfLink.SetInertial(link->Inertial());

        auto newLink = physModel->ConstructLink(newSdfLink);
        EXPECT_NE(nullptr, newLink);
        if (nullptr == newLink)
          return worlds;

        linkMap[link] = newLink;
      }
    }

    for (auto [sdfLink, physLink] : linkMap)
    {
      for (uint64_t ci = 0; ci < sdfLink->CollisionCount(); ++ci)
      {
        physLink->ConstructCollision(*sdfLink->CollisionByIndex(ci));
      }
    }
    worlds.insert(world);
  }

  return worlds;
}

/// \brief Step forward in a world
/// \param[in] _world The world to step in
/// \param[in] _firstTime Whether this is the very first time this world is
/// being stepped in (true) or not (false)
/// \param[in] _numSteps The number of steps to take in _world
/// \return true if the forward step output was checked, false otherwise
bool StepWorld(const TestWorldPtr &_world, bool _firstTime,
    const std::size_t _numSteps = 1)
{
  physics::ForwardStep::Input input;
  physics::ForwardStep::State state;
  physics::ForwardStep::Output output;

  bool checkedOutput = false;
  for (size_t i = 0; i < _numSteps; ++i)
  {
    _world->Step(output, state, input);

    // If link poses have changed, this should have been written to output.
    // Link poses are considered "changed" if they are new, so if this is the
    // very first step in a world, all of the link data is new and output
    // should not be empty
    if (_firstTime && (i == 0))
    {
      EXPECT_FALSE(
          output.Get<physics::ChangedWorldPoses>().entries.empty());
      checkedOutput = true;
    }
  }

  return checkedOutput;
}

class SimulationFeatures_TEST
  : public ::testing::Test,
    public ::testing::WithParamInterface<std::string>
{};

// Test that the tpe plugin loaded all the relevant information correctly.
TEST_P(SimulationFeatures_TEST, StepWorld)
{
  const std::string library = GetParam();
  if (library.empty())
    return;

  gzdbg << "Testing library " << library << std::endl;
<<<<<<< HEAD
  const auto worlds = LoadWorlds(library, tpe::worlds::kShapesWorld);
=======
  const auto worlds = LoadWorlds(library, common_test::worlds::kShapesWorld);
>>>>>>> 8e1aca60

  for (const auto &world : worlds)
  {
    auto checkedOutput = StepWorld(world, true, 1000);
    EXPECT_TRUE(checkedOutput);

    auto model = world->GetModel(0);
    ASSERT_NE(nullptr, model);
    auto link = model->GetLink(0);
    ASSERT_NE(nullptr, link);
    auto frameData = link->FrameDataRelativeToWorld();
    EXPECT_EQ(math::Pose3d(0, 1.5, 0.5, 0, 0, 0),
              math::eigen3::convert(frameData.pose));
  }
}

TEST_P(SimulationFeatures_TEST, ShapeFeatures)
{
  const std::string library = GetParam();
  if (library.empty())
    return;

<<<<<<< HEAD
  const auto worlds = LoadWorlds(library, tpe::worlds::kShapesWorld);
=======
  const auto worlds = LoadWorlds(library, common_test::worlds::kShapesWorld);
>>>>>>> 8e1aca60

  for (const auto &world : worlds)
  {
    // test ShapeFeatures
    auto sphere = world->GetModel("sphere");
    auto sphereLink = sphere->GetLink(0);
    auto sphereCollision = sphereLink->GetShape(0);
    auto sphereShape = sphereCollision->CastToSphereShape();
    EXPECT_NEAR(1.0, sphereShape->GetRadius(), 1e-6);

    EXPECT_EQ(1u, sphereLink->GetShapeCount());
    auto sphere2 = sphereLink->AttachSphereShape(
      "sphere2", 1.0, Eigen::Isometry3d::Identity());
    EXPECT_EQ(2u, sphereLink->GetShapeCount());
    EXPECT_EQ(sphere2, sphereLink->GetShape(1));

    auto box = world->GetModel("box");
    auto boxLink = box->GetLink(0);
    auto boxCollision = boxLink->GetShape(0);
    auto boxShape = boxCollision->CastToBoxShape();
    EXPECT_EQ(math::Vector3d(100, 100, 1),
              math::eigen3::convert(boxShape->GetSize()));

    auto box2 = boxLink->AttachBoxShape(
      "box2",
      math::eigen3::convert(
        math::Vector3d(1.2, 1.2, 1.2)),
      Eigen::Isometry3d::Identity());
    EXPECT_EQ(2u, boxLink->GetShapeCount());
    EXPECT_EQ(box2, boxLink->GetShape(1));

    auto cylinder = world->GetModel("cylinder");
    auto cylinderLink = cylinder->GetLink(0);
    auto cylinderCollision = cylinderLink->GetShape(0);
    auto cylinderShape = cylinderCollision->CastToCylinderShape();
    EXPECT_NEAR(0.5, cylinderShape->GetRadius(), 1e-6);
    EXPECT_NEAR(1.1, cylinderShape->GetHeight(), 1e-6);

    auto cylinder2 = cylinderLink->AttachCylinderShape(
      "cylinder2", 3.0, 4.0, Eigen::Isometry3d::Identity());
    EXPECT_EQ(2u, cylinderLink->GetShapeCount());
    EXPECT_EQ(cylinder2, cylinderLink->GetShape(1));

    auto ellipsoid = world->GetModel("ellipsoid");
    auto ellipsoidLink = ellipsoid->GetLink(0);
    auto ellipsoidCollision = ellipsoidLink->GetShape(0);
    auto ellipsoidShape = ellipsoidCollision->CastToEllipsoidShape();
    EXPECT_EQ(
      math::Vector3d(0.2, 0.3, 0.5),
      math::eigen3::convert(ellipsoidShape->GetRadii()));

    auto ellipsoid2 = ellipsoidLink->AttachEllipsoidShape(
      "ellipsoid2",
      math::eigen3::convert(math::Vector3d(0.2, 0.3, 0.5)),
      Eigen::Isometry3d::Identity());
    EXPECT_EQ(2u, ellipsoidLink->GetShapeCount());
    EXPECT_EQ(ellipsoid2, ellipsoidLink->GetShape(1));

    auto capsule = world->GetModel("capsule");
    auto capsuleLink = capsule->GetLink(0);
    auto capsuleCollision = capsuleLink->GetShape(0);
    auto capsuleShape = capsuleCollision->CastToCapsuleShape();
    EXPECT_NEAR(0.2, capsuleShape->GetRadius(), 1e-6);
    EXPECT_NEAR(0.6, capsuleShape->GetLength(), 1e-6);

    auto capsule2 = capsuleLink->AttachCapsuleShape(
      "capsule2", 0.2, 0.6, Eigen::Isometry3d::Identity());
    EXPECT_EQ(2u, capsuleLink->GetShapeCount());
    EXPECT_EQ(capsule2, capsuleLink->GetShape(1));

    // Test the bounding boxes in the local frames
    auto sphereAABB =
      sphereCollision->GetAxisAlignedBoundingBox(*sphereCollision);
    auto boxAABB =
      boxCollision->GetAxisAlignedBoundingBox(*boxCollision);
    auto cylinderAABB =
      cylinderCollision->GetAxisAlignedBoundingBox(*cylinderCollision);
    auto ellipsoidAABB =
      ellipsoidCollision->GetAxisAlignedBoundingBox(*ellipsoidCollision);
    auto capsuleAABB =
      capsuleCollision->GetAxisAlignedBoundingBox(*capsuleCollision);

    EXPECT_EQ(math::Vector3d(-1, -1, -1),
              math::eigen3::convert(sphereAABB).Min());
    EXPECT_EQ(math::Vector3d(1, 1, 1),
              math::eigen3::convert(sphereAABB).Max());
    EXPECT_EQ(math::Vector3d(-50, -50, -0.5),
              math::eigen3::convert(boxAABB).Min());
    EXPECT_EQ(math::Vector3d(50, 50, 0.5),
              math::eigen3::convert(boxAABB).Max());
    EXPECT_EQ(math::Vector3d(-0.5, -0.5, -0.55),
              math::eigen3::convert(cylinderAABB).Min());
    EXPECT_EQ(math::Vector3d(0.5, 0.5, 0.55),
              math::eigen3::convert(cylinderAABB).Max());
    EXPECT_EQ(math::Vector3d(-0.2, -0.3, -0.5),
              math::eigen3::convert(ellipsoidAABB).Min());
    EXPECT_EQ(math::Vector3d(0.2, 0.3, 0.5),
              math::eigen3::convert(ellipsoidAABB).Max());
    EXPECT_EQ(math::Vector3d(-0.2, -0.2, -0.5),
              math::eigen3::convert(capsuleAABB).Min());
    EXPECT_EQ(math::Vector3d(0.2, 0.2, 0.5),
              math::eigen3::convert(capsuleAABB).Max());

    // check model AABB. By default, the AABBs are in world frame
    auto sphereModelAABB = sphere->GetAxisAlignedBoundingBox();
    auto boxModelAABB = box->GetAxisAlignedBoundingBox();
    auto cylinderModelAABB = cylinder->GetAxisAlignedBoundingBox();
    auto ellipsoidModelAABB = ellipsoid->GetAxisAlignedBoundingBox();
    auto capsuleModelAABB = capsule->GetAxisAlignedBoundingBox();
    EXPECT_EQ(math::Vector3d(-1, 0.5, -0.5),
              math::eigen3::convert(sphereModelAABB).Min());
    EXPECT_EQ(math::Vector3d(1, 2.5, 1.5),
              math::eigen3::convert(sphereModelAABB).Max());
    EXPECT_EQ(math::Vector3d(-50, -50, -0.1),
              math::eigen3::convert(boxModelAABB).Min());
    EXPECT_EQ(math::Vector3d(50, 50, 1.1),
              math::eigen3::convert(boxModelAABB).Max());
    EXPECT_EQ(math::Vector3d(-3, -4.5, -1.5),
              math::eigen3::convert(cylinderModelAABB).Min());
    EXPECT_EQ(math::Vector3d(3, 1.5, 2.5),
              math::eigen3::convert(cylinderModelAABB).Max());
    EXPECT_EQ(math::Vector3d(-0.2, -5.3, 0.2),
              math::eigen3::convert(ellipsoidModelAABB).Min());
    EXPECT_EQ(math::Vector3d(0.2, -4.7, 1.2),
              math::eigen3::convert(ellipsoidModelAABB).Max());
    EXPECT_EQ(math::Vector3d(-0.2, -3.2, 0),
              math::eigen3::convert(capsuleModelAABB).Min());
    EXPECT_EQ(math::Vector3d(0.2, -2.8, 1),
              math::eigen3::convert(capsuleModelAABB).Max());
  }
}

TEST_P(SimulationFeatures_TEST, FreeGroup)
{
  const std::string library = GetParam();
  if (library.empty())
    return;

<<<<<<< HEAD
  const auto worlds = LoadWorlds(library, tpe::worlds::kShapesWorld);
=======
  const auto worlds = LoadWorlds(library, common_test::worlds::kShapesWorld);
>>>>>>> 8e1aca60

  for (const auto &world : worlds)
  {
    // model free group test
    auto model = world->GetModel("sphere");
    auto freeGroup = model->FindFreeGroup();
    ASSERT_NE(nullptr, freeGroup);
    GZ_UTILS_WARN_IGNORE__DEPRECATED_DECLARATION
    ASSERT_NE(nullptr, freeGroup->CanonicalLink());
    GZ_UTILS_WARN_RESUME__DEPRECATED_DECLARATION
    ASSERT_NE(nullptr, freeGroup->RootLink());

    auto link = model->GetLink("sphere_link");
    auto freeGroupLink = link->FindFreeGroup();
    ASSERT_NE(nullptr, freeGroupLink);

    StepWorld(world, true);

    freeGroup->SetWorldPose(
      math::eigen3::convert(
        math::Pose3d(0, 0, 2, 0, 0, 0)));
    freeGroup->SetWorldLinearVelocity(
      math::eigen3::convert(math::Vector3d(0.1, 0.2, 0.3)));
    freeGroup->SetWorldAngularVelocity(
      math::eigen3::convert(math::Vector3d(0.4, 0.5, 0.6)));

    auto frameData = model->GetLink(0)->FrameDataRelativeToWorld();
    EXPECT_EQ(math::Pose3d(0, 0, 2, 0, 0, 0),
              math::eigen3::convert(frameData.pose));

    // Step the world
    StepWorld(world, false);
    // Check that the first link's velocities are updated
    frameData = model->GetLink(0)->FrameDataRelativeToWorld();
    EXPECT_EQ(math::Vector3d(0.1, 0.2, 0.3),
              math::eigen3::convert(frameData.linearVelocity));
    EXPECT_EQ(math::Vector3d(0.4, 0.5, 0.6),
              math::eigen3::convert(frameData.angularVelocity));
  }
}

TEST_P(SimulationFeatures_TEST, NestedFreeGroup)
{
  const std::string library = GetParam();
  if (library.empty())
    return;

<<<<<<< HEAD
  const auto worlds = LoadWorlds(library, tpe::worlds::kNestedModelWorld);
=======
  const auto worlds =
    LoadWorlds(library, common_test::worlds::kWorldWithNestedModelSdf);
>>>>>>> 8e1aca60

  for (const auto &world : worlds)
  {
    auto tpeWorld = world->GetTpeLibWorld();
    ASSERT_NE(nullptr, tpeWorld);

    // model free group test
    auto model = world->GetModel("parent_model");
    ASSERT_NE(nullptr, model);
    auto freeGroup = model->FindFreeGroup();
    ASSERT_NE(nullptr, freeGroup);
    ASSERT_NE(nullptr, freeGroup->RootLink());

    math::Pose3d newPose(1, 1, 0, 0, 0, 0);
    freeGroup->SetWorldPose(math::eigen3::convert(newPose));

    {
      auto link = model->GetLink("link1");
      ASSERT_NE(nullptr, link);
      auto frameData = link->FrameDataRelativeToWorld();
      EXPECT_EQ(newPose,
          math::eigen3::convert(frameData.pose));
    }
    {
      auto nestedModel = model->GetNestedModel("nested_model");
      ASSERT_NE(nullptr, nestedModel);
      auto nestedLink = nestedModel->GetLink("nested_link1");
      ASSERT_NE(nullptr, nestedLink);

      // Poses from SDF
      math::Pose3d nestedModelPose(1, 2, 2, 0, 0, 0);
      math::Pose3d nestedLinkPose(3, 1, 1, 0, 0, GZ_PI_2);

      math::Pose3d nestedLinkExpectedPose =
        newPose * nestedModelPose * nestedLinkPose;

      EXPECT_EQ(nestedLinkExpectedPose,
                math::eigen3::convert(
                    nestedLink->FrameDataRelativeToWorld().pose));
    }
  }
}

TEST_P(SimulationFeatures_TEST, CollideBitmasks)
{
  const std::string library = GetParam();
  if (library.empty())
    return;

<<<<<<< HEAD
  const auto worldPath =
    gz::common::testing::SourceFile(
      "tpe", "plugin", "worlds", "shapes_bitmask.sdf");
  const auto worlds = LoadWorlds(library, tpe::worlds::kShapesBitmaskSdf);
=======
  const auto worlds =
    LoadWorlds(library, common_test::worlds::kShapesBitmaskWorld);
>>>>>>> 8e1aca60

  for (const auto &world : worlds)
  {
    auto baseBox = world->GetModel("box_base");
    auto filteredBox = world->GetModel("box_filtered");
    auto collidingBox = world->GetModel("box_colliding");

    auto checkedOutput = StepWorld(world, true);
    EXPECT_TRUE(checkedOutput);
    auto contacts = world->GetContactsFromLastStep();
    // Only box_colliding should collide with box_base
    EXPECT_EQ(1u, contacts.size());

    // Now disable collisions for the colliding box as well
    auto collidingShape = collidingBox->GetLink(0)->GetShape(0);
    auto filteredShape = filteredBox->GetLink(0)->GetShape(0);
    collidingShape->SetCollisionFilterMask(0xF0);
    // Also test the getter
    EXPECT_EQ(0xF0, collidingShape->GetCollisionFilterMask());
    // Step and make sure there are no collisions
    checkedOutput = StepWorld(world, false);
    EXPECT_FALSE(checkedOutput);
    contacts = world->GetContactsFromLastStep();
    EXPECT_EQ(0u, contacts.size());

    // Now remove both filter masks (no collisions will be filtered)
    // Equivalent to 0xFF
    collidingShape->RemoveCollisionFilterMask();
    filteredShape->RemoveCollisionFilterMask();
    checkedOutput = StepWorld(world, false);
    EXPECT_FALSE(checkedOutput);
    // Expect box_filtered and box_colliding to collide with box_base
    contacts = world->GetContactsFromLastStep();
    EXPECT_EQ(2u, contacts.size());
  }
}

TEST_P(SimulationFeatures_TEST, RetrieveContacts)
{
  const std::string library = GetParam();
  if (library.empty())
    return;

<<<<<<< HEAD
  const auto worlds = LoadWorlds(library, tpe::worlds::kShapesWorld);
=======
  const auto worlds = LoadWorlds(library, common_test::worlds::kShapesWorld);
>>>>>>> 8e1aca60

  for (const auto &world : worlds)
  {
    auto sphere = world->GetModel("sphere");
    auto sphereFreeGroup = sphere->FindFreeGroup();
    EXPECT_NE(nullptr, sphereFreeGroup);

    auto cylinder = world->GetModel("cylinder");
    auto cylinderFreeGroup = cylinder->FindFreeGroup();
    EXPECT_NE(nullptr, cylinderFreeGroup);

    auto capsule = world->GetModel("capsule");
    auto capsuleFreeGroup = capsule->FindFreeGroup();
    EXPECT_NE(nullptr, capsuleFreeGroup);

    auto ellipsoid = world->GetModel("ellipsoid");
    auto ellipsoidFreeGroup = ellipsoid->FindFreeGroup();
    EXPECT_NE(nullptr, ellipsoidFreeGroup);

    auto box = world->GetModel("box");

    // step and get contacts
    auto checkedOutput = StepWorld(world, true);
    EXPECT_TRUE(checkedOutput);
    auto contacts = world->GetContactsFromLastStep();

    // large box in the middle should be intersecting with sphere, cylinder,
    // capsule and ellipsoid
    EXPECT_EQ(4u, contacts.size());
    unsigned int contactBoxSphere = 0u;
    unsigned int contactBoxCylinder = 0u;
    unsigned int contactBoxCapsule = 0u;
    unsigned int contactBoxEllipsoid = 0u;

    for (auto &contact : contacts)
    {
      const auto &contactPoint = contact.Get<TestContactPoint>();
      ASSERT_TRUE(contactPoint.collision1);
      ASSERT_TRUE(contactPoint.collision2);
      EXPECT_NE(contactPoint.collision1, contactPoint.collision2);

      auto c1 = contactPoint.collision1;
      auto c2 = contactPoint.collision2;
      auto m1 = c1->GetLink()->GetModel();
      auto m2 = c2->GetLink()->GetModel();
      if ((m1->GetName() == "sphere" && m2->GetName() == "box") ||
          (m1->GetName() == "box" && m2->GetName() == "sphere"))
      {
        contactBoxSphere++;
        Eigen::Vector3d expectedContactPos = Eigen::Vector3d(0, 1.5, 0.5);
        EXPECT_TRUE(physics::test::Equal(expectedContactPos,
            contactPoint.point, 1e-6));
      }
      else if ((m1->GetName() == "box" && m2->GetName() == "cylinder") ||
          (m1->GetName() == "cylinder" && m2->GetName() == "box"))
      {
        contactBoxCylinder++;
        Eigen::Vector3d expectedContactPos = Eigen::Vector3d(0, -1.5, 0.5);
        EXPECT_TRUE(physics::test::Equal(expectedContactPos,
            contactPoint.point, 1e-6));
      }
      else if ((m1->GetName() == "box" && m2->GetName() == "capsule") ||
          (m1->GetName() == "capsule" && m2->GetName() == "box"))
      {
        contactBoxCapsule++;
        Eigen::Vector3d expectedContactPos = Eigen::Vector3d(0.0, -3, 0.5);
        EXPECT_TRUE(physics::test::Equal(expectedContactPos,
            contactPoint.point, 1e-6));
      }
      else if ((m1->GetName() == "box" && m2->GetName() == "ellipsoid") ||
          (m1->GetName() == "ellipsoid" && m2->GetName() == "box"))
      {
        contactBoxEllipsoid++;
        Eigen::Vector3d expectedContactPos = Eigen::Vector3d(0.0, -5, 0.6);
        EXPECT_TRUE(physics::test::Equal(expectedContactPos,
            contactPoint.point, 1e-6));
      }
      else
      {
        FAIL() << "There should not be contacts between: "
               << m1->GetName() << " " << m2->GetName();
      }
    }
    EXPECT_EQ(1u, contactBoxSphere);
    EXPECT_EQ(1u, contactBoxCylinder);
    EXPECT_EQ(1u, contactBoxCapsule);
    EXPECT_EQ(1u, contactBoxEllipsoid);

    // move sphere away
    sphereFreeGroup->SetWorldPose(math::eigen3::convert(
        math::Pose3d(0, 100, 0.5, 0, 0, 0)));

    // step and get contacts
    checkedOutput = StepWorld(world, false);
    EXPECT_FALSE(checkedOutput);
    contacts = world->GetContactsFromLastStep();

    // large box in the middle should be intersecting with cylinder, capsule,
    // ellipsoid
    EXPECT_EQ(3u, contacts.size());

    contactBoxCylinder = 0u;
    contactBoxCapsule = 0u;
    contactBoxEllipsoid = 0u;
    for (auto contact : contacts)
    {
      const auto &contactPoint = contact.Get<::TestContactPoint>();
      ASSERT_TRUE(contactPoint.collision1);
      ASSERT_TRUE(contactPoint.collision2);
      EXPECT_NE(contactPoint.collision1, contactPoint.collision2);

      auto c1 = contactPoint.collision1;
      auto c2 = contactPoint.collision2;
      auto m1 = c1->GetLink()->GetModel();
      auto m2 = c2->GetLink()->GetModel();
      if ((m1->GetName() == "box" && m2->GetName() == "cylinder") ||
          (m1->GetName() == "cylinder" && m2->GetName() == "box"))
      {
        contactBoxCylinder++;
        Eigen::Vector3d expectedContactPos = Eigen::Vector3d(0, -1.5, 0.5);
        EXPECT_TRUE(physics::test::Equal(expectedContactPos,
            contactPoint.point, 1e-6));
      }
      else if ((m1->GetName() == "box" && m2->GetName() == "capsule") ||
          (m1->GetName() == "capsule" && m2->GetName() == "box"))
      {
        contactBoxCapsule++;
        Eigen::Vector3d expectedContactPos = Eigen::Vector3d(0.0, -3, 0.5);
        EXPECT_TRUE(physics::test::Equal(expectedContactPos,
            contactPoint.point, 1e-6));
      }
      else if ((m1->GetName() == "box" && m2->GetName() == "ellipsoid") ||
          (m1->GetName() == "ellipsoid" && m2->GetName() == "box"))
      {
        contactBoxEllipsoid++;
        Eigen::Vector3d expectedContactPos = Eigen::Vector3d(0.0, -5, 0.6);
        EXPECT_TRUE(physics::test::Equal(expectedContactPos,
            contactPoint.point, 1e-6));
      }
      else
      {
        FAIL() << "There should only be contacts between box and cylinder";
      }
    }
    EXPECT_EQ(1u, contactBoxCylinder);
    EXPECT_EQ(1u, contactBoxCapsule);
    EXPECT_EQ(1u, contactBoxEllipsoid);

    // move cylinder away
    cylinderFreeGroup->SetWorldPose(math::eigen3::convert(
        math::Pose3d(0, -100, 0.5, 0, 0, 0)));

    // move capsule away
    capsuleFreeGroup->SetWorldPose(math::eigen3::convert(
        math::Pose3d(0, -100, 100, 0, 0, 0)));

    // move ellipsoid away
    ellipsoidFreeGroup->SetWorldPose(math::eigen3::convert(
        math::Pose3d(0, -100, -100, 0, 0, 0)));

    // step and get contacts
    checkedOutput = StepWorld(world, false);
    EXPECT_FALSE(checkedOutput);
    contacts = world->GetContactsFromLastStep();

    // no entities should be colliding
    EXPECT_TRUE(contacts.empty());
  }
}

INSTANTIATE_TEST_SUITE_P(PhysicsPlugins, SimulationFeatures_TEST,
  ::testing::ValuesIn(physics::test::g_PhysicsPluginLibraries));<|MERGE_RESOLUTION|>--- conflicted
+++ resolved
@@ -53,10 +53,6 @@
 #include "World.hh"
 
 
-<<<<<<< HEAD
-=======
-
->>>>>>> 8e1aca60
 using namespace gz;
 
 struct TestFeatureList : physics::FeatureList<
@@ -281,11 +277,7 @@
     return;
 
   gzdbg << "Testing library " << library << std::endl;
-<<<<<<< HEAD
-  const auto worlds = LoadWorlds(library, tpe::worlds::kShapesWorld);
-=======
   const auto worlds = LoadWorlds(library, common_test::worlds::kShapesWorld);
->>>>>>> 8e1aca60
 
   for (const auto &world : worlds)
   {
@@ -308,11 +300,7 @@
   if (library.empty())
     return;
 
-<<<<<<< HEAD
-  const auto worlds = LoadWorlds(library, tpe::worlds::kShapesWorld);
-=======
   const auto worlds = LoadWorlds(library, common_test::worlds::kShapesWorld);
->>>>>>> 8e1aca60
 
   for (const auto &world : worlds)
   {
@@ -451,11 +439,7 @@
   if (library.empty())
     return;
 
-<<<<<<< HEAD
-  const auto worlds = LoadWorlds(library, tpe::worlds::kShapesWorld);
-=======
   const auto worlds = LoadWorlds(library, common_test::worlds::kShapesWorld);
->>>>>>> 8e1aca60
 
   for (const auto &world : worlds)
   {
@@ -503,12 +487,8 @@
   if (library.empty())
     return;
 
-<<<<<<< HEAD
-  const auto worlds = LoadWorlds(library, tpe::worlds::kNestedModelWorld);
-=======
   const auto worlds =
     LoadWorlds(library, common_test::worlds::kWorldWithNestedModelSdf);
->>>>>>> 8e1aca60
 
   for (const auto &world : worlds)
   {
@@ -558,15 +538,8 @@
   if (library.empty())
     return;
 
-<<<<<<< HEAD
-  const auto worldPath =
-    gz::common::testing::SourceFile(
-      "tpe", "plugin", "worlds", "shapes_bitmask.sdf");
-  const auto worlds = LoadWorlds(library, tpe::worlds::kShapesBitmaskSdf);
-=======
   const auto worlds =
     LoadWorlds(library, common_test::worlds::kShapesBitmaskWorld);
->>>>>>> 8e1aca60
 
   for (const auto &world : worlds)
   {
@@ -610,11 +583,7 @@
   if (library.empty())
     return;
 
-<<<<<<< HEAD
-  const auto worlds = LoadWorlds(library, tpe::worlds::kShapesWorld);
-=======
   const auto worlds = LoadWorlds(library, common_test::worlds::kShapesWorld);
->>>>>>> 8e1aca60
 
   for (const auto &world : worlds)
   {
