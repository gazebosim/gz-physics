/*
 * Copyright (C) 2020 Open Source Robotics Foundation
 *
 * Licensed under the Apache License, Version 2.0 (the "License");
 * you may not use this file except in compliance with the License.
 * You may obtain a copy of the License at
 *
 *     http://www.apache.org/licenses/LICENSE-2.0
 *
 * Unless required by applicable law or agreed to in writing, software
 * distributed under the License is distributed on an "AS IS" BASIS,
 * WITHOUT WARRANTIES OR CONDITIONS OF ANY KIND, either express or implied.
 * See the License for the specific language governing permissions and
 * limitations under the License.
 *
*/

#include <gtest/gtest.h>

#include <gz/common/Console.hh>
#include <gz/math/Vector3.hh>
#include <gz/math/eigen3/Conversions.hh>

<<<<<<< HEAD
#include <ignition/utils/SuppressWarning.hh>
#include <ignition/plugin/Loader.hh>

// Features
#include <ignition/physics/FindFeatures.hh>
#include <ignition/physics/GetBoundingBox.hh>
#include <ignition/physics/FrameSemantics.hh>
#include <ignition/physics/RequestEngine.hh>
#include <ignition/physics/sdf/ConstructWorld.hh>
#include <ignition/physics/sdf/ConstructModel.hh>
#include <ignition/physics/sdf/ConstructNestedModel.hh>
#include <ignition/physics/sdf/ConstructLink.hh>
#include <ignition/physics/sdf/ConstructCollision.hh>
=======
#include <gz/plugin/Loader.hh>

// Features
#include <gz/physics/FindFeatures.hh>
#include <gz/physics/GetBoundingBox.hh>
#include <gz/physics/FrameSemantics.hh>
#include <gz/physics/RequestEngine.hh>
#include <gz/physics/sdf/ConstructWorld.hh>
>>>>>>> f1d3dad2

#include <sdf/Root.hh>
#include <sdf/World.hh>
#include <sdf/Model.hh>
#include <sdf/Link.hh>

#include <test/PhysicsPluginsList.hh>
#include <test/Utils.hh>

#include "EntityManagementFeatures.hh"
#include "FreeGroupFeatures.hh"
#include "ShapeFeatures.hh"
#include "SimulationFeatures.hh"
#include "World.hh"

<<<<<<< HEAD
struct TestFeatureList : ignition::physics::FeatureList<
  ignition::physics::tpeplugin::SimulationFeatureList,
  ignition::physics::tpeplugin::ShapeFeatureList,
  ignition::physics::tpeplugin::EntityManagementFeatureList,
  ignition::physics::tpeplugin::FreeGroupFeatureList,
  ignition::physics::tpeplugin::RetrieveWorld,
  ignition::physics::GetContactsFromLastStepFeature,
  ignition::physics::LinkFrameSemantics,
  ignition::physics::GetModelBoundingBox,
  ignition::physics::sdf::ConstructSdfWorld,
  ignition::physics::sdf::ConstructSdfModel,
  ignition::physics::sdf::ConstructSdfNestedModel,
  ignition::physics::sdf::ConstructSdfLink,
  ignition::physics::sdf::ConstructSdfCollision
> { };

using TestEnginePtr = ignition::physics::Engine3dPtr<TestFeatureList>;
using TestWorldPtr = ignition::physics::World3dPtr<TestFeatureList>;
using TestModelPtr = ignition::physics::Model3dPtr<TestFeatureList>;
using TestLinkPtr = ignition::physics::Link3dPtr<TestFeatureList>;
using TestShapePtr = ignition::physics::Shape3dPtr<TestFeatureList>;
using TestContactPoint = ignition::physics::World3d<TestFeatureList>::ContactPoint;
=======
using namespace ignition;

struct TestFeatureList : physics::FeatureList<
  physics::tpeplugin::SimulationFeatureList,
  physics::tpeplugin::ShapeFeatureList,
  physics::tpeplugin::EntityManagementFeatureList,
  physics::tpeplugin::FreeGroupFeatureList,
  physics::GetContactsFromLastStepFeature,
  physics::LinkFrameSemantics,
  physics::GetModelBoundingBox,
  physics::sdf::ConstructSdfWorld
> { };

using TestWorldPtr = physics::World3dPtr<TestFeatureList>;
using TestShapePtr = physics::Shape3dPtr<TestFeatureList>;
using TestContactPoint = physics::World3d<TestFeatureList>::ContactPoint;
>>>>>>> f1d3dad2

std::unordered_set<TestWorldPtr> LoadWorlds(
    const std::string &_library,
    const std::string &_world)
{
  plugin::Loader loader;
  loader.LoadLib(_library);

  const std::set<std::string> pluginNames =
    physics::FindFeatures3d<TestFeatureList>::From(loader);

  EXPECT_EQ(1u, pluginNames.size());

  std::unordered_set<TestWorldPtr> worlds;
  for (const std::string &name : pluginNames)
  {
    plugin::PluginPtr plugin = loader.Instantiate(name);

    igndbg << " -- Plugin name: " << name << std::endl;

    auto engine =
      physics::RequestEngine3d<TestFeatureList>::From(plugin);
    EXPECT_NE(nullptr, engine);

    sdf::Root root;
    const sdf::Errors &errors = root.Load(_world);
    EXPECT_EQ(0u, errors.size());
    const sdf::World *sdfWorld = root.WorldByIndex(0);
    auto world = engine->ConstructWorld(*sdfWorld);

    worlds.insert(world);
  }
  return worlds;
}

/////////////////////////////////////////////////
static ignition::math::Pose3d ResolveSdfPose(
    const ::sdf::SemanticPose &_semPose)
{
  ignition::math::Pose3d pose;
  ::sdf::Errors errors = _semPose.Resolve(pose);
  EXPECT_TRUE(errors.empty()) << errors;
  return pose;
}

std::unordered_set<TestWorldPtr> LoadWorldsPiecemeal(
    const std::string &_library, const std::string &_world)
{
  ignition::plugin::Loader loader;
  loader.LoadLib(_library);

  const std::set<std::string> pluginNames =
    ignition::physics::FindFeatures3d<TestFeatureList>::From(loader);

  EXPECT_EQ(1u, pluginNames.size());

  std::unordered_set<TestWorldPtr> worlds;
  for (const std::string &name : pluginNames)
  {
    ignition::plugin::PluginPtr plugin = loader.Instantiate(name);

    igndbg << " -- Plugin name: " << name << std::endl;

    auto engine =
      ignition::physics::RequestEngine3d<TestFeatureList>::From(plugin);
    EXPECT_NE(nullptr, engine);

    sdf::Root root;
    const sdf::Errors &errors = root.Load(_world);
    EXPECT_EQ(0u, errors.size()) << errors;

    EXPECT_EQ(1u, root.WorldCount());
    const sdf::World *sdfWorld = root.WorldByIndex(0);
    EXPECT_NE(nullptr, sdfWorld);

    sdf::World newWorld;
    newWorld.SetName(sdfWorld->Name());
    newWorld.SetGravity(sdfWorld->Gravity());
    auto world = engine->ConstructWorld(newWorld);
    if (nullptr == world)
      continue;

    std::unordered_map<const sdf::Model *, TestModelPtr> modelMap;
    std::unordered_map<const sdf::Link *, TestLinkPtr> linkMap;

    auto createModel = [&](const sdf::Model *_model,
        const sdf::Model *_parentModel = nullptr) {
      sdf::Model newSdfModel;
      newSdfModel.SetName(_model->Name());
      newSdfModel.SetRawPose(ResolveSdfPose(_model->SemanticPose()));
      newSdfModel.SetStatic(_model->Static());
      newSdfModel.SetSelfCollide(_model->SelfCollide());

      TestModelPtr newModel;
      if (nullptr != _parentModel)
      {
        auto it = modelMap.find(_parentModel);
        ASSERT_TRUE(it != modelMap.end());
        newModel = it->second->ConstructNestedModel(newSdfModel);
      }
      else
      {
        newModel = world->ConstructModel(newSdfModel);
      }

      EXPECT_NE(nullptr, newModel);
      if (nullptr != newModel)
      {
        modelMap[_model] = newModel;
      }
    };

    for (uint64_t i = 0; i < sdfWorld->ModelCount(); ++i)
    {
      const auto *model = sdfWorld->ModelByIndex(i);
      createModel(model);
      for (uint64_t nestedInd = 0; nestedInd < model->ModelCount(); ++nestedInd)
      {
        createModel(model->ModelByIndex(nestedInd), model);
      }
    }

    for (auto [sdfModel, physModel] : modelMap)
    {
      for (uint64_t li = 0; li < sdfModel->LinkCount(); ++li)
      {
        const auto *link = sdfModel->LinkByIndex(li);
        sdf::Link newSdfLink;
        newSdfLink.SetName(link->Name());
        newSdfLink.SetRawPose(ResolveSdfPose(link->SemanticPose()));
        newSdfLink.SetInertial(link->Inertial());

        auto newLink = physModel->ConstructLink(newSdfLink);
        EXPECT_NE(nullptr, newLink);
        if (nullptr == newLink)
          return worlds;

        linkMap[link] = newLink;
      }
    }

    for (auto [sdfLink, physLink] : linkMap)
    {
      for (uint64_t ci = 0; ci < sdfLink->CollisionCount(); ++ci)
      {
        physLink->ConstructCollision(*sdfLink->CollisionByIndex(ci));
      }
    }
    worlds.insert(world);
  }

  return worlds;
}

/// \brief Step forward in a world
/// \param[in] _world The world to step in
/// \param[in] _firstTime Whether this is the very first time this world is
/// being stepped in (true) or not (false)
/// \param[in] _numSteps The number of steps to take in _world
/// \return true if the forward step output was checked, false otherwise
bool StepWorld(const TestWorldPtr &_world, bool _firstTime,
    const std::size_t _numSteps = 1)
{
  physics::ForwardStep::Input input;
  physics::ForwardStep::State state;
  physics::ForwardStep::Output output;

  bool checkedOutput = false;
  for (size_t i = 0; i < _numSteps; ++i)
  {
    _world->Step(output, state, input);

    // If link poses have changed, this should have been written to output.
    // Link poses are considered "changed" if they are new, so if this is the
    // very first step in a world, all of the link data is new and output
    // should not be empty
    if (_firstTime && (i == 0))
    {
      EXPECT_FALSE(
          output.Get<ignition::physics::ChangedWorldPoses>().entries.empty());
      checkedOutput = true;
    }
  }

  return checkedOutput;
}

class SimulationFeatures_TEST
  : public ::testing::Test,
    public ::testing::WithParamInterface<std::string>
{};

// Test that the tpe plugin loaded all the relevant information correctly.
TEST_P(SimulationFeatures_TEST, StepWorld)
{
  const std::string library = GetParam();
  if (library.empty())
    return;

  igndbg << "Testing library " << library << std::endl;
  auto worlds = LoadWorlds(library, TEST_WORLD_DIR "/shapes.world");

  for (const auto &world : worlds)
  {
    auto checkedOutput = StepWorld(world, true, 1000);
    EXPECT_TRUE(checkedOutput);

    auto model = world->GetModel(0);
    ASSERT_NE(nullptr, model);
    auto link = model->GetLink(0);
    ASSERT_NE(nullptr, link);
    auto frameData = link->FrameDataRelativeToWorld();
    EXPECT_EQ(math::Pose3d(0, 1.5, 0.5, 0, 0, 0),
              math::eigen3::convert(frameData.pose));
  }
}

TEST_P(SimulationFeatures_TEST, ShapeFeatures)
{
  const std::string library = GetParam();
  if (library.empty())
    return;

  auto worlds = LoadWorlds(library, TEST_WORLD_DIR "/shapes.world");

  for (const auto &world : worlds)
  {
    // test ShapeFeatures
    auto sphere = world->GetModel("sphere");
    auto sphereLink = sphere->GetLink(0);
    auto sphereCollision = sphereLink->GetShape(0);
    auto sphereShape = sphereCollision->CastToSphereShape();
    EXPECT_NEAR(1.0, sphereShape->GetRadius(), 1e-6);

    EXPECT_EQ(1u, sphereLink->GetShapeCount());
    auto sphere2 = sphereLink->AttachSphereShape(
      "sphere2", 1.0, Eigen::Isometry3d::Identity());
    EXPECT_EQ(2u, sphereLink->GetShapeCount());
    EXPECT_EQ(sphere2, sphereLink->GetShape(1));

    auto box = world->GetModel("box");
    auto boxLink = box->GetLink(0);
    auto boxCollision = boxLink->GetShape(0);
    auto boxShape = boxCollision->CastToBoxShape();
    EXPECT_EQ(math::Vector3d(100, 100, 1),
              math::eigen3::convert(boxShape->GetSize()));

    auto box2 = boxLink->AttachBoxShape(
      "box2",
      math::eigen3::convert(
        math::Vector3d(1.2, 1.2, 1.2)),
      Eigen::Isometry3d::Identity());
    EXPECT_EQ(2u, boxLink->GetShapeCount());
    EXPECT_EQ(box2, boxLink->GetShape(1));

    auto cylinder = world->GetModel("cylinder");
    auto cylinderLink = cylinder->GetLink(0);
    auto cylinderCollision = cylinderLink->GetShape(0);
    auto cylinderShape = cylinderCollision->CastToCylinderShape();
    EXPECT_NEAR(0.5, cylinderShape->GetRadius(), 1e-6);
    EXPECT_NEAR(1.1, cylinderShape->GetHeight(), 1e-6);

    auto cylinder2 = cylinderLink->AttachCylinderShape(
      "cylinder2", 3.0, 4.0, Eigen::Isometry3d::Identity());
    EXPECT_EQ(2u, cylinderLink->GetShapeCount());
    EXPECT_EQ(cylinder2, cylinderLink->GetShape(1));

    auto ellipsoid = world->GetModel("ellipsoid");
    auto ellipsoidLink = ellipsoid->GetLink(0);
    auto ellipsoidCollision = ellipsoidLink->GetShape(0);
    auto ellipsoidShape = ellipsoidCollision->CastToEllipsoidShape();
    EXPECT_EQ(
      ignition::math::Vector3d(0.2, 0.3, 0.5),
      ignition::math::eigen3::convert(ellipsoidShape->GetRadii()));

    auto ellipsoid2 = ellipsoidLink->AttachEllipsoidShape(
      "ellipsoid2",
      ignition::math::eigen3::convert(ignition::math::Vector3d(0.2, 0.3, 0.5)),
      Eigen::Isometry3d::Identity());
    EXPECT_EQ(2u, ellipsoidLink->GetShapeCount());
    EXPECT_EQ(ellipsoid2, ellipsoidLink->GetShape(1));

    auto capsule = world->GetModel("capsule");
    auto capsuleLink = capsule->GetLink(0);
    auto capsuleCollision = capsuleLink->GetShape(0);
    auto capsuleShape = capsuleCollision->CastToCapsuleShape();
    EXPECT_NEAR(0.2, capsuleShape->GetRadius(), 1e-6);
    EXPECT_NEAR(0.6, capsuleShape->GetLength(), 1e-6);

    auto capsule2 = capsuleLink->AttachCapsuleShape(
      "capsule2", 0.2, 0.6, Eigen::Isometry3d::Identity());
    EXPECT_EQ(2u, capsuleLink->GetShapeCount());
    EXPECT_EQ(capsule2, capsuleLink->GetShape(1));

    // Test the bounding boxes in the local frames
    auto sphereAABB =
      sphereCollision->GetAxisAlignedBoundingBox(*sphereCollision);
    auto boxAABB =
      boxCollision->GetAxisAlignedBoundingBox(*boxCollision);
    auto cylinderAABB =
      cylinderCollision->GetAxisAlignedBoundingBox(*cylinderCollision);
    auto ellipsoidAABB =
      ellipsoidCollision->GetAxisAlignedBoundingBox(*ellipsoidCollision);
    auto capsuleAABB =
      capsuleCollision->GetAxisAlignedBoundingBox(*capsuleCollision);

<<<<<<< HEAD
    EXPECT_EQ(ignition::math::Vector3d(-1, -1, -1),
              ignition::math::eigen3::convert(sphereAABB).Min());
    EXPECT_EQ(ignition::math::Vector3d(1, 1, 1),
              ignition::math::eigen3::convert(sphereAABB).Max());
    EXPECT_EQ(ignition::math::Vector3d(-50, -50, -0.5),
              ignition::math::eigen3::convert(boxAABB).Min());
    EXPECT_EQ(ignition::math::Vector3d(50, 50, 0.5),
              ignition::math::eigen3::convert(boxAABB).Max());
    EXPECT_EQ(ignition::math::Vector3d(-0.5, -0.5, -0.55),
              ignition::math::eigen3::convert(cylinderAABB).Min());
    EXPECT_EQ(ignition::math::Vector3d(0.5, 0.5, 0.55),
              ignition::math::eigen3::convert(cylinderAABB).Max());
    EXPECT_EQ(ignition::math::Vector3d(-0.2, -0.3, -0.5),
              ignition::math::eigen3::convert(ellipsoidAABB).Min());
    EXPECT_EQ(ignition::math::Vector3d(0.2, 0.3, 0.5),
              ignition::math::eigen3::convert(ellipsoidAABB).Max());
    EXPECT_EQ(ignition::math::Vector3d(-0.2, -0.2, -0.5),
              ignition::math::eigen3::convert(capsuleAABB).Min());
    EXPECT_EQ(ignition::math::Vector3d(0.2, 0.2, 0.5),
              ignition::math::eigen3::convert(capsuleAABB).Max());
=======
    EXPECT_EQ(math::Vector3d(-1, -1, -1),
              math::eigen3::convert(sphereAABB).Min());
    EXPECT_EQ(math::Vector3d(1, 1, 1),
              math::eigen3::convert(sphereAABB).Max());
    EXPECT_EQ(math::Vector3d(-50, -50, -0.5),
              math::eigen3::convert(boxAABB).Min());
    EXPECT_EQ(math::Vector3d(50, 50, 0.5),
              math::eigen3::convert(boxAABB).Max());
    EXPECT_EQ(math::Vector3d(-0.5, -0.5, -0.55),
              math::eigen3::convert(cylinderAABB).Min());
    EXPECT_EQ(math::Vector3d(0.5, 0.5, 0.55),
              math::eigen3::convert(cylinderAABB).Max());
>>>>>>> f1d3dad2

    // check model AABB. By default, the AABBs are in world frame
    auto sphereModelAABB = sphere->GetAxisAlignedBoundingBox();
    auto boxModelAABB = box->GetAxisAlignedBoundingBox();
    auto cylinderModelAABB = cylinder->GetAxisAlignedBoundingBox();
<<<<<<< HEAD
    auto ellipsoidModelAABB = ellipsoid->GetAxisAlignedBoundingBox();
    auto capsuleModelAABB = capsule->GetAxisAlignedBoundingBox();
    EXPECT_EQ(ignition::math::Vector3d(-1, 0.5, -0.5),
              ignition::math::eigen3::convert(sphereModelAABB).Min());
    EXPECT_EQ(ignition::math::Vector3d(1, 2.5, 1.5),
              ignition::math::eigen3::convert(sphereModelAABB).Max());
    EXPECT_EQ(ignition::math::Vector3d(-50, -50, -0.1),
              ignition::math::eigen3::convert(boxModelAABB).Min());
    EXPECT_EQ(ignition::math::Vector3d(50, 50, 1.1),
              ignition::math::eigen3::convert(boxModelAABB).Max());
    EXPECT_EQ(ignition::math::Vector3d(-3, -4.5, -1.5),
              ignition::math::eigen3::convert(cylinderModelAABB).Min());
    EXPECT_EQ(ignition::math::Vector3d(3, 1.5, 2.5),
              ignition::math::eigen3::convert(cylinderModelAABB).Max());
    EXPECT_EQ(ignition::math::Vector3d(-0.2, -5.3, 0.2),
              ignition::math::eigen3::convert(ellipsoidModelAABB).Min());
    EXPECT_EQ(ignition::math::Vector3d(0.2, -4.7, 1.2),
              ignition::math::eigen3::convert(ellipsoidModelAABB).Max());
    EXPECT_EQ(ignition::math::Vector3d(-0.2, -3.2, 0),
              ignition::math::eigen3::convert(capsuleModelAABB).Min());
    EXPECT_EQ(ignition::math::Vector3d(0.2, -2.8, 1),
              ignition::math::eigen3::convert(capsuleModelAABB).Max());
=======
    EXPECT_EQ(math::Vector3d(-1, 0.5, -0.5),
              math::eigen3::convert(sphereModelAABB).Min());
    EXPECT_EQ(math::Vector3d(1, 2.5, 1.5),
              math::eigen3::convert(sphereModelAABB).Max());
    EXPECT_EQ(math::Vector3d(-50, -50, -0.1),
              math::eigen3::convert(boxModelAABB).Min());
    EXPECT_EQ(math::Vector3d(50, 50, 1.1),
              math::eigen3::convert(boxModelAABB).Max());
    EXPECT_EQ(math::Vector3d(-3, -4.5, -1.5),
              math::eigen3::convert(cylinderModelAABB).Min());
    EXPECT_EQ(math::Vector3d(3, 1.5, 2.5),
              math::eigen3::convert(cylinderModelAABB).Max());
>>>>>>> f1d3dad2
  }
}

TEST_P(SimulationFeatures_TEST, FreeGroup)
{
  const std::string library = GetParam();
  if (library.empty())
    return;

  auto worlds = LoadWorlds(library, TEST_WORLD_DIR "/shapes.world");

  for (const auto &world : worlds)
  {
    // model free group test
    auto model = world->GetModel("sphere");
    auto freeGroup = model->FindFreeGroup();
    ASSERT_NE(nullptr, freeGroup);
    IGN_UTILS_WARN_IGNORE__DEPRECATED_DECLARATION
    ASSERT_NE(nullptr, freeGroup->CanonicalLink());
    IGN_UTILS_WARN_RESUME__DEPRECATED_DECLARATION
    ASSERT_NE(nullptr, freeGroup->RootLink());

    auto link = model->GetLink("sphere_link");
    auto freeGroupLink = link->FindFreeGroup();
    ASSERT_NE(nullptr, freeGroupLink);

    StepWorld(world, true);

    freeGroup->SetWorldPose(
      math::eigen3::convert(
        math::Pose3d(0, 0, 2, 0, 0, 0)));
    freeGroup->SetWorldLinearVelocity(
<<<<<<< HEAD
      ignition::math::eigen3::convert(ignition::math::Vector3d(0.1, 0.2, 0.3)));
    freeGroup->SetWorldAngularVelocity(
      ignition::math::eigen3::convert(ignition::math::Vector3d(0.4, 0.5, 0.6)));

    auto frameData = model->GetLink(0)->FrameDataRelativeToWorld();
    EXPECT_EQ(ignition::math::Pose3d(0, 0, 2, 0, 0, 0),
              ignition::math::eigen3::convert(frameData.pose));

    // Step the world
    StepWorld(world, false);
    // Check that the first link's velocities are updated
    frameData = model->GetLink(0)->FrameDataRelativeToWorld();
    EXPECT_EQ(ignition::math::Vector3d(0.1, 0.2, 0.3),
              ignition::math::eigen3::convert(frameData.linearVelocity));
    EXPECT_EQ(ignition::math::Vector3d(0.4, 0.5, 0.6),
              ignition::math::eigen3::convert(frameData.angularVelocity));
  }
}

TEST_P(SimulationFeatures_TEST, NestedFreeGroup)
{
  const std::string library = GetParam();
  if (library.empty())
    return;

  auto worlds =
      LoadWorldsPiecemeal(library, TEST_WORLD_DIR "/nested_model.world");

  for (const auto &world : worlds)
  {
    auto tpeWorld = world->GetTpeLibWorld();
    ASSERT_NE(nullptr, tpeWorld);

    // model free group test
    auto model = world->GetModel("model");
    ASSERT_NE(nullptr, model);
    auto freeGroup = model->FindFreeGroup();
    ASSERT_NE(nullptr, freeGroup);
    ASSERT_NE(nullptr, freeGroup->RootLink());

    ignition::math::Pose3d newPose(1, 1, 0, 0, 0, 0);
    freeGroup->SetWorldPose(ignition::math::eigen3::convert(newPose));

    {
      auto link = model->GetLink("link");
      ASSERT_NE(nullptr, link);
      auto frameData = link->FrameDataRelativeToWorld();
      EXPECT_EQ(newPose,
          ignition::math::eigen3::convert(frameData.pose));
    }
    {
      auto nestedModel = model->GetNestedModel("nested_model");
      ASSERT_NE(nullptr, nestedModel);
      auto nestedLink = nestedModel->GetLink("nested_link");
      ASSERT_NE(nullptr, nestedLink);

      // Poses from SDF
      ignition::math::Pose3d nestedModelPose(1, 2, 2, 0, 0, 0);
      ignition::math::Pose3d nestedLinkPose(3, 1, 1, 0, 0, IGN_PI_2);

      ignition::math::Pose3d nestedLinkExpectedPose =
        newPose * nestedModelPose * nestedLinkPose;

      EXPECT_EQ(nestedLinkExpectedPose,
                ignition::math::eigen3::convert(
                    nestedLink->FrameDataRelativeToWorld().pose));
    }
=======
      math::eigen3::convert(math::Vector3d(0.5, 0, 0.1)));
    freeGroup->SetWorldAngularVelocity(
      math::eigen3::convert(math::Vector3d(0.1, 0.2, 0)));

    auto frameData = model->GetLink(0)->FrameDataRelativeToWorld();
    EXPECT_EQ(math::Pose3d(0, 0, 2, 0, 0, 0),
              math::eigen3::convert(frameData.pose));
>>>>>>> f1d3dad2
  }
}

TEST_P(SimulationFeatures_TEST, CollideBitmasks)
{
  const std::string library = GetParam();
  if (library.empty())
    return;

  auto worlds = LoadWorlds(library, TEST_WORLD_DIR "/shapes_bitmask.sdf");

  for (const auto &world : worlds)
  {
    auto baseBox = world->GetModel("box_base");
    auto filteredBox = world->GetModel("box_filtered");
    auto collidingBox = world->GetModel("box_colliding");

    auto checkedOutput = StepWorld(world, true);
    EXPECT_TRUE(checkedOutput);
    auto contacts = world->GetContactsFromLastStep();
    // Only box_colliding should collide with box_base
    EXPECT_EQ(1u, contacts.size());

    // Now disable collisions for the colliding box as well
    auto collidingShape = collidingBox->GetLink(0)->GetShape(0);
    auto filteredShape = filteredBox->GetLink(0)->GetShape(0);
    collidingShape->SetCollisionFilterMask(0xF0);
    // Also test the getter
    EXPECT_EQ(0xF0, collidingShape->GetCollisionFilterMask());
    // Step and make sure there are no collisions
    checkedOutput = StepWorld(world, false);
    EXPECT_FALSE(checkedOutput);
    contacts = world->GetContactsFromLastStep();
    EXPECT_EQ(0u, contacts.size());

    // Now remove both filter masks (no collisions will be filtered)
    // Equivalent to 0xFF
    collidingShape->RemoveCollisionFilterMask();
    filteredShape->RemoveCollisionFilterMask();
    checkedOutput = StepWorld(world, false);
    EXPECT_FALSE(checkedOutput);
    // Expect box_filtered and box_colliding to collide with box_base
    contacts = world->GetContactsFromLastStep();
    EXPECT_EQ(2u, contacts.size());
  }
}

TEST_P(SimulationFeatures_TEST, RetrieveContacts)
{
  const std::string library = GetParam();
  if (library.empty())
    return;

  auto worlds = LoadWorlds(library, TEST_WORLD_DIR "/shapes.world");

  for (const auto &world : worlds)
  {
    auto sphere = world->GetModel("sphere");
    auto sphereFreeGroup = sphere->FindFreeGroup();
    EXPECT_NE(nullptr, sphereFreeGroup);

    auto cylinder = world->GetModel("cylinder");
    auto cylinderFreeGroup = cylinder->FindFreeGroup();
    EXPECT_NE(nullptr, cylinderFreeGroup);

    auto capsule = world->GetModel("capsule");
    auto capsuleFreeGroup = capsule->FindFreeGroup();
    EXPECT_NE(nullptr, capsuleFreeGroup);

    auto ellipsoid = world->GetModel("ellipsoid");
    auto ellipsoidFreeGroup = ellipsoid->FindFreeGroup();
    EXPECT_NE(nullptr, ellipsoidFreeGroup);

    auto box = world->GetModel("box");

    // step and get contacts
    auto checkedOutput = StepWorld(world, true);
    EXPECT_TRUE(checkedOutput);
    auto contacts = world->GetContactsFromLastStep();

    // large box in the middle should be intersecting with sphere, cylinder,
    // capsule and ellipsoid
    EXPECT_EQ(4u, contacts.size());
    unsigned int contactBoxSphere = 0u;
    unsigned int contactBoxCylinder = 0u;
    unsigned int contactBoxCapsule = 0u;
    unsigned int contactBoxEllipsoid = 0u;

    for (auto &contact : contacts)
    {
      const auto &contactPoint = contact.Get<TestContactPoint>();
      ASSERT_TRUE(contactPoint.collision1);
      ASSERT_TRUE(contactPoint.collision2);
      EXPECT_NE(contactPoint.collision1, contactPoint.collision2);

      auto c1 = contactPoint.collision1;
      auto c2 = contactPoint.collision2;
      auto m1 = c1->GetLink()->GetModel();
      auto m2 = c2->GetLink()->GetModel();
      if ((m1->GetName() == "sphere" && m2->GetName() == "box") ||
          (m1->GetName() == "box" && m2->GetName() == "sphere"))
      {
        contactBoxSphere++;
        Eigen::Vector3d expectedContactPos = Eigen::Vector3d(0, 1.5, 0.5);
        EXPECT_TRUE(physics::test::Equal(expectedContactPos,
            contactPoint.point, 1e-6));
      }
      else if ((m1->GetName() == "box" && m2->GetName() == "cylinder") ||
          (m1->GetName() == "cylinder" && m2->GetName() == "box"))
      {
        contactBoxCylinder++;
        Eigen::Vector3d expectedContactPos = Eigen::Vector3d(0, -1.5, 0.5);
        EXPECT_TRUE(physics::test::Equal(expectedContactPos,
            contactPoint.point, 1e-6));
      }
      else if ((m1->GetName() == "box" && m2->GetName() == "capsule") ||
          (m1->GetName() == "capsule" && m2->GetName() == "box"))
      {
        contactBoxCapsule++;
        Eigen::Vector3d expectedContactPos = Eigen::Vector3d(0.0, -3, 0.5);
        EXPECT_TRUE(ignition::physics::test::Equal(expectedContactPos,
            contactPoint.point, 1e-6));
      }
      else if ((m1->GetName() == "box" && m2->GetName() == "ellipsoid") ||
          (m1->GetName() == "ellipsoid" && m2->GetName() == "box"))
      {
        contactBoxEllipsoid++;
        Eigen::Vector3d expectedContactPos = Eigen::Vector3d(0.0, -5, 0.6);
        EXPECT_TRUE(ignition::physics::test::Equal(expectedContactPos,
            contactPoint.point, 1e-6));
      }
      else
      {
        FAIL() << "There should not be contacts between: "
               << m1->GetName() << " " << m2->GetName();
      }
    }
    EXPECT_EQ(1u, contactBoxSphere);
    EXPECT_EQ(1u, contactBoxCylinder);
    EXPECT_EQ(1u, contactBoxCapsule);
    EXPECT_EQ(1u, contactBoxEllipsoid);

    // move sphere away
    sphereFreeGroup->SetWorldPose(math::eigen3::convert(
        math::Pose3d(0, 100, 0.5, 0, 0, 0)));

    // step and get contacts
    checkedOutput = StepWorld(world, false);
    EXPECT_FALSE(checkedOutput);
    contacts = world->GetContactsFromLastStep();

    // large box in the middle should be intersecting with cylinder, capsule,
    // ellipsoid
    EXPECT_EQ(3u, contacts.size());

    contactBoxCylinder = 0u;
    contactBoxCapsule = 0u;
    contactBoxEllipsoid = 0u;
    for (auto contact : contacts)
    {
      const auto &contactPoint = contact.Get<::TestContactPoint>();
      ASSERT_TRUE(contactPoint.collision1);
      ASSERT_TRUE(contactPoint.collision2);
      EXPECT_NE(contactPoint.collision1, contactPoint.collision2);

      auto c1 = contactPoint.collision1;
      auto c2 = contactPoint.collision2;
      auto m1 = c1->GetLink()->GetModel();
      auto m2 = c2->GetLink()->GetModel();
      if ((m1->GetName() == "box" && m2->GetName() == "cylinder") ||
          (m1->GetName() == "cylinder" && m2->GetName() == "box"))
      {
        contactBoxCylinder++;
        Eigen::Vector3d expectedContactPos = Eigen::Vector3d(0, -1.5, 0.5);
        EXPECT_TRUE(ignition::physics::test::Equal(expectedContactPos,
            contactPoint.point, 1e-6));
      }
      else if ((m1->GetName() == "box" && m2->GetName() == "capsule") ||
          (m1->GetName() == "capsule" && m2->GetName() == "box"))
      {
        contactBoxCapsule++;
        Eigen::Vector3d expectedContactPos = Eigen::Vector3d(0.0, -3, 0.5);
        EXPECT_TRUE(ignition::physics::test::Equal(expectedContactPos,
            contactPoint.point, 1e-6));
      }
      else if ((m1->GetName() == "box" && m2->GetName() == "ellipsoid") ||
          (m1->GetName() == "ellipsoid" && m2->GetName() == "box"))
      {
        contactBoxEllipsoid++;
        Eigen::Vector3d expectedContactPos = Eigen::Vector3d(0.0, -5, 0.6);
        EXPECT_TRUE(ignition::physics::test::Equal(expectedContactPos,
            contactPoint.point, 1e-6));
      }
      else
      {
        FAIL() << "There should only be contacts between box and cylinder";
<<<<<<< HEAD
      }
=======

      Eigen::Vector3d expectedContactPos = Eigen::Vector3d(0, -1.5, 0.5);
      EXPECT_TRUE(physics::test::Equal(expectedContactPos,
          contactPoint.point, 1e-6));
>>>>>>> f1d3dad2
    }
    EXPECT_EQ(1u, contactBoxCylinder);
    EXPECT_EQ(1u, contactBoxCapsule);
    EXPECT_EQ(1u, contactBoxEllipsoid);

    // move cylinder away
    cylinderFreeGroup->SetWorldPose(math::eigen3::convert(
        math::Pose3d(0, -100, 0.5, 0, 0, 0)));

    // move capsule away
    capsuleFreeGroup->SetWorldPose(ignition::math::eigen3::convert(
        ignition::math::Pose3d(0, -100, 100, 0, 0, 0)));

    // move ellipsoid away
    ellipsoidFreeGroup->SetWorldPose(ignition::math::eigen3::convert(
        ignition::math::Pose3d(0, -100, -100, 0, 0, 0)));

    // step and get contacts
    checkedOutput = StepWorld(world, false);
    EXPECT_FALSE(checkedOutput);
    contacts = world->GetContactsFromLastStep();

    // no entities should be colliding
    EXPECT_TRUE(contacts.empty());
  }
}

INSTANTIATE_TEST_CASE_P(PhysicsPlugins, SimulationFeatures_TEST,
  ::testing::ValuesIn(physics::test::g_PhysicsPluginLibraries),); // NOLINT

int main(int argc, char *argv[])
{
  ::testing::InitGoogleTest(&argc, argv);
  return RUN_ALL_TESTS();
}<|MERGE_RESOLUTION|>--- conflicted
+++ resolved
@@ -21,21 +21,8 @@
 #include <gz/math/Vector3.hh>
 #include <gz/math/eigen3/Conversions.hh>
 
-<<<<<<< HEAD
+
 #include <ignition/utils/SuppressWarning.hh>
-#include <ignition/plugin/Loader.hh>
-
-// Features
-#include <ignition/physics/FindFeatures.hh>
-#include <ignition/physics/GetBoundingBox.hh>
-#include <ignition/physics/FrameSemantics.hh>
-#include <ignition/physics/RequestEngine.hh>
-#include <ignition/physics/sdf/ConstructWorld.hh>
-#include <ignition/physics/sdf/ConstructModel.hh>
-#include <ignition/physics/sdf/ConstructNestedModel.hh>
-#include <ignition/physics/sdf/ConstructLink.hh>
-#include <ignition/physics/sdf/ConstructCollision.hh>
-=======
 #include <gz/plugin/Loader.hh>
 
 // Features
@@ -44,7 +31,10 @@
 #include <gz/physics/FrameSemantics.hh>
 #include <gz/physics/RequestEngine.hh>
 #include <gz/physics/sdf/ConstructWorld.hh>
->>>>>>> f1d3dad2
+#include <ignition/physics/sdf/ConstructModel.hh>
+#include <ignition/physics/sdf/ConstructNestedModel.hh>
+#include <ignition/physics/sdf/ConstructLink.hh>
+#include <ignition/physics/sdf/ConstructCollision.hh>
 
 #include <sdf/Root.hh>
 #include <sdf/World.hh>
@@ -60,17 +50,18 @@
 #include "SimulationFeatures.hh"
 #include "World.hh"
 
-<<<<<<< HEAD
-struct TestFeatureList : ignition::physics::FeatureList<
-  ignition::physics::tpeplugin::SimulationFeatureList,
-  ignition::physics::tpeplugin::ShapeFeatureList,
-  ignition::physics::tpeplugin::EntityManagementFeatureList,
-  ignition::physics::tpeplugin::FreeGroupFeatureList,
+using namespace ignition;
+
+struct TestFeatureList : physics::FeatureList<
+  physics::tpeplugin::SimulationFeatureList,
+  physics::tpeplugin::ShapeFeatureList,
+  physics::tpeplugin::EntityManagementFeatureList,
+  physics::tpeplugin::FreeGroupFeatureList,
   ignition::physics::tpeplugin::RetrieveWorld,
-  ignition::physics::GetContactsFromLastStepFeature,
-  ignition::physics::LinkFrameSemantics,
-  ignition::physics::GetModelBoundingBox,
-  ignition::physics::sdf::ConstructSdfWorld,
+  physics::GetContactsFromLastStepFeature,
+  physics::LinkFrameSemantics,
+  physics::GetModelBoundingBox,
+  physics::sdf::ConstructSdfWorld,
   ignition::physics::sdf::ConstructSdfModel,
   ignition::physics::sdf::ConstructSdfNestedModel,
   ignition::physics::sdf::ConstructSdfLink,
@@ -78,29 +69,11 @@
 > { };
 
 using TestEnginePtr = ignition::physics::Engine3dPtr<TestFeatureList>;
-using TestWorldPtr = ignition::physics::World3dPtr<TestFeatureList>;
+using TestWorldPtr = physics::World3dPtr<TestFeatureList>;
 using TestModelPtr = ignition::physics::Model3dPtr<TestFeatureList>;
 using TestLinkPtr = ignition::physics::Link3dPtr<TestFeatureList>;
-using TestShapePtr = ignition::physics::Shape3dPtr<TestFeatureList>;
-using TestContactPoint = ignition::physics::World3d<TestFeatureList>::ContactPoint;
-=======
-using namespace ignition;
-
-struct TestFeatureList : physics::FeatureList<
-  physics::tpeplugin::SimulationFeatureList,
-  physics::tpeplugin::ShapeFeatureList,
-  physics::tpeplugin::EntityManagementFeatureList,
-  physics::tpeplugin::FreeGroupFeatureList,
-  physics::GetContactsFromLastStepFeature,
-  physics::LinkFrameSemantics,
-  physics::GetModelBoundingBox,
-  physics::sdf::ConstructSdfWorld
-> { };
-
-using TestWorldPtr = physics::World3dPtr<TestFeatureList>;
 using TestShapePtr = physics::Shape3dPtr<TestFeatureList>;
 using TestContactPoint = physics::World3d<TestFeatureList>::ContactPoint;
->>>>>>> f1d3dad2
 
 std::unordered_set<TestWorldPtr> LoadWorlds(
     const std::string &_library,
@@ -407,28 +380,6 @@
     auto capsuleAABB =
       capsuleCollision->GetAxisAlignedBoundingBox(*capsuleCollision);
 
-<<<<<<< HEAD
-    EXPECT_EQ(ignition::math::Vector3d(-1, -1, -1),
-              ignition::math::eigen3::convert(sphereAABB).Min());
-    EXPECT_EQ(ignition::math::Vector3d(1, 1, 1),
-              ignition::math::eigen3::convert(sphereAABB).Max());
-    EXPECT_EQ(ignition::math::Vector3d(-50, -50, -0.5),
-              ignition::math::eigen3::convert(boxAABB).Min());
-    EXPECT_EQ(ignition::math::Vector3d(50, 50, 0.5),
-              ignition::math::eigen3::convert(boxAABB).Max());
-    EXPECT_EQ(ignition::math::Vector3d(-0.5, -0.5, -0.55),
-              ignition::math::eigen3::convert(cylinderAABB).Min());
-    EXPECT_EQ(ignition::math::Vector3d(0.5, 0.5, 0.55),
-              ignition::math::eigen3::convert(cylinderAABB).Max());
-    EXPECT_EQ(ignition::math::Vector3d(-0.2, -0.3, -0.5),
-              ignition::math::eigen3::convert(ellipsoidAABB).Min());
-    EXPECT_EQ(ignition::math::Vector3d(0.2, 0.3, 0.5),
-              ignition::math::eigen3::convert(ellipsoidAABB).Max());
-    EXPECT_EQ(ignition::math::Vector3d(-0.2, -0.2, -0.5),
-              ignition::math::eigen3::convert(capsuleAABB).Min());
-    EXPECT_EQ(ignition::math::Vector3d(0.2, 0.2, 0.5),
-              ignition::math::eigen3::convert(capsuleAABB).Max());
-=======
     EXPECT_EQ(math::Vector3d(-1, -1, -1),
               math::eigen3::convert(sphereAABB).Min());
     EXPECT_EQ(math::Vector3d(1, 1, 1),
@@ -441,36 +392,21 @@
               math::eigen3::convert(cylinderAABB).Min());
     EXPECT_EQ(math::Vector3d(0.5, 0.5, 0.55),
               math::eigen3::convert(cylinderAABB).Max());
->>>>>>> f1d3dad2
+    EXPECT_EQ(ignition::math::Vector3d(-0.2, -0.3, -0.5),
+              ignition::math::eigen3::convert(ellipsoidAABB).Min());
+    EXPECT_EQ(ignition::math::Vector3d(0.2, 0.3, 0.5),
+              ignition::math::eigen3::convert(ellipsoidAABB).Max());
+    EXPECT_EQ(ignition::math::Vector3d(-0.2, -0.2, -0.5),
+              ignition::math::eigen3::convert(capsuleAABB).Min());
+    EXPECT_EQ(ignition::math::Vector3d(0.2, 0.2, 0.5),
+              ignition::math::eigen3::convert(capsuleAABB).Max());
 
     // check model AABB. By default, the AABBs are in world frame
     auto sphereModelAABB = sphere->GetAxisAlignedBoundingBox();
     auto boxModelAABB = box->GetAxisAlignedBoundingBox();
     auto cylinderModelAABB = cylinder->GetAxisAlignedBoundingBox();
-<<<<<<< HEAD
     auto ellipsoidModelAABB = ellipsoid->GetAxisAlignedBoundingBox();
     auto capsuleModelAABB = capsule->GetAxisAlignedBoundingBox();
-    EXPECT_EQ(ignition::math::Vector3d(-1, 0.5, -0.5),
-              ignition::math::eigen3::convert(sphereModelAABB).Min());
-    EXPECT_EQ(ignition::math::Vector3d(1, 2.5, 1.5),
-              ignition::math::eigen3::convert(sphereModelAABB).Max());
-    EXPECT_EQ(ignition::math::Vector3d(-50, -50, -0.1),
-              ignition::math::eigen3::convert(boxModelAABB).Min());
-    EXPECT_EQ(ignition::math::Vector3d(50, 50, 1.1),
-              ignition::math::eigen3::convert(boxModelAABB).Max());
-    EXPECT_EQ(ignition::math::Vector3d(-3, -4.5, -1.5),
-              ignition::math::eigen3::convert(cylinderModelAABB).Min());
-    EXPECT_EQ(ignition::math::Vector3d(3, 1.5, 2.5),
-              ignition::math::eigen3::convert(cylinderModelAABB).Max());
-    EXPECT_EQ(ignition::math::Vector3d(-0.2, -5.3, 0.2),
-              ignition::math::eigen3::convert(ellipsoidModelAABB).Min());
-    EXPECT_EQ(ignition::math::Vector3d(0.2, -4.7, 1.2),
-              ignition::math::eigen3::convert(ellipsoidModelAABB).Max());
-    EXPECT_EQ(ignition::math::Vector3d(-0.2, -3.2, 0),
-              ignition::math::eigen3::convert(capsuleModelAABB).Min());
-    EXPECT_EQ(ignition::math::Vector3d(0.2, -2.8, 1),
-              ignition::math::eigen3::convert(capsuleModelAABB).Max());
-=======
     EXPECT_EQ(math::Vector3d(-1, 0.5, -0.5),
               math::eigen3::convert(sphereModelAABB).Min());
     EXPECT_EQ(math::Vector3d(1, 2.5, 1.5),
@@ -483,7 +419,14 @@
               math::eigen3::convert(cylinderModelAABB).Min());
     EXPECT_EQ(math::Vector3d(3, 1.5, 2.5),
               math::eigen3::convert(cylinderModelAABB).Max());
->>>>>>> f1d3dad2
+    EXPECT_EQ(ignition::math::Vector3d(-0.2, -5.3, 0.2),
+              ignition::math::eigen3::convert(ellipsoidModelAABB).Min());
+    EXPECT_EQ(ignition::math::Vector3d(0.2, -4.7, 1.2),
+              ignition::math::eigen3::convert(ellipsoidModelAABB).Max());
+    EXPECT_EQ(ignition::math::Vector3d(-0.2, -3.2, 0),
+              ignition::math::eigen3::convert(capsuleModelAABB).Min());
+    EXPECT_EQ(ignition::math::Vector3d(0.2, -2.8, 1),
+              ignition::math::eigen3::convert(capsuleModelAABB).Max());
   }
 }
 
@@ -516,8 +459,7 @@
       math::eigen3::convert(
         math::Pose3d(0, 0, 2, 0, 0, 0)));
     freeGroup->SetWorldLinearVelocity(
-<<<<<<< HEAD
-      ignition::math::eigen3::convert(ignition::math::Vector3d(0.1, 0.2, 0.3)));
+      math::eigen3::convert(math::Vector3d(0.1, 0.2, 0.3)));
     freeGroup->SetWorldAngularVelocity(
       ignition::math::eigen3::convert(ignition::math::Vector3d(0.4, 0.5, 0.6)));
 
@@ -584,15 +526,6 @@
                 ignition::math::eigen3::convert(
                     nestedLink->FrameDataRelativeToWorld().pose));
     }
-=======
-      math::eigen3::convert(math::Vector3d(0.5, 0, 0.1)));
-    freeGroup->SetWorldAngularVelocity(
-      math::eigen3::convert(math::Vector3d(0.1, 0.2, 0)));
-
-    auto frameData = model->GetLink(0)->FrameDataRelativeToWorld();
-    EXPECT_EQ(math::Pose3d(0, 0, 2, 0, 0, 0),
-              math::eigen3::convert(frameData.pose));
->>>>>>> f1d3dad2
   }
 }
 
@@ -789,14 +722,7 @@
       else
       {
         FAIL() << "There should only be contacts between box and cylinder";
-<<<<<<< HEAD
-      }
-=======
-
-      Eigen::Vector3d expectedContactPos = Eigen::Vector3d(0, -1.5, 0.5);
-      EXPECT_TRUE(physics::test::Equal(expectedContactPos,
-          contactPoint.point, 1e-6));
->>>>>>> f1d3dad2
+      }
     }
     EXPECT_EQ(1u, contactBoxCylinder);
     EXPECT_EQ(1u, contactBoxCapsule);
