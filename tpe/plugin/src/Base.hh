--- conflicted
+++ resolved
@@ -119,11 +119,7 @@
       ++it;
     }
     // return invalid id if entity not found
-<<<<<<< HEAD
-    return {-1, nullptr};
-=======
     return {INVALID_ENTITY_ID, nullptr};
->>>>>>> e5679df5
   }
 
   public: inline Identity AddWorld(std::shared_ptr<tpelib::World> _world)
