--- conflicted
+++ resolved
@@ -91,13 +91,7 @@
 // Test that the tpe plugin loaded all the relevant information correctly.
 TEST(SDFFeatures_TEST, CheckTpeData)
 {
-<<<<<<< HEAD
-  const auto worldPath =
-    gz::common::testing::SourceFile("tpe", "plugin", "worlds", "test.world");
-  auto world = LoadWorld(worldPath);
-=======
   auto world = LoadWorld(tpe::worlds::kTestWorld);
->>>>>>> 8ef0023f
   auto tpeWorld = world.GetTpeLibWorld();
   ASSERT_NE(nullptr, tpeWorld);
 
@@ -370,13 +364,7 @@
 // Test that the tpe plugin loaded nested models correctly.
 TEST(SDFFeatures_TEST, NestedModel)
 {
-<<<<<<< HEAD
-  const auto worldPath =
-    gz::common::testing::SourceFile("tpe", "plugin", "worlds", "nested_model.world");
-  auto world = LoadWorld(worldPath);
-=======
   auto world = LoadWorld(tpe::worlds::kNestedModelWorld);
->>>>>>> 8ef0023f
   auto tpeWorld = world.GetTpeLibWorld();
   ASSERT_NE(nullptr, tpeWorld);
 
