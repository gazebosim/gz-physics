--- conflicted
+++ resolved
@@ -23,11 +23,7 @@
 #include <sdf/World.hh>
 
 #include <test/Utils.hh>
-<<<<<<< HEAD
-#include "Worlds.hh"
-=======
 #include <test/common_test/Worlds.hh>
->>>>>>> 8e1aca60
 
 #include <gz/plugin/Loader.hh>
 
@@ -95,11 +91,7 @@
 // Test that the tpe plugin loaded all the relevant information correctly.
 TEST(SDFFeatures_TEST, CheckTpeData)
 {
-<<<<<<< HEAD
-  auto world = LoadWorld(tpe::worlds::kTestWorld);
-=======
   auto world = LoadWorld(common_test::worlds::kTestWorld);
->>>>>>> 8e1aca60
   auto tpeWorld = world.GetTpeLibWorld();
   ASSERT_NE(nullptr, tpeWorld);
 
@@ -378,11 +370,7 @@
 // Test that the tpe plugin loaded nested models correctly.
 TEST(SDFFeatures_TEST, NestedModel)
 {
-<<<<<<< HEAD
-  auto world = LoadWorld(tpe::worlds::kNestedModelWorld);
-=======
   auto world = LoadWorld(common_test::worlds::kWorldWithNestedModelSdf);
->>>>>>> 8e1aca60
   auto tpeWorld = world.GetTpeLibWorld();
   ASSERT_NE(nullptr, tpeWorld);
 
