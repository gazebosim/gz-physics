--- conflicted
+++ resolved
@@ -73,16 +73,6 @@
 
   /// \brief Time step size
   protected: double timeStep{0.1};
-<<<<<<< HEAD
-
-  /// \brief Collision detector
-  protected: CollisionDetector collisionDetector;
-
-  /// \brief Collision detector
-  protected: std::vector<Contact> contacts;
-};
-=======
->>>>>>> 12e72997
 
   /// \brief Collision detector
   protected: CollisionDetector collisionDetector;
