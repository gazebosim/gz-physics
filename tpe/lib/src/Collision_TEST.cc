--- conflicted
+++ resolved
@@ -44,14 +44,8 @@
   ASSERT_NE(nullptr, collisionEnt.GetParent());
 
   collisionEnt.SetPose(math::Pose3d(0, 0.2, 0.5, 0, 1, 0));
-<<<<<<< HEAD
-  EXPECT_EQ(
-      math::Pose3d(1.05416, 2.17281, 3.50715, 0.265579, 1.18879, 0.527304),
-      collisionEnt.GetWorldPose());
-=======
   EXPECT_EQ(math::Pose3d(1.05416, 2.17281, 3.50715, 0.265579, 1.18879,
       0.527304), collisionEnt.GetWorldPose());
->>>>>>> 27ce0999
 
   EXPECT_EQ(0xFF, collision.GetCollideBitmask());
   collision.SetCollideBitmask(0x03);
