--- conflicted
+++ resolved
@@ -32,12 +32,7 @@
     ignition::physics::ForwardStep,
     ignition::physics::SetState>;
 
-<<<<<<< HEAD
-void DoublePendulum_TEST(ignition::common::PluginLoader &_loader,
-                         const std::string &_pluginName);
-=======
 void DoublePendulum_TEST(ignition::physics::PhysicsPlugin _plugin);
->>>>>>> ae5102bb
 
 /////////////////////////////////////////////////
 TEST(DoublePendulum, Step)
@@ -57,23 +52,11 @@
   for (const std::string & name : pluginNames)
   {
     std::cerr << "DoublePendulum plugin: " << name << std::endl;
-<<<<<<< HEAD
-    DoublePendulum_TEST(loader, name);
-  }
-}
-
-void DoublePendulum_TEST(ignition::common::PluginLoader &_loader,
-                         const std::string &_pluginName)
-{
-  std::cerr << "         using plugin: " << _pluginName << std::endl;
-  PhysicsPlugin plugin = _loader.Instantiate(_pluginName);
-=======
     std::cerr << "       testing plugin: " << pluginName << std::endl;
     PhysicsPlugin plugin = loader.Instantiate(pluginName);
     DoublePendulum_TEST(plugin);
   }
 }
->>>>>>> ae5102bb
 
 void DoublePendulum_TEST(ignition::physics::PhysicsPlugin _plugin)
 {
