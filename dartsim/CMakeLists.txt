# This component expresses custom features of the dartsim plugin, which can
# expose native dartsim data types.
gz_add_component(dartsim INTERFACE
  DEPENDS_ON_COMPONENTS sdf heightmap mesh
  GET_TARGET_NAME features)

target_link_libraries(${features} INTERFACE ${DART_LIBRARIES})
target_include_directories(${features} SYSTEM INTERFACE ${DART_INCLUDE_DIRS})
if (MSVC)
  # needed by DART, see https://github.com/dartsim/dart/issues/753
  target_compile_options(${features} INTERFACE "/permissive-")
endif()

install(
  DIRECTORY include/
  DESTINATION "${IGN_INCLUDE_INSTALL_DIR_FULL}")

gz_get_libsources_and_unittests(sources test_sources)

# TODO(MXG): Think about an gz_add_plugin(~) macro for ign-cmake
set(engine_name dartsim-plugin)
gz_add_component(${engine_name}
  SOURCES ${sources}
  DEPENDS_ON_COMPONENTS dartsim
  GET_TARGET_NAME dartsim_plugin)

target_link_libraries(${dartsim_plugin}
  PUBLIC
    ${features}
    ${PROJECT_LIBRARY_TARGET_NAME}-sdf
    ${PROJECT_LIBRARY_TARGET_NAME}-heightmap
    ${PROJECT_LIBRARY_TARGET_NAME}-mesh
    gz-common${GZ_COMMON_VER}::gz-common${GZ_COMMON_VER}
    gz-common${GZ_COMMON_VER}::geospatial
    gz-math${GZ_MATH_VER}::eigen3
  PRIVATE
    # We need to link this, even when the profiler isn't used to get headers.
    gz-common${GZ_COMMON_VER}::profiler
)

# The Gazebo fork of DART contains additional code that allows customizing
# contact constraints. We check for the presence of "ContactSurface.hpp", which
# was added to enable these customizations, to detect if the feature is
# available.
include(CheckIncludeFileCXX)
if (MSVC)
  set(CMAKE_REQUIRED_FLAGS "/std:c++14")
else()
  set(CMAKE_REQUIRED_FLAGS "-std=c++14")
endif()
set(CMAKE_REQUIRED_INCLUDES "${DART_INCLUDE_DIRS};${EIGEN3_INCLUDE_DIRS}")
set(CMAKE_REQUIRED_QUIET false)

CHECK_INCLUDE_FILE_CXX(dart/constraint/ContactSurface.hpp DART_HAS_CONTACT_SURFACE_HEADER)
if (DART_HAS_CONTACT_SURFACE_HEADER)
  target_compile_definitions(${dartsim_plugin} PRIVATE DART_HAS_CONTACT_SURFACE)
else()
  message(STATUS "The version of DART does not support Contact constraint customizations.")
endif()

# Note that plugins are currently being installed in 2 places: /lib and the engine-plugins dir
install(TARGETS ${dartsim_plugin} DESTINATION ${GZ_PHYSICS_ENGINE_INSTALL_DIR})

<<<<<<< HEAD
# The library created by `ign_add_component` includes the ign-physics version
=======
# The library created by `gz_add_component` includes the gz-physics version
>>>>>>> 265b31b8
# (i.e. libgz-physics1-name-plugin.so), but for portability,
# we also install an unversioned symlink into the same versioned folder.
set(versioned ${CMAKE_SHARED_LIBRARY_PREFIX}${dartsim_plugin}${CMAKE_SHARED_LIBRARY_SUFFIX})
set(unversioned ${CMAKE_SHARED_LIBRARY_PREFIX}${PROJECT_NAME_NO_VERSION_LOWER}-${engine_name}${CMAKE_SHARED_LIBRARY_SUFFIX})
if (WIN32)
  # disable MSVC inherit via dominance warning
  target_compile_options(${dartsim_plugin} PUBLIC "/wd4250")
  INSTALL(CODE "EXECUTE_PROCESS(COMMAND ${CMAKE_COMMAND} -E copy
      ${GZ_PHYSICS_ENGINE_INSTALL_DIR}\/${versioned}
      ${GZ_PHYSICS_ENGINE_INSTALL_DIR}\/${unversioned})")
else()
  EXECUTE_PROCESS(COMMAND ${CMAKE_COMMAND} -E create_symlink ${versioned} ${unversioned})
  INSTALL(FILES ${PROJECT_BINARY_DIR}/${unversioned} DESTINATION ${GZ_PHYSICS_ENGINE_INSTALL_DIR})
endif()

# Testing
gz_build_tests(
  TYPE UNIT
  SOURCES ${test_sources}
  LIB_DEPS
    ${features}
    gz-plugin${GZ_PLUGIN_VER}::loader
    gz-common${GZ_COMMON_VER}::gz-common${GZ_COMMON_VER}
    gz-common${GZ_COMMON_VER}::geospatial
    ${PROJECT_LIBRARY_TARGET_NAME}-sdf
    ${PROJECT_LIBRARY_TARGET_NAME}-heightmap
    ${PROJECT_LIBRARY_TARGET_NAME}-mesh
  TEST_LIST tests)

foreach(test ${tests})

  target_compile_definitions(${test} PRIVATE
    "dartsim_plugin_LIB=\"$<TARGET_FILE:${dartsim_plugin}>\""
    "TEST_WORLD_DIR=\"${CMAKE_CURRENT_SOURCE_DIR}/worlds/\""
    "GZ_PHYSICS_RESOURCE_DIR=\"${GZ_PHYSICS_RESOURCE_DIR}\"")

  if (DART_HAS_CONTACT_SURFACE_HEADER)
    target_compile_definitions(${test} PRIVATE DART_HAS_CONTACT_SURFACE)
  endif()

  # Helps when we want to build a single test after making changes to dartsim_plugin
  add_dependencies(${test} ${dartsim_plugin})
endforeach()

foreach(test UNIT_FindFeatures_TEST UNIT_RequestFeatures_TEST)
  if(TARGET ${test})
    target_compile_definitions(${test} PRIVATE
      "dartsim_plugin_LIB=\"$<TARGET_FILE:${dartsim_plugin}>\"")
  endif()
endforeach()<|MERGE_RESOLUTION|>--- conflicted
+++ resolved
@@ -61,11 +61,7 @@
 # Note that plugins are currently being installed in 2 places: /lib and the engine-plugins dir
 install(TARGETS ${dartsim_plugin} DESTINATION ${GZ_PHYSICS_ENGINE_INSTALL_DIR})
 
-<<<<<<< HEAD
-# The library created by `ign_add_component` includes the ign-physics version
-=======
 # The library created by `gz_add_component` includes the gz-physics version
->>>>>>> 265b31b8
 # (i.e. libgz-physics1-name-plugin.so), but for portability,
 # we also install an unversioned symlink into the same versioned folder.
 set(versioned ${CMAKE_SHARED_LIBRARY_PREFIX}${dartsim_plugin}${CMAKE_SHARED_LIBRARY_SUFFIX})
