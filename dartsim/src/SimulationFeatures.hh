--- conflicted
+++ resolved
@@ -22,26 +22,20 @@
 #include <string>
 #include <unordered_map>
 #include <vector>
-<<<<<<< HEAD
-#include <unordered_map>
-
-#include <ignition/math/Pose3.hh>
-
-#include <ignition/physics/CanWriteData.hh>
-#include <ignition/physics/ForwardStep.hh>
-#include <ignition/physics/GetContacts.hh>
-#include <ignition/physics/SpecifyData.hh>
-=======
 
 #include <dart/config.hpp>
 #ifdef DART_HAS_CONTACT_SURFACE
 #include <dart/constraint/ContactSurface.hpp>
 #endif
 
+#include <ignition/math/Pose3.hh>
+
+#include <ignition/physics/CanWriteData.hh>
+
 #include <ignition/physics/ForwardStep.hh>
 #include <ignition/physics/GetContacts.hh>
 #include <ignition/physics/ContactProperties.hh>
->>>>>>> 3a09b48f
+#include <ignition/physics/SpecifyData.hh>
 
 #include "Base.hh"
 
@@ -116,11 +110,10 @@
   public: std::vector<ContactInternal> GetContactsFromLastStep(
       const Identity &_worldID) const override;
 
-<<<<<<< HEAD
   /// \brief link poses from the most recent pose change/update.
   /// The key is the link's ID, and the value is the link's pose
   private: mutable std::unordered_map<std::size_t, math::Pose3d> prevLinkPoses;
-=======
+
   private: std::optional<ContactInternal> convertContact(
     const dart::collision::Contact& _contact) const;
 
@@ -136,7 +129,6 @@
   private: std::unordered_map<
     std::string, IgnContactSurfaceHandlerPtr> contactSurfaceHandlers;
 #endif
->>>>>>> 3a09b48f
 };
 
 }
