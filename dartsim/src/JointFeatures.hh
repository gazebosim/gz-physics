--- conflicted
+++ resolved
@@ -56,17 +56,13 @@
   SetJointPositionLimitsFeature,
   SetJointVelocityLimitsFeature,
   SetJointEffortLimitsFeature,
-<<<<<<< HEAD
   SetJointFrictionFeature,
   SetJointDampingCoefficientFeature,
   SetJointSpringStiffnessFeature,
   SetJointSpringReferenceFeature,
-  GetJointTransmittedWrench
-=======
   GetJointTransmittedWrench,
 
   SetMimicConstraintFeature
->>>>>>> 0a6a28dd
 > { };
 
 class JointFeatures :
