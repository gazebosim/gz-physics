/*
 * Copyright (C) 2018 Open Source Robotics Foundation
 *
 * Licensed under the Apache License, Version 2.0 (the "License");
 * you may not use this file except in compliance with the License.
 * You may obtain a copy of the License at
 *
 *     http://www.apache.org/licenses/LICENSE-2.0
 *
 * Unless required by applicable law or agreed to in writing, software
 * distributed under the License is distributed on an "AS IS" BASIS,
 * WITHOUT WARRANTIES OR CONDITIONS OF ANY KIND, either express or implied.
 * See the License for the specific language governing permissions and
 * limitations under the License.
 *
*/

#include "SDFFeatures.hh"

#include <cmath>
#include <limits>
#include <memory>
#include <utility>

#include <dart/constraint/ConstraintSolver.hpp>
#include <dart/dynamics/BallJoint.hpp>
#include <dart/dynamics/BoxShape.hpp>
#include <dart/dynamics/CapsuleShape.hpp>
#include <dart/dynamics/CylinderShape.hpp>
#include <dart/dynamics/EllipsoidShape.hpp>
#include <dart/dynamics/FreeJoint.hpp>
#include <dart/dynamics/HeightmapShape.hpp>
#include <dart/dynamics/MeshShape.hpp>
#include <dart/dynamics/PlaneShape.hpp>
#include <dart/dynamics/PrismaticJoint.hpp>
#include <dart/dynamics/RevoluteJoint.hpp>
#include <dart/dynamics/ScrewJoint.hpp>
#include <dart/dynamics/SphereShape.hpp>
#include <dart/dynamics/UniversalJoint.hpp>
#include <dart/constraint/WeldJointConstraint.hpp>
#include <dart/dynamics/WeldJoint.hpp>

#include <gz/common/Console.hh>
#include <gz/common/Mesh.hh>
#include <gz/common/MeshManager.hh>
#include <gz/math/eigen3/Conversions.hh>
#include <gz/math/Helpers.hh>

#include <sdf/Box.hh>
#include <sdf/Collision.hh>
#include <sdf/Capsule.hh>
#include <sdf/Cylinder.hh>
#include <sdf/Ellipsoid.hh>
#include <sdf/Geometry.hh>
#include <sdf/Heightmap.hh>
#include <sdf/Joint.hh>
#include <sdf/JointAxis.hh>
#include <sdf/Link.hh>
#include <sdf/Material.hh>
#include <sdf/Mesh.hh>
#include <sdf/Model.hh>
#include <sdf/Sphere.hh>
#include <sdf/Types.hh>
#include <sdf/Visual.hh>
#include <sdf/World.hh>

#include "AddedMassFeatures.hh"
#include "CustomMeshShape.hh"

namespace gz {
namespace physics {
namespace dartsim {

namespace {
/////////////////////////////////////////////////
/// \brief Resolve the pose of an SDF DOM object with respect to its relative_to
/// frame. If that fails, return the raw pose
static Eigen::Isometry3d ResolveSdfPose(const ::sdf::SemanticPose &_semPose)
{
  math::Pose3d pose;
  ::sdf::Errors errors = _semPose.Resolve(pose);
  if (!errors.empty())
  {
    if (!_semPose.RelativeTo().empty())
    {
      gzerr << "There was an error in SemanticPose::Resolve\n";
      for (const auto &err : errors)
      {
        gzerr << err.Message() << std::endl;
      }
      gzerr << "There is no optimal fallback since the relative_to attribute["
             << _semPose.RelativeTo() << "] of the pose is not empty. "
             << "Falling back to using the raw Pose.\n";
    }
    pose = _semPose.RawPose();
  }

  return math::eigen3::convert(pose);
}

/////////////////////////////////////////////////
double infIfNeg(const double _value)
{
  if (_value < 0.0)
    return std::numeric_limits<double>::infinity();

  return _value;
}

/// \brief Invert thread pitch to match the different definitions of
/// thread pitch in Gazebo and DART.
///
/// [Definitions of thread pitch]
/// Gazebo: NEGATIVE angular motion per linear motion.
/// DART  : linear motion per single rotation.
static double InvertThreadPitch(double _pitch)
{
  if (math::equal(std::abs(_pitch), 0.0))
  {
    gzerr << "Zero thread pitch is not allowed.\n";
    assert(false);
  }

  return -2.0 * GZ_PI / _pitch;
}

/////////////////////////////////////////////////
template <typename Properties>
static void CopyStandardJointAxisProperties(
    const int _index, Properties &_properties,
    const ::sdf::JointAxis *_sdfAxis)
{
  _properties.mDampingCoefficients[_index] = _sdfAxis->Damping();
  _properties.mFrictions[_index] = _sdfAxis->Friction();
  _properties.mRestPositions[_index] = _sdfAxis->SpringReference();
  _properties.mSpringStiffnesses[_index] = _sdfAxis->SpringStiffness();
  _properties.mPositionLowerLimits[_index] = _sdfAxis->Lower();
  _properties.mPositionUpperLimits[_index] = _sdfAxis->Upper();
  _properties.mIsPositionLimitEnforced = true;
  _properties.mForceLowerLimits[_index] = -infIfNeg(_sdfAxis->Effort());
  _properties.mForceUpperLimits[_index] =  infIfNeg(_sdfAxis->Effort());
  _properties.mVelocityLowerLimits[_index] = -infIfNeg(_sdfAxis->MaxVelocity());
  _properties.mVelocityUpperLimits[_index] =  infIfNeg(_sdfAxis->MaxVelocity());

  // TODO(MXG): Can dartsim support "Stiffness" and "Dissipation"?
}

/////////////////////////////////////////////////
static Eigen::Isometry3d GetParentModelFrame(
    const ModelInfo &_modelInfo)
{
  return _modelInfo.frame->getWorldTransform();
}

/////////////////////////////////////////////////
static Eigen::Vector3d ConvertJointAxis(
    const ::sdf::JointAxis *_sdfAxis,
    const ModelInfo &_modelInfo,
    const Eigen::Isometry3d &_T_joint)
{
  math::Vector3d resolvedAxis;
  ::sdf::Errors errors = _sdfAxis->ResolveXyz(resolvedAxis);
  if (errors.empty())
    return math::eigen3::convert(resolvedAxis);

  // Error while Resolving xyz. Fallback sdformat 1.6 behavior but treat
  // xyz_expressed_in = "__model__" as the old use_parent_model_frame

  const Eigen::Vector3d axis = math::eigen3::convert(_sdfAxis->Xyz());

  if (_sdfAxis->XyzExpressedIn().empty())
    return axis;

  if (_sdfAxis->XyzExpressedIn() == "__model__")
  {
    const Eigen::Quaterniond O_R_J{_T_joint.rotation()};
    const Eigen::Quaterniond O_R_M{GetParentModelFrame(_modelInfo).rotation()};
    const Eigen::Quaterniond J_R_M = O_R_J.inverse() * O_R_M;
    return J_R_M * axis;
  }

  // xyz expressed in a frame other than the joint frame or the parent model
  // frame is not supported
  gzerr << "There was an error in JointAxis::ResolveXyz\n";
  for (const auto &err : errors)
  {
    gzerr << err.Message() << std::endl;
  }
  gzerr << "There is no optimal fallback since the expressed_in attribute["
         << _sdfAxis->XyzExpressedIn() << "] of the axis's xyz is neither empty"
         << "nor '__model__'. Falling back to using the raw xyz vector "
         << "expressed in the joint frame.\n";

  return axis;
}

/////////////////////////////////////////////////
template <typename JointType>
static JointType *ConstructSingleAxisJoint(
    const ModelInfo &_modelInfo,
    const ::sdf::Joint &_sdfJoint,
    dart::dynamics::BodyNode * const _parent,
    dart::dynamics::BodyNode * const _child,
    const Eigen::Isometry3d &_T_joint)
{
  typename JointType::Properties properties;

  const ::sdf::JointAxis * const sdfAxis = _sdfJoint.Axis(0);

  // use the default properties if sdfAxis is not set
  if (sdfAxis)
  {
    properties.mAxis = ConvertJointAxis(sdfAxis, _modelInfo, _T_joint);
    CopyStandardJointAxisProperties(0, properties, sdfAxis);
  }

  return _child->moveTo<JointType>(_parent, properties);
}

/////////////////////////////////////////////////
static dart::dynamics::UniversalJoint *ConstructUniversalJoint(
    const ModelInfo &_modelInfo,
    const ::sdf::Joint &_sdfJoint,
    dart::dynamics::BodyNode * const _parent,
    dart::dynamics::BodyNode * const _child,
    const Eigen::Isometry3d &_T_joint)
{
  dart::dynamics::UniversalJoint::Properties properties;

  for (const std::size_t index : {0u, 1u})
  {
    const ::sdf::JointAxis * const sdfAxis = _sdfJoint.Axis(index);
    // use the default properties if sdfAxis is not set
    if (sdfAxis)
    {
      properties.mAxis[index] = ConvertJointAxis(sdfAxis, _modelInfo, _T_joint);
      CopyStandardJointAxisProperties(index, properties, sdfAxis);
    }
  }

  return _child->moveTo<dart::dynamics::UniversalJoint>(_parent, properties);
}

/////////////////////////////////////////////////
struct ShapeAndTransform
{
  dart::dynamics::ShapePtr shape;
  Eigen::Isometry3d tf = Eigen::Isometry3d::Identity();
};

/////////////////////////////////////////////////
static ShapeAndTransform ConstructBox(
    const ::sdf::Box &_box)
{
  return {std::make_shared<dart::dynamics::BoxShape>(
        math::eigen3::convert(_box.Size()))};
}

/////////////////////////////////////////////////
static ShapeAndTransform ConstructCylinder(
    const ::sdf::Cylinder &_cylinder)
{
  return {std::make_shared<dart::dynamics::CylinderShape>(
        _cylinder.Radius(), _cylinder.Length())};
}

/////////////////////////////////////////////////
static ShapeAndTransform ConstructSphere(
    const ::sdf::Sphere &_sphere)
{
  return {std::make_shared<dart::dynamics::SphereShape>(_sphere.Radius())};
}

/////////////////////////////////////////////////
static ShapeAndTransform ConstructCapsule(
    const ::sdf::Capsule &_capsule)
{
  return {std::make_shared<dart::dynamics::CapsuleShape>(
        _capsule.Radius(), _capsule.Length())};
}

/////////////////////////////////////////////////
static ShapeAndTransform ConstructPlane(
    const ::sdf::Plane &_plane)
{
  // TODO(anyone): We use BoxShape until PlaneShape is completely supported in
  // DART. Please see: https://github.com/dartsim/dart/issues/114
  const Eigen::Vector3d z = Eigen::Vector3d::UnitZ();
  const Eigen::Vector3d axis = z.cross(math::eigen3::convert(_plane.Normal()));
  const double norm = axis.norm();
  const double angle = std::asin(norm/(_plane.Normal().Length()));
  Eigen::Isometry3d tf = Eigen::Isometry3d::Identity();

  // We check that the angle isn't too close to zero, because otherwise
  // axis/norm would be undefined.
  if (angle > 1e-12)
    tf.rotate(Eigen::AngleAxisd(angle, axis/norm));

  // This number was taken from osrf/gazebo. Seems arbitrary.
  const double planeDim = 2100;
  tf.translate(Eigen::Vector3d(0.0, 0.0, -planeDim*0.5));

  return {std::make_shared<dart::dynamics::BoxShape>(
          Eigen::Vector3d(planeDim, planeDim, planeDim)), tf};
}

/////////////////////////////////////////////////
static ShapeAndTransform ConstructHeightmap(
    const ::sdf::Heightmap & /*_heightmap*/)
{
  // TODO(mjcarroll) Allow dartsim to construct heightmaps internally rather
  // than relying on the physics consumer constructing and attaching:
  // https://github.com/gazebosim/gz-physics/issues/451
  gzdbg << "Heightmap construction from an SDF has not been implemented yet "
        << "for dartsim. Use AttachHeightmapShapeFeature to use heightmaps.\n";
  return {nullptr};
}

/////////////////////////////////////////////////
static ShapeAndTransform ConstructMesh(
    const ::sdf::Mesh & /*_mesh*/)
{
  // TODO(MXG): Look into what kind of mesh URI we get here. Will it just be
  // a local file name, or do we need to resolve the URI?
  // TODO(mjcarroll) Allow dartsim to construct meshes internally rather
  // than relying on the physics consumer constructing and attaching:
  // https://github.com/gazebosim/gz-physics/issues/451
  gzdbg << "Mesh construction from an SDF has not been implemented yet for "
        << "dartsim. Use AttachMeshShapeFeature to use mesh shapes.\n";
  return {nullptr};
}

/////////////////////////////////////////////////
static ShapeAndTransform ConstructGeometry(
    const ::sdf::Geometry &_geometry)
{
  if (_geometry.BoxShape())
    return ConstructBox(*_geometry.BoxShape());
  else if (_geometry.CapsuleShape())
  {
    return ConstructCapsule(*_geometry.CapsuleShape());
  }
  else if (_geometry.CylinderShape())
    return ConstructCylinder(*_geometry.CylinderShape());
  else if (_geometry.EllipsoidShape())
  {
    // TODO(anyone): Replace this code when Ellipsoid is supported by DART
    common::MeshManager *meshMgr = common::MeshManager::Instance();
    std::string ellipsoidMeshName = std::string("ellipsoid_mesh")
      + "_" + std::to_string(_geometry.EllipsoidShape()->Radii().X())
      + "_" + std::to_string(_geometry.EllipsoidShape()->Radii().Y())
      + "_" + std::to_string(_geometry.EllipsoidShape()->Radii().Z());
    meshMgr->CreateEllipsoid(
      ellipsoidMeshName,
      _geometry.EllipsoidShape()->Radii(),
      6, 12);
    const gz::common::Mesh * _mesh =
      meshMgr->MeshByName(ellipsoidMeshName);

    auto mesh = std::make_shared<CustomMeshShape>(*_mesh, Vector3d(1, 1, 1));
    auto mesh2 = std::dynamic_pointer_cast<dart::dynamics::MeshShape>(mesh);
    return {mesh2};
  }
  else if (_geometry.SphereShape())
    return ConstructSphere(*_geometry.SphereShape());
  else if (_geometry.PlaneShape())
    return ConstructPlane(*_geometry.PlaneShape());
  else if (_geometry.MeshShape())
    return ConstructMesh(*_geometry.MeshShape());
  else if (_geometry.HeightmapShape())
    return ConstructHeightmap(*_geometry.HeightmapShape());

  return {nullptr};
}

}  // namespace

/////////////////////////////////////////////////
dart::dynamics::BodyNode *SDFFeatures::FindBodyNode(
    const std::string &_worldName, const std::string &_jointModelName,
    const std::string &_linkRelativeName) const
{
  if (_linkRelativeName == "world")
    return nullptr;

  const auto fullName = ::sdf::JoinName(
      _worldName, ::sdf::JoinName(_jointModelName, _linkRelativeName));
  auto it = this->linksByName.find(fullName);
  if (it != this->linksByName.end())
  {
    return it->second;
  }
  gzerr << "Could not find link " << _linkRelativeName << " in model "
         << _jointModelName << std::endl;
  return nullptr;
}

std::optional<std::pair<dart::dynamics::BodyNode *, dart::dynamics::BodyNode *>>
SDFFeatures::FindParentAndChildOfJoint(std::size_t _worldID,
                                       const ::sdf::Joint *_sdfJoint,
                                       const std::string &_parentName,
                                       const std::string &_parentType) const
{

  // Resolve parent and child frames to links
  std::string parentLinkName;
  ::sdf::Errors errors = _sdfJoint->ResolveParentLink(parentLinkName);
  if (!errors.empty())
  {
    gzerr << "The link of the parent frame [" << _sdfJoint->ParentName()
      << "] of joint [" << _sdfJoint->Name() << "] in " << _parentType
      << " [" << _parentName
      << "] could not be resolved. The joint will not be constructed\n";
    for (const auto &error : errors)
    {
      gzerr << error << std::endl;
    }
    return {};
  }
  std::string childLinkName;
  errors = _sdfJoint->ResolveChildLink(childLinkName);
  if (!errors.empty())
  {
    gzerr << "The link of the child frame [" << _sdfJoint->ChildName()
      << "] of joint [" << _sdfJoint->Name() << "] in " << _parentType
      << " [" << _parentName
      << "] could not be resolved. The joint will not be constructed\n";
    for (const auto &error : errors)
    {
      gzerr << error << std::endl;
    }
    return {};
  }

  // When calling `FindBodyNode`, we need to check wheter the parent entity
  // (different from parent link/frame) of the joint is a model or world. If it
  // is a world, relative name we provide to `FindBodyNode` should *not* be
  // prefixed by the world name since is that step is done in `FindBodyNode`
  // itself.

  auto *const parent = this->FindBodyNode(
      this->worlds.at(_worldID)->getName(),
      _parentType == "model" ? _parentName : "", parentLinkName);

  if (nullptr == parent && parentLinkName != "world")
  {
    gzerr << "The parent [" << _sdfJoint->ParentName() << "] of joint ["
      << _sdfJoint->Name() << "] in " << _parentType << " [" << _parentName
      << "] was not found. The joint will not be constructed\n";
    return {};
  }

  auto *const child = this->FindBodyNode(
      this->worlds.at(_worldID)->getName(),
      _parentType == "model" ? _parentName : "", childLinkName);
  if (nullptr == child)
  {
    gzerr << "The child of joint [" << _sdfJoint->Name() << "] in "
          << _parentType << " [" << _parentName
          << "] was not found. The joint will not be constructed\n";
    return {};
  }

  return std::make_pair(parent, child);
}

/////////////////////////////////////////////////
Identity SDFFeatures::ConstructSdfWorld(
    const Identity &_engine,
    const ::sdf::World &_sdfWorld)
{
  const Identity worldID = this->ConstructEmptyWorld(_engine, _sdfWorld.Name());

  const dart::simulation::WorldPtr &world = this->worlds.at(worldID);

  world->setGravity(math::eigen3::convert(_sdfWorld.Gravity()));

  // TODO(MXG): Add a Physics class to the SDFormat DOM and then parse that
  // information here. For now, we'll just use dartsim's default physics
  // parameters.

  for (std::size_t i = 0; i < _sdfWorld.ModelCount(); ++i)
  {
    const ::sdf::Model *model = _sdfWorld.ModelByIndex(i);

    if (!model)
      continue;

    this->ConstructSdfNestedModel(worldID, *model);
  }

  auto modelProxy = this->modelProxiesToWorld.MaybeAt(worldID);
  if (modelProxy)
  {
    for (std::size_t i = 0; i < _sdfWorld.JointCount(); ++i)
    {
      const ::sdf::Joint *sdfJoint = _sdfWorld.JointByIndex(i);
      if (!sdfJoint)
      {
        gzerr << "The joint with index [" << i << "] in world ["
              << _sdfWorld.Name() << "] is a nullptr. It will be skipped.\n";
        continue;
      }
      auto parentAndChild = this->FindParentAndChildOfJoint(
          worldID, sdfJoint, _sdfWorld.Name(), "world");
      if (parentAndChild)
      {
        auto [parent, child] = *parentAndChild;
        this->ConstructSdfJoint(this->GetWorldModel(worldID), *sdfJoint, parent,
                                child);
      }
    }
  }
  return worldID;
}

/////////////////////////////////////////////////
Identity SDFFeatures::ConstructSdfModel(
    const Identity &_parentID,
    const ::sdf::Model &_sdfModel)
{
  return this->ConstructSdfModelImpl(_parentID, _sdfModel);
}

/////////////////////////////////////////////////
Identity SDFFeatures::ConstructSdfNestedModel(const Identity &_parentID,
                                              const ::sdf::Model &_sdfModel)
{
  return this->ConstructSdfModelImpl(_parentID, _sdfModel);
}

/////////////////////////////////////////////////
Identity SDFFeatures::ConstructSdfModelImpl(
    std::size_t _parentID,
    const ::sdf::Model &_sdfModel)
{
  auto worldID = _parentID;
  std::string modelName = _sdfModel.Name();
  const bool isNested = this->models.HasEntity(_parentID);
  // If this is a nested model, find the world assocated with the model
  if (isNested)
  {
    worldID = this->GetWorldOfModelImpl(_parentID);

    const auto parentModelInfo = this->models.at(_parentID);
    const auto &skel = parentModelInfo->model;
    modelName = ::sdf::JoinName(skel->getName(), _sdfModel.Name());

    // Check to see if the nested model has already been constructed.
    // This can happen in the case that it was recursively created as
    // part of the parent model.
    // In this case, return the identity, rather than duplicating.
    for (const auto &nestedModelID : parentModelInfo->nestedModels)
    {
      auto nestedModel = this->models.at(nestedModelID);
      if (nestedModel->localName == _sdfModel.Name())
      {
        return this->GenerateIdentity(nestedModelID, nestedModel);
      }
    }
  }

  dart::dynamics::Frame *parentFrame = this->frames.at(_parentID);

  dart::dynamics::SkeletonPtr model =
      dart::dynamics::Skeleton::create(modelName);

  dart::dynamics::SimpleFramePtr modelFrame =
      dart::dynamics::SimpleFrame::createShared(
          parentFrame, modelName + "::__model__",
          ResolveSdfPose(_sdfModel.SemanticPose()));

  // Set canonical link name
  // TODO(anyone) This may not work correctly with nested models and will need
  // to be updated once multiple canonical links can exist in a nested model
  // https://github.com/gazebosim/gz-physics/issues/209
  auto [modelID, modelInfo] = [&] {
    if (isNested)
    {
      return this->AddNestedModel(  // NOLINT
          {model, _sdfModel.Name(), modelFrame, _sdfModel.CanonicalLinkName()},
          _parentID, worldID);
    }
    else
    {
      return this->AddModel(  // NOLINT
          {model, _sdfModel.Name(), modelFrame, _sdfModel.CanonicalLinkName()},
          worldID);
    }
  }();
  model->setMobile(!_sdfModel.Static());
  model->setSelfCollisionCheck(_sdfModel.SelfCollide());

  auto modelIdentity =
      this->GenerateIdentity(modelID, this->models.at(modelID));

  // First, recursively construct nested models
  for (std::size_t i = 0; i < _sdfModel.ModelCount(); ++i)
  {
    this->ConstructSdfModelImpl(modelID, *_sdfModel.ModelByIndex(i));
  }
  // then, construct all links
  for (std::size_t i=0; i < _sdfModel.LinkCount(); ++i)
  {
    this->FindOrConstructLink(
          model, modelIdentity, _sdfModel, _sdfModel.LinkByIndex(i)->Name());
  }

  // Next, join all links that have joints
  for (std::size_t i=0; i < _sdfModel.JointCount(); ++i)
  {
    const ::sdf::Joint *sdfJoint = _sdfModel.JointByIndex(i);
    if (!sdfJoint)
    {
      gzerr << "The joint with index [" << i << "] in model ["
        << modelName << "] is a nullptr. It will be skipped.\n";
      continue;
    }
    auto parentAndChild =
        this->FindParentAndChildOfJoint(worldID, sdfJoint, modelName, "model");
    if (parentAndChild)
    {
      auto [parent, child] = *parentAndChild;
      this->ConstructSdfJoint(modelIdentity, *sdfJoint, parent, child);
    }
  }

  return modelIdentity;
}

/////////////////////////////////////////////////
Identity SDFFeatures::ConstructSdfLink(
    const Identity &_modelID,
    const ::sdf::Link &_sdfLink)
{
  // Return early if model is a proxy to the world.
  if (this->modelProxiesToWorld.MaybeAt(_modelID))
  {
    return this->GenerateInvalidId();
  }
  const auto &modelInfo = *this->ReferenceInterface<ModelInfo>(_modelID);
  dart::dynamics::BodyNode::Properties bodyProperties;
  bodyProperties.mName = _sdfLink.Name();

  const math::Inertiald &sdfInertia = _sdfLink.Inertial();
  bodyProperties.mInertia.setMass(sdfInertia.MassMatrix().Mass());

  const Eigen::Matrix3d I_link = math::eigen3::convert(sdfInertia.Moi());

  bodyProperties.mInertia.setMoment(I_link);

  const Eigen::Vector3d localCom =
      math::eigen3::convert(sdfInertia.Pose().Pos());

  bodyProperties.mInertia.setLocalCOM(localCom);


  dart::dynamics::FreeJoint::Properties jointProperties;
  jointProperties.mName = bodyProperties.mName + "_FreeJoint";
  // TODO(MXG): Consider adding a UUID to this joint name in order to avoid any
  // potential (albeit unlikely) name collisions.

  // Note: When constructing a link from this function, we always instantiate
  // it as a standalone free body within the model. If it should have any joint
  // constraints, those will be added later.
  const auto result = modelInfo.model->createJointAndBodyNodePair<
      dart::dynamics::FreeJoint>(nullptr, jointProperties, bodyProperties);

  dart::dynamics::FreeJoint * const joint = result.first;
  const Eigen::Isometry3d tf =
      GetParentModelFrame(modelInfo) * ResolveSdfPose(_sdfLink.SemanticPose());

  joint->setTransform(tf);

  dart::dynamics::BodyNode * const bn = result.second;

  auto worldID = this->GetWorldOfModelImpl(_modelID);
  if (worldID == INVALID_ENTITY_ID)
  {
    gzerr << "World of model [" << modelInfo.model->getName()
           << "] could not be found when creating link [" << _sdfLink.Name()
           << "]\n";
    return this->GenerateInvalidId();
  }

  auto world = this->worlds.at(worldID);
  const std::string fullName = ::sdf::JoinName(
      world->getName(),
      ::sdf::JoinName(modelInfo.model->getName(), bn->getName()));
  const std::size_t linkID = this->AddLink(bn, fullName, _modelID, sdfInertia);

  auto linkIdentity = this->GenerateIdentity(linkID, this->links.at(linkID));

  if (sdfInertia.FluidAddedMass().has_value())
  {
    auto* amf = dynamic_cast<AddedMassFeatures*>(this);

    if (nullptr == amf)
    {
      gzwarn << "Link [" << _sdfLink.Name() << "] in model ["
        << modelInfo.model->getName() <<
        "] has added mass specified in SDF, but AddedMassFeatures" <<
        "was not available on this engine.  Added mass will not be applied.\n";
    }
    else
    {
      amf->SetLinkAddedMass(linkIdentity, sdfInertia.FluidAddedMass().value());
    }
  }

  if (_sdfLink.Name() == modelInfo.canonicalLinkName ||
      (modelInfo.canonicalLinkName.empty() &&
       modelInfo.model->getNumBodyNodes() == 1))
  {
    // We just added the first link, so this is now the canonical link. We
    // should therefore move the "model frame" from the world onto this new
    // link, while preserving its location in the world frame.
    const dart::dynamics::SimpleFramePtr &modelFrame = modelInfo.frame;
    const Eigen::Isometry3d tf_frame = modelFrame->getWorldTransform();
    modelFrame->setParentFrame(bn);
    modelFrame->setTransform(tf_frame);
  }

  for (std::size_t i = 0; i < _sdfLink.CollisionCount(); ++i)
  {
    const auto collision = _sdfLink.CollisionByIndex(i);
    if (collision)
      this->ConstructSdfCollision(linkIdentity, *collision);
  }

  // gz-physics is currently ignoring visuals, so we won't parse them from the
  // SDF
//  for (std::size_t i = 0; i < _sdfLink.VisualCount(); ++i)
//  {
//    const auto visual = _sdfLink.VisualByIndex(i);
//    if (visual)
//      this->ConstructSdfVisual(linkID, *visual);
//  }

  return linkIdentity;
}

/////////////////////////////////////////////////
Identity SDFFeatures::ConstructSdfJoint(
    const Identity &_modelID,
    const ::sdf::Joint &_sdfJoint)
{
  const auto &modelInfo = *this->ReferenceInterface<ModelInfo>(_modelID);

  if (_sdfJoint.ChildName() == "world")
  {
    gzerr << "Asked to create a joint with the world as the child in model "
           << "[" << modelInfo.model->getName() << "]. This is currently not "
           << "supported\n";

    return this->GenerateInvalidId();
  }

  // If we get an error here, one of two things has occured:
  // 1. The Model _sdfJoint came from is invalid, i.e, had errors during
  //    sdf::Root::Load and ConstructSdfJoint was called regardless of the
  //    errors. Resolving for the parent link may fail for any number of reasons
  //    and should be reported.
  // 2. ConstructSdfJoint is being called with an sdf::Joint that was
  //    constructed by the user instead of one obtained from an sdf::Model
  //    object. In this case, the joint does not have a valid frame graph and it
  //    cannot be used to resolve for the parent link name. However, this can
  //    still be a valid use case for gz-sim that sends DOM objects
  //    piecemeal with all links and poses resolved.
  // Since (1) is an error that should be reported and (2) might be a valid use
  // case, the solution is, when an error is encountered, we first assume (2)
  // and set the parent and child link names to whatever returned from
  // sdf::Joint::ParentName() and sdf::Joint::ChildName respectively.
  // Then we check if a body node with the same relative name exists in DART. If
  // the link is nested inside a child model, it will be necessary to split the
  // name to identify the correct parent skeleton. If the corresponding body
  // node is found, an error will not be printed.
  //
  const std::size_t worldID = this->GetWorldOfModelImpl(_modelID);
  auto & world = this->worlds.at(worldID);

  std::string parentLinkName;
  const auto resolveParentErrors = _sdfJoint.ResolveParentLink(parentLinkName);
  if (!resolveParentErrors.empty()) {
    // It's possible this wasn't created from an sdf::Model object, like
    // SDFFeatures_TEST.WorldIsParentOrChild. Try using raw ParentName() in
    // that case
    parentLinkName = _sdfJoint.ParentName();
  }

  dart::dynamics::BodyNode * const parent =
    FindBodyNode(world->getName(), modelInfo.model->getName(), parentLinkName);

  std::string childLinkName;
  const auto childResolveErrors = _sdfJoint.ResolveChildLink(childLinkName);
  if (!childResolveErrors.empty()) {
    childLinkName = _sdfJoint.ChildName();
  }

  dart::dynamics::BodyNode * const child =
    FindBodyNode(world->getName(), modelInfo.model->getName(), childLinkName);

  if (nullptr == parent && parentLinkName != "world")
  {
    gzerr << "The link of the parent frame [" << _sdfJoint.ParentName()
           << "] with resolved link name [" << parentLinkName
           << "] of joint [" << _sdfJoint.Name()
           << "] could not be resolved. The joint will not be constructed\n";
    return this->GenerateInvalidId();
  }
  if (nullptr == child)
  {
    gzerr << "The link of the child frame [" << _sdfJoint.ChildName()
           << "] with resolved link name [" << childLinkName
           << "] of joint [" << _sdfJoint.Name() << "] in model ["
           << modelInfo.model->getName()
           << "] could not be resolved. The joint will not be constructed\n";
    return this->GenerateInvalidId();
  }

  return ConstructSdfJoint(_modelID, _sdfJoint, parent, child);
}

/////////////////////////////////////////////////
Identity SDFFeatures::ConstructSdfCollision(
    const Identity &_linkID,
    const ::sdf::Collision &_collision)
{
  if (!_collision.Geom())
  {
    gzerr << "The geometry element of collision [" << _collision.Name() << "] "
           << "was a nullptr\n";
    return this->GenerateInvalidId();
  }

  const ShapeAndTransform st = ConstructGeometry(*_collision.Geom());
  const dart::dynamics::ShapePtr shape = st.shape;
  const Eigen::Isometry3d tf_shape = st.tf;

  if (!shape)
  {
    // The geometry element was empty, or the shape type is not supported
    gzerr << "The geometry element of collision [" << _collision.Name() << "] "
           << "couldn't be created\n";
    return this->GenerateInvalidId();
  }

  dart::dynamics::BodyNode *const bn =
      this->ReferenceInterface<LinkInfo>(_linkID)->link.get();

  // NOTE(MXG): Gazebo requires unique collision shape names per Link, but
  // dartsim requires unique ShapeNode names per Skeleton, so we decorate the
  // Collision name for uniqueness sake.
  const std::string internalName =
      bn->getName() + ":" + _collision.Name();

  dart::dynamics::ShapeNode * const node =
      bn->createShapeNodeWith<
        dart::dynamics::CollisionAspect, dart::dynamics::DynamicsAspect>(
          shape, internalName);

  // Calling GetElement creates a new element with default values if the element
  // doesn't exist, so the following is okay.
  // TODO(addisu) We are using the coefficient specified in the <ode> tag.
  // Either add parameters specific to DART or generic to all physics engines.
  uint16_t collideBitmask = 0xFF;
  if (_collision.Element())
  {
    const auto &odeFriction = _collision.Element()
                                  ->GetElement("surface")
                                  ->GetElement("friction")
                                  ->GetElement("ode");

#if DART_VERSION_AT_LEAST(6, 10, 0)
    auto aspect = node->getDynamicsAspect();
    aspect->setFrictionCoeff(odeFriction->Get<double>("mu"));
    if (odeFriction->HasElement("mu2"))
    {
      aspect->setSecondaryFrictionCoeff(odeFriction->Get<double>("mu2"));
    }
    if (odeFriction->HasElement("slip1"))
    {
      aspect->setPrimarySlipCompliance(odeFriction->Get<double>("slip1"));
    }
    if (odeFriction->HasElement("slip2"))
    {
      aspect->setSecondarySlipCompliance(odeFriction->Get<double>("slip2"));
    }
    if (odeFriction->HasElement("fdir1"))
    {
      auto frictionDirectionElem = odeFriction->GetElement("fdir1");
      math::Vector3d fdir1 = frictionDirectionElem->Get<math::Vector3d>();
      aspect->setFirstFrictionDirection(math::eigen3::convert(fdir1));

      std::string expressedIn = "gz:expressed_in";

      // TODO(CH3): Deprecated. Remove on tock.
      // Try deprecated ignition:expressed_in attribute
      // if gz:expressed_in attribute is missing
      if (!frictionDirectionElem->HasAttribute("gz:expressed_in"))
      {
        if (frictionDirectionElem->HasAttribute("ignition:expressed_in"))
        {
          gzwarn << "The `ignition:expressed_in` attribute is deprecated. "
                 << "Please use `gz:expressed_in` instead." << std::endl;
          expressedIn = "ignition:expressed_in";
        }
      }

      if (frictionDirectionElem->HasAttribute(expressedIn))
      {
        auto skeleton = bn->getSkeleton();
        auto directionFrameBodyNode = skeleton->getBodyNode(
          frictionDirectionElem->Get<std::string>(expressedIn));
        if (nullptr != directionFrameBodyNode)
        {
          aspect->setFirstFrictionDirectionFrame(directionFrameBodyNode);
        }
        else
        {
          gzwarn << "Failed to get body node for [" << _collision.Name()
                  << "], not setting friction direction frame." << std::endl;
        }
      }
    }

    const auto &surfaceBounce = _collision.Element()
                                    ->GetElement("surface")
                                    ->GetElement("bounce");

    if (surfaceBounce->HasElement("restitution_coefficient"))
    {
      aspect->setRestitutionCoeff(
          surfaceBounce->Get<double>("restitution_coefficient"));
    }
#else
    // We are setting the friction coefficient of a collision element
    // to be the coefficient for the whole link. If there are multiple collision
    // elements, the value of the last one will be the coefficient for the link.
    // TODO(addisu) Assign the coefficient to the shape node when support is
    // added in DART.
    bn->setFrictionCoeff(odeFriction->Get<double>("mu"));
    const auto &surfaceBounce = _collision.Element()
                                    ->GetElement("surface")
                                    ->GetElement("bounce");

    if (surfaceBounce->HasElement("restitution_coefficient"))
    {
      bn->setRestitutionCoeff(
          surfaceBounce->Get<double>("restitution_coefficient"));
    }
#endif
    // TODO(anyone) add category_bitmask as well
    const auto bitmaskElement = _collision.Element()
                                     ->GetElement("surface")
                                     ->GetElement("contact");
    if (bitmaskElement->HasElement("collide_bitmask"))
      collideBitmask = bitmaskElement->Get<int>("collide_bitmask");
  }

  node->setRelativeTransform(ResolveSdfPose(_collision.SemanticPose()) *
                             tf_shape);

  const std::size_t shapeID =
      this->AddShape({node, _collision.Name(), tf_shape});
  auto identity = this->GenerateIdentity(shapeID, this->shapes.at(shapeID));

  this->SetCollisionFilterMask(identity, collideBitmask);
  return identity;
}

/////////////////////////////////////////////////
Identity SDFFeatures::ConstructSdfVisual(
    const Identity &_linkID,
    const ::sdf::Visual &_visual)
{
  if (!_visual.Geom())
  {
    gzerr << "The geometry element of visual [" << _visual.Name() << "] was a "
           << "nullptr\n";
    return this->GenerateInvalidId();
  }

  const ShapeAndTransform st = ConstructGeometry(*_visual.Geom());
  const dart::dynamics::ShapePtr shape = st.shape;
  const Eigen::Isometry3d tf_shape = st.tf;

  if (!shape)
  {
    // The geometry element was empty, or the shape type is not supported
    gzerr << "The geometry element of visual [" << _visual.Name() << "] "
           << "couldn't be created\n";
    return this->GenerateInvalidId();
  }

  dart::dynamics::BodyNode *const bn =
      this->ReferenceInterface<LinkInfo>(_linkID)->link.get();

  // NOTE(MXG): Gazebo requires unique collision shape names per Link, but
  // dartsim requires unique ShapeNode names per Skeleton, so we decorate the
  // Collision name for uniqueness sake.
  const std::string internalName = bn->getName() + ":visual:" + _visual.Name();

  dart::dynamics::ShapeNode * const node =
      bn->createShapeNodeWith<dart::dynamics::VisualAspect>(
        shape, internalName);

  node->setRelativeTransform(ResolveSdfPose(_visual.SemanticPose()) * tf_shape);

  // TODO(MXG): Are there any other visual parameters that we can do anything
  // with? Do these visual parameters even matter, since dartsim is only
  // intended for the physics?
  if (_visual.Material())
  {
    const math::Color &color = _visual.Material()->Ambient();
    node->getVisualAspect()->setColor(
          Eigen::Vector4d(color.R(), color.G(), color.B(), color.A()));
  }

  const std::size_t shapeID = this->AddShape({node, _visual.Name(), tf_shape});
  return this->GenerateIdentity(shapeID, this->shapes.at(shapeID));
}

/////////////////////////////////////////////////
dart::dynamics::BodyNode *SDFFeatures::FindOrConstructLink(
    const dart::dynamics::SkeletonPtr &_model,
    const Identity &_modelID,
    const ::sdf::Model &_sdfModel,
    const std::string &_linkName)
{
  dart::dynamics::BodyNode * link = _model->getBodyNode(_linkName);
  if (link)
    return link;

  const ::sdf::Link * const sdfLink = _sdfModel.LinkByName(_linkName);
  if (!sdfLink)
  {
    if (_linkName != "world")
    {
      gzerr << "Model [" << _sdfModel.Name() << "] does not contain a Link "
             << "with the name [" << _linkName << "].\n";
    }
    return nullptr;
  }

  return this->links.at(this->ConstructSdfLink(_modelID, *sdfLink))->link.get();
}

/////////////////////////////////////////////////
Identity SDFFeatures::ConstructSdfJoint(
    const Identity &_modelID,
    const ::sdf::Joint &_sdfJoint,
    dart::dynamics::BodyNode * const _parent,
    dart::dynamics::BodyNode * const _child)
{
  const auto &_modelInfo = *this->ReferenceInterface<ModelInfo>(_modelID);
  // if a specified link is named "world" but cannot be found, we'll assume the
  // joint is connected to the world
  bool worldParent = (!_parent && _sdfJoint.ParentName() == "world");
  bool worldChild = (!_child && _sdfJoint.ChildName() == "world");

  if (worldChild)
  {
    gzerr << "Asked to create a joint with the world as the child in model "
           << "[" << _modelInfo.model->getName() << "]. This is currently not "
           << "supported\n";

    return this->GenerateInvalidId();
  }

  // If either parent or child is null, it's only an error if the link is not
  // "world"
  if ((!_parent && !worldParent) || !_child)
  {
    {
      std::stringstream msg;
      msg << "Asked to create a joint from link [" << _sdfJoint.ParentName()
          << "] to link [" << _sdfJoint.ChildName() << "] in the model "
          << "[" << _modelInfo.model->getName() << "], but ";

      if (!_parent && !worldParent)
      {
        msg << "the parent link ";
        if (!_child)
          msg << " and ";
      }

      if (!_child)
        msg << "the child link ";

      msg << "could not be found in that model!\n";
      gzerr << msg.str();

      return this->GenerateInvalidId();
    }
  }

  {
    auto childsParentJoint = _child->getParentJoint();
    std::string parentName = worldParent? "world" : _parent->getName();
    if (childsParentJoint->getType() != "FreeJoint")
    {
<<<<<<< HEAD
      gzerr << "Asked to create a joint between links "
             << "[" << _parent->getName() << "] as parent and ["
=======
      ignerr << "Asked to create a joint between links "
             << "[" << parentName << "] as parent and ["
>>>>>>> 8127d83a
             << _child->getName() << "] as child, but the child link already "
             << "has a parent joint of type [" << childsParentJoint->getType()
             << "].\n";
      return this->GenerateInvalidId();
    }
    else if (_parent && _parent->descendsFrom(_child))
    {
      // TODO(MXG): Add support for non-tree graph structures
<<<<<<< HEAD
      gzerr << "Asked to create a closed kinematic chain between links "
             << "[" << _parent->getName() << "] and [" << _child->getName()
=======
      ignerr << "Asked to create a closed kinematic chain between links "
             << "[" << parentName << "] and [" << _child->getName()
>>>>>>> 8127d83a
             << "], but that is not supported by the dartsim wrapper yet.\n";
      return this->GenerateInvalidId();
    }
  }

  // Save the current transforms of the links so we remember it later
  const Eigen::Isometry3d T_parent =
      _parent ? _parent->getWorldTransform() : Eigen::Isometry3d::Identity();
  const Eigen::Isometry3d T_child = _child->getWorldTransform();

  const Eigen::Isometry3d T_joint =
      _child->getWorldTransform() * ResolveSdfPose(_sdfJoint.SemanticPose());

  const ::sdf::JointType type = _sdfJoint.Type();
  dart::dynamics::Joint *joint = nullptr;

  if (::sdf::JointType::BALL == type)
  {
    // SDF does not support any of the properties for ball joint, besides the
    // name and relative transforms to its parent and child, which will be taken
    // care of below. All other properties like joint limits, stiffness, etc,
    // will be the default values of +/- infinity or 0.0.
    joint = _child->moveTo<dart::dynamics::BallJoint>(_parent);
  }
  // TODO(MXG): Consider adding dartsim support for a CONTINUOUS joint type.
  // Alternatively, support the CONTINUOUS joint type by wrapping the
  // RevoluteJoint joint type.
  // TODO(MXG): Consider adding dartsim support for a GEARBOX joint type. It's
  // unclear to me whether it would be possible to get the same effect by
  // wrapping a RevoluteJoint type.
  else if (::sdf::JointType::PRISMATIC == type)
  {
    joint = ConstructSingleAxisJoint<dart::dynamics::PrismaticJoint>(
          _modelInfo, _sdfJoint, _parent, _child, T_joint);
  }
  else if (::sdf::JointType::REVOLUTE == type)
  {
    joint = ConstructSingleAxisJoint<dart::dynamics::RevoluteJoint>(
          _modelInfo, _sdfJoint, _parent, _child, T_joint);
  }
  // TODO(MXG): Consider adding dartsim support for a REVOLUTE2 joint type.
  // Alternatively, support the REVOLUTE2 joint type by wrapping two
  // RevoluteJoint objects into one.
  else if (::sdf::JointType::SCREW == type)
  {
    auto *screw = ConstructSingleAxisJoint<dart::dynamics::ScrewJoint>(
          _modelInfo, _sdfJoint, _parent, _child, T_joint);

    screw->setPitch(InvertThreadPitch(_sdfJoint.ThreadPitch()));
    joint = screw;
  }
  else if (::sdf::JointType::UNIVERSAL == type)
  {
    joint = ConstructUniversalJoint(
          _modelInfo, _sdfJoint, _parent, _child, T_joint);
  }
  else
  {
    // The joint type is either fixed or unsupported. If it's unsupported, print
    // out an error message and fall back to a fixed joint
    if (::sdf::JointType::FIXED != type)
    {
      gzerr << "Asked to construct a joint of sdf::JointType ["
             << static_cast<int>(type) << "], but that is not supported yet. "
             << "Creating a FIXED joint instead\n";
    }

    // A fixed joint does not have any properties besides the name and relative
    // transforms to its parent and child, which will be taken care of below.
    joint = _child->moveTo<dart::dynamics::WeldJoint>(_parent);
  }

  const std::string jointName = _sdfJoint.Name();
  joint->setName(jointName);

  const Eigen::Isometry3d child_T_postjoint = T_child.inverse() * T_joint;
  const Eigen::Isometry3d parent_T_prejoint_init = T_parent.inverse() * T_joint;
  joint->setTransformFromParentBodyNode(parent_T_prejoint_init);
  joint->setTransformFromChildBodyNode(child_T_postjoint);

  const std::string fullJointName =
      this->FullyScopedJointName(_modelID, jointName);

  const std::size_t jointID = this->AddJoint(joint, fullJointName, _modelID);
  // Increment BodyNode version since the child could be moved to a new skeleton
  // when a joint is created.
  // TODO(azeey) Remove incrementVersion once DART has been updated to
  // internally increment the BodyNode's version after Joint::moveTo.
  _child->incrementVersion();

  return this->GenerateIdentity(jointID, this->joints.at(jointID));
}

/////////////////////////////////////////////////
Eigen::Isometry3d SDFFeatures::ResolveSdfLinkReferenceFrame(
    const std::string &_frame,
    const ModelInfo &_modelInfo) const
{
  if (_frame.empty())
    return GetParentModelFrame(_modelInfo);

  gzerr << "Requested a reference frame of [" << _frame << "] but currently "
         << "only the model frame is supported as a reference frame for link "
         << "poses.\n";

  // TODO(MXG): Implement this when frame specifications are nailed down
  return Eigen::Isometry3d::Identity();
}

/////////////////////////////////////////////////
Eigen::Isometry3d SDFFeatures::ResolveSdfJointReferenceFrame(
    const std::string &_frame,
    const dart::dynamics::BodyNode *_child) const
{
  if (_frame.empty())
  {
    // This means the joint pose is expressed relative to the child link pose
    return _child->getWorldTransform();
  }

  gzerr << "Requested a reference frame of [" << _frame << "] but currently "
         << "only the child link frame is supported as a reference frame for "
         << "joint poses.\n";

  // TODO(MXG): Implement this when frame specifications are nailed down
  return Eigen::Isometry3d::Identity();
}

}
}
}<|MERGE_RESOLUTION|>--- conflicted
+++ resolved
@@ -1100,13 +1100,8 @@
     std::string parentName = worldParent? "world" : _parent->getName();
     if (childsParentJoint->getType() != "FreeJoint")
     {
-<<<<<<< HEAD
       gzerr << "Asked to create a joint between links "
-             << "[" << _parent->getName() << "] as parent and ["
-=======
-      ignerr << "Asked to create a joint between links "
              << "[" << parentName << "] as parent and ["
->>>>>>> 8127d83a
              << _child->getName() << "] as child, but the child link already "
              << "has a parent joint of type [" << childsParentJoint->getType()
              << "].\n";
@@ -1115,13 +1110,8 @@
     else if (_parent && _parent->descendsFrom(_child))
     {
       // TODO(MXG): Add support for non-tree graph structures
-<<<<<<< HEAD
       gzerr << "Asked to create a closed kinematic chain between links "
-             << "[" << _parent->getName() << "] and [" << _child->getName()
-=======
-      ignerr << "Asked to create a closed kinematic chain between links "
              << "[" << parentName << "] and [" << _child->getName()
->>>>>>> 8127d83a
              << "], but that is not supported by the dartsim wrapper yet.\n";
       return this->GenerateInvalidId();
     }
