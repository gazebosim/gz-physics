/*
 * Copyright (C) 2018 Open Source Robotics Foundation
 *
 * Licensed under the Apache License, Version 2.0 (the "License");
 * you may not use this file except in compliance with the License.
 * You may obtain a copy of the License at
 *
 *     http://www.apache.org/licenses/LICENSE-2.0
 *
 * Unless required by applicable law or agreed to in writing, software
 * distributed under the License is distributed on an "AS IS" BASIS,
 * WITHOUT WARRANTIES OR CONDITIONS OF ANY KIND, either express or implied.
 * See the License for the specific language governing permissions and
 * limitations under the License.
 *
*/

#include "SDFFeatures.hh"

#include <cmath>
#include <limits>
#include <memory>

#include <dart/constraint/ConstraintSolver.hpp>
#include <dart/dynamics/BallJoint.hpp>
#include <dart/dynamics/BoxShape.hpp>
#include <dart/dynamics/CapsuleShape.hpp>
#include <dart/dynamics/CylinderShape.hpp>
#include <dart/dynamics/EllipsoidShape.hpp>
#include <dart/dynamics/FreeJoint.hpp>
#include <dart/dynamics/HeightmapShape.hpp>
#include <dart/dynamics/MeshShape.hpp>
#include <dart/dynamics/PlaneShape.hpp>
#include <dart/dynamics/PrismaticJoint.hpp>
#include <dart/dynamics/RevoluteJoint.hpp>
#include <dart/dynamics/ScrewJoint.hpp>
#include <dart/dynamics/SphereShape.hpp>
#include <dart/dynamics/UniversalJoint.hpp>
#include <dart/constraint/WeldJointConstraint.hpp>
#include <dart/dynamics/WeldJoint.hpp>

<<<<<<< HEAD
#include <ignition/common/Console.hh>
#include <ignition/common/Mesh.hh>
#include <ignition/common/MeshManager.hh>
#include <ignition/math/eigen3/Conversions.hh>
#include <ignition/math/Helpers.hh>
=======
#include <gz/common/Console.hh>
#include <gz/math/eigen3/Conversions.hh>
#include <gz/math/Helpers.hh>
>>>>>>> f1d3dad2

#include <sdf/Box.hh>
#include <sdf/Collision.hh>
#include <sdf/Capsule.hh>
#include <sdf/Cylinder.hh>
#include <sdf/Ellipsoid.hh>
#include <sdf/Geometry.hh>
#include <sdf/Heightmap.hh>
#include <sdf/Joint.hh>
#include <sdf/JointAxis.hh>
#include <sdf/Link.hh>
#include <sdf/Material.hh>
#include <sdf/Mesh.hh>
#include <sdf/Model.hh>
#include <sdf/Sphere.hh>
#include <sdf/Types.hh>
#include <sdf/Visual.hh>
#include <sdf/World.hh>

#include "CustomMeshShape.hh"

namespace ignition {
namespace physics {
namespace dartsim {

namespace {
/////////////////////////////////////////////////
/// \brief Resolve the pose of an SDF DOM object with respect to its relative_to
/// frame. If that fails, return the raw pose
static Eigen::Isometry3d ResolveSdfPose(const ::sdf::SemanticPose &_semPose)
{
  math::Pose3d pose;
  ::sdf::Errors errors = _semPose.Resolve(pose);
  if (!errors.empty())
  {
    if (!_semPose.RelativeTo().empty())
    {
      ignerr << "There was an error in SemanticPose::Resolve\n";
      for (const auto &err : errors)
      {
        ignerr << err.Message() << std::endl;
      }
      ignerr << "There is no optimal fallback since the relative_to attribute["
             << _semPose.RelativeTo() << "] of the pose is not empty. "
             << "Falling back to using the raw Pose.\n";
    }
    pose = _semPose.RawPose();
  }

  return math::eigen3::convert(pose);
}

/////////////////////////////////////////////////
double infIfNeg(const double _value)
{
  if (_value < 0.0)
    return std::numeric_limits<double>::infinity();

  return _value;
}

/// \brief Invert thread pitch to match the different definitions of
/// thread pitch in Gazebo and DART.
///
/// [Definitions of thread pitch]
/// Gazebo: NEGATIVE angular motion per linear motion.
/// DART  : linear motion per single rotation.
static double InvertThreadPitch(double _pitch)
{
  if (math::equal(std::abs(_pitch), 0.0))
  {
    ignerr << "Zero thread pitch is not allowed.\n";
    assert(false);
  }

  return -2.0 * IGN_PI / _pitch;
}

/////////////////////////////////////////////////
template <typename Properties>
static void CopyStandardJointAxisProperties(
    const int _index, Properties &_properties,
    const ::sdf::JointAxis *_sdfAxis)
{
  _properties.mDampingCoefficients[_index] = _sdfAxis->Damping();
  _properties.mFrictions[_index] = _sdfAxis->Friction();
  _properties.mRestPositions[_index] = _sdfAxis->SpringReference();
  _properties.mSpringStiffnesses[_index] = _sdfAxis->SpringStiffness();
  _properties.mPositionLowerLimits[_index] = _sdfAxis->Lower();
  _properties.mPositionUpperLimits[_index] = _sdfAxis->Upper();
  _properties.mIsPositionLimitEnforced = true;
  _properties.mForceLowerLimits[_index] = -infIfNeg(_sdfAxis->Effort());
  _properties.mForceUpperLimits[_index] =  infIfNeg(_sdfAxis->Effort());
  _properties.mVelocityLowerLimits[_index] = -infIfNeg(_sdfAxis->MaxVelocity());
  _properties.mVelocityUpperLimits[_index] =  infIfNeg(_sdfAxis->MaxVelocity());

  // TODO(MXG): Can dartsim support "Stiffness" and "Dissipation"?
}

/////////////////////////////////////////////////
static Eigen::Isometry3d GetParentModelFrame(
    const ModelInfo &_modelInfo)
{
  return _modelInfo.frame->getWorldTransform();
}

/////////////////////////////////////////////////
static Eigen::Vector3d ConvertJointAxis(
    const ::sdf::JointAxis *_sdfAxis,
    const ModelInfo &_modelInfo,
    const Eigen::Isometry3d &_T_joint)
{
  math::Vector3d resolvedAxis;
  ::sdf::Errors errors = _sdfAxis->ResolveXyz(resolvedAxis);
  if (errors.empty())
    return math::eigen3::convert(resolvedAxis);

  // Error while Resolving xyz. Fallback sdformat 1.6 behavior but treat
  // xyz_expressed_in = "__model__" as the old use_parent_model_frame

  const Eigen::Vector3d axis = math::eigen3::convert(_sdfAxis->Xyz());

  if (_sdfAxis->XyzExpressedIn().empty())
    return axis;

  if (_sdfAxis->XyzExpressedIn() == "__model__")
  {
    const Eigen::Quaterniond O_R_J{_T_joint.rotation()};
    const Eigen::Quaterniond O_R_M{GetParentModelFrame(_modelInfo).rotation()};
    const Eigen::Quaterniond J_R_M = O_R_J.inverse() * O_R_M;
    return J_R_M * axis;
  }

  // xyz expressed in a frame other than the joint frame or the parent model
  // frame is not supported
  ignerr << "There was an error in JointAxis::ResolveXyz\n";
  for (const auto &err : errors)
  {
    ignerr << err.Message() << std::endl;
  }
  ignerr << "There is no optimal fallback since the expressed_in attribute["
         << _sdfAxis->XyzExpressedIn() << "] of the axis's xyz is neither empty"
         << "nor '__model__'. Falling back to using the raw xyz vector "
         << "expressed in the joint frame.\n";

  return axis;
}

/////////////////////////////////////////////////
template <typename JointType>
static JointType *ConstructSingleAxisJoint(
    const ModelInfo &_modelInfo,
    const ::sdf::Joint &_sdfJoint,
    dart::dynamics::BodyNode * const _parent,
    dart::dynamics::BodyNode * const _child,
    const Eigen::Isometry3d &_T_joint)
{
  typename JointType::Properties properties;

  const ::sdf::JointAxis * const sdfAxis = _sdfJoint.Axis(0);

  // use the default properties if sdfAxis is not set
  if (sdfAxis)
  {
    properties.mAxis = ConvertJointAxis(sdfAxis, _modelInfo, _T_joint);
    CopyStandardJointAxisProperties(0, properties, sdfAxis);
  }

  return _child->moveTo<JointType>(_parent, properties);
}

/////////////////////////////////////////////////
static dart::dynamics::UniversalJoint *ConstructUniversalJoint(
    const ModelInfo &_modelInfo,
    const ::sdf::Joint &_sdfJoint,
    dart::dynamics::BodyNode * const _parent,
    dart::dynamics::BodyNode * const _child,
    const Eigen::Isometry3d &_T_joint)
{
  dart::dynamics::UniversalJoint::Properties properties;

  for (const std::size_t index : {0u, 1u})
  {
    const ::sdf::JointAxis * const sdfAxis = _sdfJoint.Axis(index);
    // use the default properties if sdfAxis is not set
    if (sdfAxis)
    {
      properties.mAxis[index] = ConvertJointAxis(sdfAxis, _modelInfo, _T_joint);
      CopyStandardJointAxisProperties(index, properties, sdfAxis);
    }
  }

  return _child->moveTo<dart::dynamics::UniversalJoint>(_parent, properties);
}

/////////////////////////////////////////////////
struct ShapeAndTransform
{
  dart::dynamics::ShapePtr shape;
  Eigen::Isometry3d tf = Eigen::Isometry3d::Identity();
};

/////////////////////////////////////////////////
static ShapeAndTransform ConstructBox(
    const ::sdf::Box &_box)
{
  return {std::make_shared<dart::dynamics::BoxShape>(
        math::eigen3::convert(_box.Size()))};
}

/////////////////////////////////////////////////
static ShapeAndTransform ConstructCylinder(
    const ::sdf::Cylinder &_cylinder)
{
  return {std::make_shared<dart::dynamics::CylinderShape>(
        _cylinder.Radius(), _cylinder.Length())};
}

/////////////////////////////////////////////////
static ShapeAndTransform ConstructSphere(
    const ::sdf::Sphere &_sphere)
{
  return {std::make_shared<dart::dynamics::SphereShape>(_sphere.Radius())};
}

/////////////////////////////////////////////////
static ShapeAndTransform ConstructCapsule(
    const ::sdf::Capsule &_capsule)
{
  return {std::make_shared<dart::dynamics::CapsuleShape>(
        _capsule.Radius(), _capsule.Length())};
}

/////////////////////////////////////////////////
static ShapeAndTransform ConstructPlane(
    const ::sdf::Plane &_plane)
{
  // TODO(anyone): We use BoxShape until PlaneShape is completely supported in
  // DART. Please see: https://github.com/dartsim/dart/issues/114
  const Eigen::Vector3d z = Eigen::Vector3d::UnitZ();
  const Eigen::Vector3d axis = z.cross(math::eigen3::convert(_plane.Normal()));
  const double norm = axis.norm();
  const double angle = std::asin(norm/(_plane.Normal().Length()));
  Eigen::Isometry3d tf = Eigen::Isometry3d::Identity();

  // We check that the angle isn't too close to zero, because otherwise
  // axis/norm would be undefined.
  if (angle > 1e-12)
    tf.rotate(Eigen::AngleAxisd(angle, axis/norm));

  // This number was taken from osrf/gazebo. Seems arbitrary.
  const double planeDim = 2100;
  tf.translate(Eigen::Vector3d(0.0, 0.0, -planeDim*0.5));

  return {std::make_shared<dart::dynamics::BoxShape>(
          Eigen::Vector3d(planeDim, planeDim, planeDim)), tf};
}

/////////////////////////////////////////////////
static ShapeAndTransform ConstructHeightmap(
    const ::sdf::Heightmap & /*_heightmap*/)
{
  ignerr << "Heightmap construction from an SDF has not been implemented yet "
         << "for dartsim.\n";
  return {nullptr};
}

/////////////////////////////////////////////////
static ShapeAndTransform ConstructMesh(
    const ::sdf::Mesh & /*_mesh*/)
{
  // TODO(MXG): Look into what kind of mesh URI we get here. Will it just be
  // a local file name, or do we need to resolve the URI?
  ignerr << "Mesh construction from an SDF has not been implemented yet for "
         << "dartsim.\n";
  return {nullptr};
}

/////////////////////////////////////////////////
static ShapeAndTransform ConstructGeometry(
    const ::sdf::Geometry &_geometry)
{
  if (_geometry.BoxShape())
    return ConstructBox(*_geometry.BoxShape());
  else if (_geometry.CapsuleShape())
  {
    return ConstructCapsule(*_geometry.CapsuleShape());
  }
  else if (_geometry.CylinderShape())
    return ConstructCylinder(*_geometry.CylinderShape());
  else if (_geometry.EllipsoidShape())
  {
    // TODO(anyone): Replace this code when Ellipsoid is supported by DART
    common::MeshManager *meshMgr = common::MeshManager::Instance();
    std::string ellipsoidMeshName = std::string("ellipsoid_mesh")
      + "_" + std::to_string(_geometry.EllipsoidShape()->Radii().X())
      + "_" + std::to_string(_geometry.EllipsoidShape()->Radii().Y())
      + "_" + std::to_string(_geometry.EllipsoidShape()->Radii().Z());
    meshMgr->CreateEllipsoid(
      ellipsoidMeshName,
      _geometry.EllipsoidShape()->Radii(),
      6, 12);
    const ignition::common::Mesh * _mesh =
      meshMgr->MeshByName(ellipsoidMeshName);

    auto mesh = std::make_shared<CustomMeshShape>(*_mesh, Vector3d(1, 1, 1));
    auto mesh2 = std::dynamic_pointer_cast<dart::dynamics::MeshShape>(mesh);
    return {mesh2};
  }
  else if (_geometry.SphereShape())
    return ConstructSphere(*_geometry.SphereShape());
  else if (_geometry.PlaneShape())
    return ConstructPlane(*_geometry.PlaneShape());
  else if (_geometry.MeshShape())
    return ConstructMesh(*_geometry.MeshShape());
  else if (_geometry.HeightmapShape())
    return ConstructHeightmap(*_geometry.HeightmapShape());

  return {nullptr};
}

}  // namespace

dart::dynamics::BodyNode *SDFFeatures::FindBodyNode(
    const std::string &_worldName, const std::string &_jointModelName,
    const std::string &_linkRelativeName)
{
  if (_linkRelativeName == "world")
    return nullptr;

  const auto fullName = ::sdf::JoinName(
      _worldName, ::sdf::JoinName(_jointModelName, _linkRelativeName));
  auto it = this->linksByName.find(fullName);
  if (it != this->linksByName.end())
  {
    return it->second;
  }
  ignerr << "Could not find link " << _linkRelativeName << " in model "
         << _jointModelName << std::endl;
  return nullptr;
}

/////////////////////////////////////////////////
Identity SDFFeatures::ConstructSdfWorld(
    const Identity &_engine,
    const ::sdf::World &_sdfWorld)
{
  const Identity worldID = this->ConstructEmptyWorld(_engine, _sdfWorld.Name());

  const dart::simulation::WorldPtr &world = this->worlds.at(worldID);

  world->setGravity(math::eigen3::convert(_sdfWorld.Gravity()));

  // TODO(MXG): Add a Physics class to the SDFormat DOM and then parse that
  // information here. For now, we'll just use dartsim's default physics
  // parameters.

  for (std::size_t i = 0; i < _sdfWorld.ModelCount(); ++i)
  {
    const ::sdf::Model *model = _sdfWorld.ModelByIndex(i);

    if (!model)
      continue;

    this->ConstructSdfNestedModel(worldID, *model);
  }

  return worldID;
}

/////////////////////////////////////////////////
Identity SDFFeatures::ConstructSdfModel(
    const Identity &_parentID,
    const ::sdf::Model &_sdfModel)
{
  return this->ConstructSdfModelImpl(_parentID, _sdfModel);
}

/////////////////////////////////////////////////
Identity SDFFeatures::ConstructSdfNestedModel(const Identity &_parentID,
                                              const ::sdf::Model &_sdfModel)
{
  return this->ConstructSdfModelImpl(_parentID, _sdfModel);
}

/////////////////////////////////////////////////
Identity SDFFeatures::ConstructSdfModelImpl(
    std::size_t _parentID,
    const ::sdf::Model &_sdfModel)
{
  auto worldID = _parentID;
  std::string modelName = _sdfModel.Name();
  const bool isNested = this->models.HasEntity(_parentID);
  // If this is a nested model, find the world assocated with the model
  if (isNested)
  {
    worldID = this->GetWorldOfModelImpl(_parentID);
    const auto &skel = this->models.at(_parentID)->model;
    modelName = ::sdf::JoinName(skel->getName(), _sdfModel.Name());
  }

  dart::dynamics::Frame *parentFrame = this->frames.at(_parentID);

  dart::dynamics::SkeletonPtr model =
      dart::dynamics::Skeleton::create(modelName);

  dart::dynamics::SimpleFramePtr modelFrame =
      dart::dynamics::SimpleFrame::createShared(
          parentFrame, modelName + "::__model__",
          ResolveSdfPose(_sdfModel.SemanticPose()));

  // Set canonical link name
  // TODO(anyone) This may not work correctly with nested models and will need
  // to be updated once multiple canonical links can exist in a nested model
  // https://github.com/ignitionrobotics/ign-physics/issues/209
  auto [modelID, modelInfo] = [&] {
    if (isNested)
    {
      return this->AddNestedModel(  // NOLINT
          {model, _sdfModel.Name(), modelFrame, _sdfModel.CanonicalLinkName()},
          _parentID, worldID);
    }
    else
    {
      return this->AddModel(  // NOLINT
          {model, _sdfModel.Name(), modelFrame, _sdfModel.CanonicalLinkName()},
          worldID);
    }
  }();
  model->setMobile(!_sdfModel.Static());
  model->setSelfCollisionCheck(_sdfModel.SelfCollide());

  auto modelIdentity =
      this->GenerateIdentity(modelID, this->models.at(modelID));

  // First, recursively construct nested models
  for (std::size_t i = 0; i < _sdfModel.ModelCount(); ++i)
  {
    this->ConstructSdfModelImpl(modelID, *_sdfModel.ModelByIndex(i));
  }
  // then, construct all links
  for (std::size_t i=0; i < _sdfModel.LinkCount(); ++i)
  {
    this->FindOrConstructLink(
          model, modelIdentity, _sdfModel, _sdfModel.LinkByIndex(i)->Name());
  }

  // Next, join all links that have joints
  for (std::size_t i=0; i < _sdfModel.JointCount(); ++i)
  {
    const ::sdf::Joint *sdfJoint = _sdfModel.JointByIndex(i);
    if (!sdfJoint)
    {
      ignerr << "The joint with index [" << i << "] in model ["
             << _sdfModel.Name() << "] is a nullptr. It will be skipped.\n";
      continue;
    }

    // Resolve parent and child frames to links
    std::string parentLinkName;
    ::sdf::Errors errors = sdfJoint->ResolveParentLink(parentLinkName);
    if (!errors.empty())
    {
      ignerr << "The link of the parent frame [" << sdfJoint->ParentLinkName()
             << "] of joint [" << sdfJoint->Name() << "] in model ["
             << modelName
             << "] could not be resolved. The joint will not be constructed\n";
      for (const auto &error : errors)
      {
        ignerr << error << std::endl;
      }
      continue;
    }
    std::string childLinkName;
    errors = sdfJoint->ResolveChildLink(childLinkName);
    if (!errors.empty())
    {
      ignerr << "The link of the child frame [" << sdfJoint->ChildLinkName()
             << "] of joint [" << sdfJoint->Name() << "] in model ["
             << modelName
             << "] could not be resolved. The joint will not be constructed\n";
      for (const auto &error : errors)
      {
        ignerr << error << std::endl;
      }
      continue;
    }

    const ::sdf::Link *parentSdfLink = _sdfModel.LinkByName(parentLinkName);
    if (nullptr == parentSdfLink && parentLinkName != "world")
    {
      ignerr << "The link [" << parentLinkName << "] of the parent frame ["
             << sdfJoint->ParentLinkName() << "] of joint [" << sdfJoint->Name()
             << "] in model [" << modelName
             << "] could not be resolved. The joint will not be constructed\n";
      continue;
    }

    const ::sdf::Link *childSdfLink = _sdfModel.LinkByName(childLinkName);
    if (nullptr == childSdfLink)
    {
      ignerr << "The link [" << childLinkName << "] of the child frame ["
             << sdfJoint->ChildLinkName() << "] of joint [" << sdfJoint->Name()
             << "] in model [" << modelName
             << "] could not be resolved. The joint will not be constructed\n";
      continue;
    }

    auto * const parent =
      FindBodyNode(this->worlds[worldID]->getName(), modelName, parentLinkName);

    if (nullptr == parent && parentLinkName != "world")
    {
      ignerr << "The parent [" << sdfJoint->ParentLinkName() << "] of joint ["
             << sdfJoint->Name() << "] in model [" << modelName
             << "] was not found. The joint will not be constructed\n";
      continue;
    }

    auto * const child =
      FindBodyNode(worlds[worldID]->getName(), modelName, childLinkName);
    if (nullptr == child)
    {
      ignerr << "The child of joint [" << sdfJoint->Name() << "] in model ["
             << modelName
             << "] was not found. The joint will not be constructed\n";
      continue;
    }

    this->ConstructSdfJoint(modelInfo, *sdfJoint, parent, child);
  }

  return modelIdentity;
}

/////////////////////////////////////////////////
Identity SDFFeatures::ConstructSdfLink(
    const Identity &_modelID,
    const ::sdf::Link &_sdfLink)
{
  const auto &modelInfo = *this->ReferenceInterface<ModelInfo>(_modelID);
  dart::dynamics::BodyNode::Properties bodyProperties;
  bodyProperties.mName = _sdfLink.Name();

  const math::Inertiald &sdfInertia = _sdfLink.Inertial();
  bodyProperties.mInertia.setMass(sdfInertia.MassMatrix().Mass());

<<<<<<< HEAD
  const Eigen::Matrix3d I_link = math::eigen3::convert(sdfInertia.Moi());
=======
  // TODO(addisu) Resolve the pose of inertials when frame information is
  // availabile for math::Inertial
  const Eigen::Matrix3d R_inertial{
        math::eigen3::convert(sdfInertia.Pose().Rot())};

  const Eigen::Matrix3d I_link =
      R_inertial
      * math::eigen3::convert(sdfInertia.Moi())
      * R_inertial.inverse();
>>>>>>> f1d3dad2

  bodyProperties.mInertia.setMoment(I_link);

  const Eigen::Vector3d localCom =
      math::eigen3::convert(sdfInertia.Pose().Pos());

  bodyProperties.mInertia.setLocalCOM(localCom);

  dart::dynamics::FreeJoint::Properties jointProperties;
  jointProperties.mName = bodyProperties.mName + "_FreeJoint";
  // TODO(MXG): Consider adding a UUID to this joint name in order to avoid any
  // potential (albeit unlikely) name collisions.

  // Note: When constructing a link from this function, we always instantiate
  // it as a standalone free body within the model. If it should have any joint
  // constraints, those will be added later.
  const auto result = modelInfo.model->createJointAndBodyNodePair<
      dart::dynamics::FreeJoint>(nullptr, jointProperties, bodyProperties);

  dart::dynamics::FreeJoint * const joint = result.first;
  const Eigen::Isometry3d tf =
      GetParentModelFrame(modelInfo) * ResolveSdfPose(_sdfLink.SemanticPose());

  joint->setTransform(tf);

  dart::dynamics::BodyNode * const bn = result.second;

  auto worldID = this->GetWorldOfModelImpl(_modelID);
  if (worldID == INVALID_ENTITY_ID)
  {
    ignerr << "World of model [" << modelInfo.model->getName()
           << "] could not be found when creating link [" << _sdfLink.Name()
           << "]\n";
    return this->GenerateInvalidId();
  }

  auto world = this->worlds.at(worldID);
  const std::string fullName = ::sdf::JoinName(
      world->getName(),
      ::sdf::JoinName(modelInfo.model->getName(), bn->getName()));
  const std::size_t linkID = this->AddLink(bn, fullName, _modelID, sdfInertia);
  this->AddJoint(joint);

  auto linkIdentity = this->GenerateIdentity(linkID, this->links.at(linkID));

  if (_sdfLink.Name() == modelInfo.canonicalLinkName ||
      (modelInfo.canonicalLinkName.empty() &&
       modelInfo.model->getNumBodyNodes() == 1))
  {
    // We just added the first link, so this is now the canonical link. We
    // should therefore move the "model frame" from the world onto this new
    // link, while preserving its location in the world frame.
    const dart::dynamics::SimpleFramePtr &modelFrame = modelInfo.frame;
    const Eigen::Isometry3d tf_frame = modelFrame->getWorldTransform();
    modelFrame->setParentFrame(bn);
    modelFrame->setTransform(tf_frame);
  }

  for (std::size_t i = 0; i < _sdfLink.CollisionCount(); ++i)
  {
    const auto collision = _sdfLink.CollisionByIndex(i);
    if (collision)
      this->ConstructSdfCollision(linkIdentity, *collision);
  }

  // ign-physics is currently ignoring visuals, so we won't parse them from the
  // SDF
//  for (std::size_t i = 0; i < _sdfLink.VisualCount(); ++i)
//  {
//    const auto visual = _sdfLink.VisualByIndex(i);
//    if (visual)
//      this->ConstructSdfVisual(linkID, *visual);
//  }

  return linkIdentity;
}

/////////////////////////////////////////////////
Identity SDFFeatures::ConstructSdfJoint(
    const Identity &_modelID,
    const ::sdf::Joint &_sdfJoint)
{
  const auto &modelInfo = *this->ReferenceInterface<ModelInfo>(_modelID);

  if (_sdfJoint.ChildLinkName() == "world")
  {
    ignerr << "Asked to create a joint with the world as the child in model "
           << "[" << modelInfo.model->getName() << "]. This is currently not "
           << "supported\n";

    return this->GenerateInvalidId();
  }

  // If we get an error here, one of two things has occured:
  // 1. The Model _sdfJoint came from is invalid, i.e, had errors during
  //    sdf::Root::Load and ConstructSdfJoint was called regardless of the
  //    errors. Resolving for the parent link may fail for any number of reasons
  //    and should be reported.
  // 2. ConstructSdfJoint is being called with an sdf::Joint that was
  //    constructed by the user instead of one obtained from an sdf::Model
  //    object. In this case, the joint does not have a valid frame graph and it
  //    cannot be used to resolve for the parent link name. However, this can
  //    still be a valid use case for ign-gazebo that sends DOM objects
  //    piecemeal with all links and poses resolved.
  // Since (1) is an error that should be reported and (2) might be a valid use
  // case, the solution is, when an error is encountered, we first assume (2)
  // and set the parent and child link names to whatever returned from
  // sdf::Joint::ParentLinkName() and sdf::Joint::ChildLinkName respectively.
  // Then we check if a body node with the same relative name exists in DART. If
  // the link is nested inside a child model, it will be necessary to split the
  // name to identify the correct parent skeleton. If the corresponding body
  // node is found, an error will not be printed.
  //
  const std::size_t worldID = this->GetWorldOfModelImpl(_modelID);
  auto & world = this->worlds.at(worldID);

  std::string parentLinkName;
  const auto resolveParentErrors = _sdfJoint.ResolveParentLink(parentLinkName);
  if (!resolveParentErrors.empty()) {
    // It's possible this wasn't created from an sdf::Model object, like
    // SDFFeatures_TEST.WorldIsParentOrChild. Try using raw ParentLinkName() in
    // that case
    parentLinkName = _sdfJoint.ParentLinkName();
  }

  dart::dynamics::BodyNode * const parent =
    FindBodyNode(world->getName(), modelInfo.model->getName(), parentLinkName);

  std::string childLinkName;
  const auto childResolveErrors = _sdfJoint.ResolveChildLink(childLinkName);
  if (!childResolveErrors.empty()) {
    childLinkName = _sdfJoint.ChildLinkName();
  }

  dart::dynamics::BodyNode * const child =
    FindBodyNode(world->getName(), modelInfo.model->getName(), childLinkName);

  if (nullptr == parent && parentLinkName != "world")
  {
    ignerr << "The link of the parent frame [" << _sdfJoint.ParentLinkName()
           << "] with resolved link name [" << parentLinkName
           << "] of joint [" << _sdfJoint.Name()
           << "] could not be resolved. The joint will not be constructed\n";
    return this->GenerateInvalidId();
  }
  if (nullptr == child)
  {
    ignerr << "The link of the child frame [" << _sdfJoint.ChildLinkName()
           << "] with resolved link name [" << childLinkName
           << "] of joint [" << _sdfJoint.Name() << "] in model ["
           << modelInfo.model->getName()
           << "] could not be resolved. The joint will not be constructed\n";
    return this->GenerateInvalidId();
  }

  return ConstructSdfJoint(modelInfo, _sdfJoint, parent, child);
}

/////////////////////////////////////////////////
Identity SDFFeatures::ConstructSdfCollision(
    const Identity &_linkID,
    const ::sdf::Collision &_collision)
{
  if (!_collision.Geom())
  {
    ignerr << "The geometry element of collision [" << _collision.Name() << "] "
           << "was a nullptr\n";
    return this->GenerateInvalidId();
  }

  const ShapeAndTransform st = ConstructGeometry(*_collision.Geom());
  const dart::dynamics::ShapePtr shape = st.shape;
  const Eigen::Isometry3d tf_shape = st.tf;

  if (!shape)
  {
    // The geometry element was empty, or the shape type is not supported
    ignerr << "The geometry element of collision [" << _collision.Name() << "] "
           << "couldn't be created\n";
    return this->GenerateInvalidId();
  }

  dart::dynamics::BodyNode *const bn =
      this->ReferenceInterface<LinkInfo>(_linkID)->link.get();

  // NOTE(MXG): Gazebo requires unique collision shape names per Link, but
  // dartsim requires unique ShapeNode names per Skeleton, so we decorate the
  // Collision name for uniqueness sake.
  const std::string internalName =
      bn->getName() + ":" + _collision.Name();

  dart::dynamics::ShapeNode * const node =
      bn->createShapeNodeWith<
        dart::dynamics::CollisionAspect, dart::dynamics::DynamicsAspect>(
          shape, internalName);

  // Calling GetElement creates a new element with default values if the element
  // doesn't exist, so the following is okay.
  // TODO(addisu) We are using the coefficient specified in the <ode> tag.
  // Either add parameters specific to DART or generic to all physics engines.
  uint16_t collideBitmask = 0xFF;
  if (_collision.Element())
  {
    const auto &odeFriction = _collision.Element()
                                  ->GetElement("surface")
                                  ->GetElement("friction")
                                  ->GetElement("ode");

#if DART_VERSION_AT_LEAST(6, 10, 0)
    auto aspect = node->getDynamicsAspect();
    aspect->setFrictionCoeff(odeFriction->Get<double>("mu"));
    if (odeFriction->HasElement("mu2"))
    {
      aspect->setSecondaryFrictionCoeff(odeFriction->Get<double>("mu2"));
    }
    if (odeFriction->HasElement("slip1"))
    {
      aspect->setPrimarySlipCompliance(odeFriction->Get<double>("slip1"));
    }
    if (odeFriction->HasElement("slip2"))
    {
      aspect->setSecondarySlipCompliance(odeFriction->Get<double>("slip2"));
    }
    if (odeFriction->HasElement("fdir1"))
    {
      auto frictionDirectionElem = odeFriction->GetElement("fdir1");
      math::Vector3d fdir1 = frictionDirectionElem->Get<math::Vector3d>();
      aspect->setFirstFrictionDirection(math::eigen3::convert(fdir1));

      const std::string kExpressedIn = "ignition:expressed_in";
      if (frictionDirectionElem->HasAttribute(kExpressedIn))
      {
        auto skeleton = bn->getSkeleton();
        auto directionFrameBodyNode = skeleton->getBodyNode(
          frictionDirectionElem->Get<std::string>(kExpressedIn));
        if (nullptr != directionFrameBodyNode)
        {
          aspect->setFirstFrictionDirectionFrame(directionFrameBodyNode);
        }
        else
        {
          ignwarn << "Failed to get body node for [" << _collision.Name()
                  << "], not setting friction direction frame." << std::endl;
        }
      }
    }

    const auto &surfaceBounce = _collision.Element()
                                    ->GetElement("surface")
                                    ->GetElement("bounce");

    if (surfaceBounce->HasElement("restitution_coefficient"))
    {
      aspect->setRestitutionCoeff(
          surfaceBounce->Get<double>("restitution_coefficient"));
    }
#else
    // We are setting the friction coefficient of a collision element
    // to be the coefficient for the whole link. If there are multiple collision
    // elements, the value of the last one will be the coefficient for the link.
    // TODO(addisu) Assign the coefficient to the shape node when support is
    // added in DART.
    bn->setFrictionCoeff(odeFriction->Get<double>("mu"));
    const auto &surfaceBounce = _collision.Element()
                                    ->GetElement("surface")
                                    ->GetElement("bounce");

    if (surfaceBounce->HasElement("restitution_coefficient"))
    {
      bn->setRestitutionCoeff(
          surfaceBounce->Get<double>("restitution_coefficient"));
    }
#endif
    // TODO(anyone) add category_bitmask as well
    const auto bitmaskElement = _collision.Element()
                                     ->GetElement("surface")
                                     ->GetElement("contact");
    if (bitmaskElement->HasElement("collide_bitmask"))
      collideBitmask = bitmaskElement->Get<int>("collide_bitmask");
  }

  node->setRelativeTransform(ResolveSdfPose(_collision.SemanticPose()) *
                             tf_shape);

  const std::size_t shapeID =
      this->AddShape({node, _collision.Name(), tf_shape});
  auto identity = this->GenerateIdentity(shapeID, this->shapes.at(shapeID));

  this->SetCollisionFilterMask(identity, collideBitmask);
  return identity;
}

/////////////////////////////////////////////////
Identity SDFFeatures::ConstructSdfVisual(
    const Identity &_linkID,
    const ::sdf::Visual &_visual)
{
  if (!_visual.Geom())
  {
    ignerr << "The geometry element of visual [" << _visual.Name() << "] was a "
           << "nullptr\n";
    return this->GenerateInvalidId();
  }

  const ShapeAndTransform st = ConstructGeometry(*_visual.Geom());
  const dart::dynamics::ShapePtr shape = st.shape;
  const Eigen::Isometry3d tf_shape = st.tf;

  if (!shape)
  {
    // The geometry element was empty, or the shape type is not supported
    ignerr << "The geometry element of visual [" << _visual.Name() << "] "
           << "couldn't be created\n";
    return this->GenerateInvalidId();
  }

  dart::dynamics::BodyNode *const bn =
      this->ReferenceInterface<LinkInfo>(_linkID)->link.get();

  // NOTE(MXG): Gazebo requires unique collision shape names per Link, but
  // dartsim requires unique ShapeNode names per Skeleton, so we decorate the
  // Collision name for uniqueness sake.
  const std::string internalName = bn->getName() + ":visual:" + _visual.Name();

  dart::dynamics::ShapeNode * const node =
      bn->createShapeNodeWith<dart::dynamics::VisualAspect>(
        shape, internalName);

  node->setRelativeTransform(ResolveSdfPose(_visual.SemanticPose()) * tf_shape);

  // TODO(MXG): Are there any other visual parameters that we can do anything
  // with? Do these visual parameters even matter, since dartsim is only
  // intended for the physics?
  if (_visual.Material())
  {
    const math::Color &color = _visual.Material()->Ambient();
    node->getVisualAspect()->setColor(
          Eigen::Vector4d(color.R(), color.G(), color.B(), color.A()));
  }

  const std::size_t shapeID = this->AddShape({node, _visual.Name(), tf_shape});
  return this->GenerateIdentity(shapeID, this->shapes.at(shapeID));
}

/////////////////////////////////////////////////
dart::dynamics::BodyNode *SDFFeatures::FindOrConstructLink(
    const dart::dynamics::SkeletonPtr &_model,
    const Identity &_modelID,
    const ::sdf::Model &_sdfModel,
    const std::string &_linkName)
{
  dart::dynamics::BodyNode * link = _model->getBodyNode(_linkName);
  if (link)
    return link;

  const ::sdf::Link * const sdfLink = _sdfModel.LinkByName(_linkName);
  if (!sdfLink)
  {
    if (_linkName != "world")
    {
      ignerr << "Model [" << _sdfModel.Name() << "] does not contain a Link "
             << "with the name [" << _linkName << "].\n";
    }
    return nullptr;
  }

  return this->links.at(this->ConstructSdfLink(_modelID, *sdfLink))->link.get();
}

/////////////////////////////////////////////////
Identity SDFFeatures::ConstructSdfJoint(
    const ModelInfo &_modelInfo,
    const ::sdf::Joint &_sdfJoint,
    dart::dynamics::BodyNode * const _parent,
    dart::dynamics::BodyNode * const _child)
{
  // if a specified link is named "world" but cannot be found, we'll assume the
  // joint is connected to the world
  bool worldParent = (!_parent && _sdfJoint.ParentLinkName() == "world");
  bool worldChild = (!_child && _sdfJoint.ChildLinkName() == "world");

  if (worldChild)
  {
    ignerr << "Asked to create a joint with the world as the child in model "
           << "[" << _modelInfo.model->getName() << "]. This is currently not "
           << "supported\n";

    return this->GenerateInvalidId();
  }

  // If either parent or child is null, it's only an error if the link is not
  // "world"
  if ((!_parent && !worldParent) || !_child)
  {
    {
      std::stringstream msg;
      msg << "Asked to create a joint from link [" << _sdfJoint.ParentLinkName()
          << "] to link [" << _sdfJoint.ChildLinkName() << "] in the model "
          << "[" << _modelInfo.model->getName() << "], but ";

      if (!_parent && !worldParent)
      {
        msg << "the parent link ";
        if (!_child)
          msg << " and ";
      }

      if (!_child)
        msg << "the child link ";

      msg << "could not be found in that model!\n";
      ignerr << msg.str();

      return this->GenerateInvalidId();
    }
  }

  {
    auto childsParentJoint = _child->getParentJoint();
    if (childsParentJoint->getType() != "FreeJoint")
    {
      ignerr << "Asked to create a joint between links "
             << "[" << _parent->getName() << "] as parent and ["
             << _child->getName() << "] as child, but the child link already "
             << "has a parent joint of type [" << childsParentJoint->getType()
             << "].\n";
      return this->GenerateInvalidId();
    }
    else if (_parent && _parent->descendsFrom(_child))
    {
      // TODO(MXG): Add support for non-tree graph structures
      ignerr << "Asked to create a closed kinematic chain between links "
             << "[" << _parent->getName() << "] and [" << _child->getName()
             << "], but that is not supported by the dartsim wrapper yet.\n";
      return this->GenerateInvalidId();
    }
  }

  // Save the current transforms of the links so we remember it later
  const Eigen::Isometry3d T_parent =
      _parent ? _parent->getWorldTransform() : Eigen::Isometry3d::Identity();
  const Eigen::Isometry3d T_child = _child->getWorldTransform();

  const Eigen::Isometry3d T_joint =
      _child->getWorldTransform() * ResolveSdfPose(_sdfJoint.SemanticPose());

  const ::sdf::JointType type = _sdfJoint.Type();
  dart::dynamics::Joint *joint = nullptr;

  if (::sdf::JointType::BALL == type)
  {
    // SDF does not support any of the properties for ball joint, besides the
    // name and relative transforms to its parent and child, which will be taken
    // care of below. All other properties like joint limits, stiffness, etc,
    // will be the default values of +/- infinity or 0.0.
    joint = _child->moveTo<dart::dynamics::BallJoint>(_parent);
  }
  // TODO(MXG): Consider adding dartsim support for a CONTINUOUS joint type.
  // Alternatively, support the CONTINUOUS joint type by wrapping the
  // RevoluteJoint joint type.
  // TODO(MXG): Consider adding dartsim support for a GEARBOX joint type. It's
  // unclear to me whether it would be possible to get the same effect by
  // wrapping a RevoluteJoint type.
  else if (::sdf::JointType::PRISMATIC == type)
  {
    joint = ConstructSingleAxisJoint<dart::dynamics::PrismaticJoint>(
          _modelInfo, _sdfJoint, _parent, _child, T_joint);
  }
  else if (::sdf::JointType::REVOLUTE == type)
  {
    joint = ConstructSingleAxisJoint<dart::dynamics::RevoluteJoint>(
          _modelInfo, _sdfJoint, _parent, _child, T_joint);
  }
  // TODO(MXG): Consider adding dartsim support for a REVOLUTE2 joint type.
  // Alternatively, support the REVOLUTE2 joint type by wrapping two
  // RevoluteJoint objects into one.
  else if (::sdf::JointType::SCREW == type)
  {
    auto *screw = ConstructSingleAxisJoint<dart::dynamics::ScrewJoint>(
          _modelInfo, _sdfJoint, _parent, _child, T_joint);

    screw->setPitch(InvertThreadPitch(_sdfJoint.ThreadPitch()));
    joint = screw;
  }
  else if (::sdf::JointType::UNIVERSAL == type)
  {
    joint = ConstructUniversalJoint(
          _modelInfo, _sdfJoint, _parent, _child, T_joint);
  }
  else
  {
    // The joint type is either fixed or unsupported. If it's unsupported, print
    // out an error message and fall back to a fixed joint
    if (::sdf::JointType::FIXED != type)
    {
      ignerr << "Asked to construct a joint of sdf::JointType ["
             << static_cast<int>(type) << "], but that is not supported yet. "
             << "Creating a FIXED joint instead\n";
    }

    // A fixed joint does not have any properties besides the name and relative
    // transforms to its parent and child, which will be taken care of below.
    joint = _child->moveTo<dart::dynamics::WeldJoint>(_parent);
  }

  joint->setName(_sdfJoint.Name());

  const Eigen::Isometry3d child_T_postjoint = T_child.inverse() * T_joint;
  const Eigen::Isometry3d parent_T_prejoint_init = T_parent.inverse() * T_joint;
  joint->setTransformFromParentBodyNode(parent_T_prejoint_init);
  joint->setTransformFromChildBodyNode(child_T_postjoint);

  const std::size_t jointID = this->AddJoint(joint);
  // Increment BodyNode version since the child could be moved to a new skeleton
  // when a joint is created.
  // TODO(azeey) Remove incrementVersion once DART has been updated to
  // internally increment the BodyNode's version after Joint::moveTo.
  _child->incrementVersion();

  return this->GenerateIdentity(jointID, this->joints.at(jointID));
}

/////////////////////////////////////////////////
Eigen::Isometry3d SDFFeatures::ResolveSdfLinkReferenceFrame(
    const std::string &_frame,
    const ModelInfo &_modelInfo) const
{
  if (_frame.empty())
    return GetParentModelFrame(_modelInfo);

  ignerr << "Requested a reference frame of [" << _frame << "] but currently "
         << "only the model frame is supported as a reference frame for link "
         << "poses.\n";

  // TODO(MXG): Implement this when frame specifications are nailed down
  return Eigen::Isometry3d::Identity();
}

/////////////////////////////////////////////////
Eigen::Isometry3d SDFFeatures::ResolveSdfJointReferenceFrame(
    const std::string &_frame,
    const dart::dynamics::BodyNode *_child) const
{
  if (_frame.empty())
  {
    // This means the joint pose is expressed relative to the child link pose
    return _child->getWorldTransform();
  }

  ignerr << "Requested a reference frame of [" << _frame << "] but currently "
         << "only the child link frame is supported as a reference frame for "
         << "joint poses.\n";

  // TODO(MXG): Implement this when frame specifications are nailed down
  return Eigen::Isometry3d::Identity();
}

}
}
}<|MERGE_RESOLUTION|>--- conflicted
+++ resolved
@@ -39,17 +39,11 @@
 #include <dart/constraint/WeldJointConstraint.hpp>
 #include <dart/dynamics/WeldJoint.hpp>
 
-<<<<<<< HEAD
-#include <ignition/common/Console.hh>
+#include <gz/common/Console.hh>
 #include <ignition/common/Mesh.hh>
 #include <ignition/common/MeshManager.hh>
-#include <ignition/math/eigen3/Conversions.hh>
-#include <ignition/math/Helpers.hh>
-=======
-#include <gz/common/Console.hh>
 #include <gz/math/eigen3/Conversions.hh>
 #include <gz/math/Helpers.hh>
->>>>>>> f1d3dad2
 
 #include <sdf/Box.hh>
 #include <sdf/Collision.hh>
@@ -597,19 +591,7 @@
   const math::Inertiald &sdfInertia = _sdfLink.Inertial();
   bodyProperties.mInertia.setMass(sdfInertia.MassMatrix().Mass());
 
-<<<<<<< HEAD
   const Eigen::Matrix3d I_link = math::eigen3::convert(sdfInertia.Moi());
-=======
-  // TODO(addisu) Resolve the pose of inertials when frame information is
-  // availabile for math::Inertial
-  const Eigen::Matrix3d R_inertial{
-        math::eigen3::convert(sdfInertia.Pose().Rot())};
-
-  const Eigen::Matrix3d I_link =
-      R_inertial
-      * math::eigen3::convert(sdfInertia.Moi())
-      * R_inertial.inverse();
->>>>>>> f1d3dad2
 
   bodyProperties.mInertia.setMoment(I_link);
 
