--- conflicted
+++ resolved
@@ -657,14 +657,6 @@
       world->getName(),
       ::sdf::JoinName(modelInfo.model->getName(), bn->getName()));
   const std::size_t linkID = this->AddLink(bn, fullName, _modelID, sdfInertia);
-<<<<<<< HEAD
-
-  const std::string fullJointName = ::sdf::JoinName(
-      world->getName(),
-      ::sdf::JoinName(modelInfo.model->getName(), joint->getName()));
-  this->AddJoint(joint, fullJointName, _modelID);
-=======
->>>>>>> 8f840d5b
 
   auto linkIdentity = this->GenerateIdentity(linkID, this->links.at(linkID));
 
