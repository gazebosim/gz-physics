--- conflicted
+++ resolved
@@ -591,19 +591,7 @@
   const gz::math::Inertiald &sdfInertia = _sdfLink.Inertial();
   bodyProperties.mInertia.setMass(sdfInertia.MassMatrix().Mass());
 
-<<<<<<< HEAD
-  // TODO(addisu) Resolve the pose of inertials when frame information is
-  // availabile for gz::math::Inertial
-  const Eigen::Matrix3d R_inertial{
-        math::eigen3::convert(sdfInertia.Pose().Rot())};
-
-  const Eigen::Matrix3d I_link =
-      R_inertial
-      * math::eigen3::convert(sdfInertia.Moi())
-      * R_inertial.inverse();
-=======
   const Eigen::Matrix3d I_link = math::eigen3::convert(sdfInertia.Moi());
->>>>>>> 4ef1d656
 
   bodyProperties.mInertia.setMoment(I_link);
 
