--- conflicted
+++ resolved
@@ -29,28 +29,13 @@
 #include <dart/constraint/ContactSurface.hpp>
 #endif
 
-#include <ignition/common/Profiler.hh>
 
 #include <ignition/math/Pose3.hh>
 #include <ignition/math/eigen3/Conversions.hh>
-
-<<<<<<< HEAD
-#include "ignition/physics/GetContacts.hh"
-=======
+#include "SimulationFeatures.hh"
+
 #include "gz/common/Profiler.hh"
 #include "gz/physics/GetContacts.hh"
-
-#if DART_VERSION_AT_LEAST(6, 13, 0)
-// The ContactSurfaceParams class was first added to version 6.10 of our fork
-// of dart, and then merged upstream and released in version 6.13.0 with
-// different public member variable names.
-// See https://github.com/dartsim/dart/pull/1626 and
-// https://github.com/gazebo-forks/dart/pull/22 for more info.
-#define DART_HAS_UPSTREAM_FRICTION_VARIABLE_NAMES
-#endif
->>>>>>> f1d3dad2
-
-#include "SimulationFeatures.hh"
 
 #if DART_VERSION_AT_LEAST(6, 13, 0)
 // The ContactSurfaceParams class was first added to version 6.10 of our fork
