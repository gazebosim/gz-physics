--- conflicted
+++ resolved
@@ -394,15 +394,9 @@
   else
   {
     gzerr << "Could not find LinkInfo for child link [" << child->getName()
-<<<<<<< HEAD
-           << "] when detaching joint "
-           << "[" << joint->getName() << "]. Joint detaching failed."
-           << std::endl;
-=======
           << "] when detaching joint "
           << "[" << joint->getName() << "]. Joint detaching failed."
           << std::endl;
->>>>>>> 5343ab9f
     return;
   }
 
