/*
 * Copyright (C) 2018 Open Source Robotics Foundation
 *
 * Licensed under the Apache License, Version 2.0 (the "License");
 * you may not use this file except in compliance with the License.
 * You may obtain a copy of the License at
 *
 *     http://www.apache.org/licenses/LICENSE-2.0
 *
 * Unless required by applicable law or agreed to in writing, software
 * distributed under the License is distributed on an "AS IS" BASIS,
 * WITHOUT WARRANTIES OR CONDITIONS OF ANY KIND, either express or implied.
 * See the License for the specific language governing permissions and
 * limitations under the License.
 *
*/

#ifndef GZ_PHYSICS_DARTSIM_BASE_HH_
#define GZ_PHYSICS_DARTSIM_BASE_HH_

#include <dart/constraint/ConstraintSolver.hpp>
#include <dart/constraint/WeldJointConstraint.hpp>
#include <dart/dynamics/BodyNode.hpp>
#include <dart/dynamics/FreeJoint.hpp>
#include <dart/dynamics/SimpleFrame.hpp>
#include <dart/dynamics/Skeleton.hpp>
#include <dart/simulation/World.hpp>

#include <memory>
#include <optional>
#include <string>
#include <tuple>
#include <unordered_map>
#include <utility>
#include <vector>

#include <gz/common/Console.hh>
#include <gz/math/eigen3/Conversions.hh>
#include <gz/math/Inertial.hh>
#include <gz/physics/Implements.hh>

#include <sdf/Types.hh>

<<<<<<< HEAD
namespace gz {
=======
#if DART_VERSION_AT_LEAST(6, 13, 0)
// The BodyNode::getShapeNodes method was deprecated in dart 6.13.0
// in favor of an iterator approach with BodyNode::eachShapeNode
// See https://github.com/dartsim/dart/pull/1644 for more info
#define DART_HAS_EACH_SHAPE_NODE_API
#endif

namespace ignition {
>>>>>>> 79e0aefe
namespace physics {
namespace dartsim {

/// \brief The structs ModelInfo, LinkInfo, JointInfo, and ShapeInfo are used
/// for two reasons:
/// 1) Holding extra information such as the name or offset
///    that will be different from the underlying engine
/// 2) Wrap shared pointers to DART entities. Since these shared pointers (eg.
///    dart::dynamics::BodyNodePtr) are different from std::shared_ptr, we
///    cannot use them directly as parameters to GenerateIdentity. Instead we
///    create a std::shared_ptr of the struct that wraps the corresponding DART
///    shared pointer.


struct LinkInfo
{
  dart::dynamics::BodyNodePtr link;
  /// \brief It may be necessary for dartsim to rename a BodyNode (eg. when
  /// moving the BodyNode to a new skeleton), so we store the Gazebo-specified
  /// name of the Link here.
  std::string name;
  /// \brief To close kinematic loops, a body node may be divided into separate
  /// nodes that are welded together using a WeldJointConstraint. The inertia
  /// is divided evenly between these body nodes. This matches the approach
  /// used in gazebo-classic.
  std::vector< std::pair<
      dart::dynamics::BodyNode *,
      dart::constraint::WeldJointConstraintPtr> > weldedNodes;
  /// \brief The total link inertia, which may be split between the `link` and
  /// `weldedNodes` body nodes.
  std::optional<math::Inertiald> inertial;
};

struct ModelInfo
{
  dart::dynamics::SkeletonPtr model;
  std::string localName;
  dart::dynamics::SimpleFramePtr frame;
  std::string canonicalLinkName;
  std::vector<std::shared_ptr<LinkInfo>> links {};
  std::vector<std::size_t> nestedModels = {};
};

struct JointInfo
{
  dart::dynamics::JointPtr joint;
  dart::dynamics::SimpleFramePtr frame;
};

struct ShapeInfo
{
  dart::dynamics::ShapeNodePtr node;

  /// \brief dartsim has more strict name uniqueness rules tha Gazebo, so we
  /// store the Gazebo-specified name of the Shape here.
  std::string name;

  /// \brief This is added because sometimes the relative transform of a shape
  /// according to Gazebo specifications may be different than the relative
  /// transform of a shape within the dartsim specifications. This is the offset
  /// from the Gazebo specs to the dartsim specs, i.e. T_g * tf_offset = T_d
  /// where T_g is the relative transform according to Gazebo and T_d is the
  /// relative transform according to dartsim.
  Eigen::Isometry3d tf_offset = Eigen::Isometry3d::Identity();
};

template <typename Value1, typename Key2 = Value1>
struct EntityStorage
{
  /// \brief Map from an entity ID to its corresponding object
  std::unordered_map<std::size_t, Value1> idToObject;

  /// \brief Map from an object pointer (or other unique key) to its entity ID
  std::unordered_map<Key2, std::size_t> objectToID;

  using IndexMap = std::unordered_map<std::size_t, std::vector<std::size_t>>;
  /// \brief The key represents the parent ID. The value represents a vector of
  /// the objects' IDs. The key of the vector is the object's index within its
  /// container. This is used by World and Model objects, which don't know their
  /// own indices within their containers as well as Links, whose indices might
  /// change when constructing joints.
  ///
  /// The container type for World is Engine.
  /// The container type for Model is World.
  /// The container type for Link is Model.
  ///
  /// Joints are contained in Models, but they know their own indices within
  /// their Models, so we do not need to use this field for Joints
  IndexMap indexInContainerToID;

  /// \brief Map from an entity ID to its index within its container
  std::unordered_map<std::size_t, std::size_t> idToIndexInContainer;

  /// \brief Map from an entity ID to the ID of its container
  std::unordered_map<std::size_t, std::size_t> idToContainerID;

  Value1 &operator[](const std::size_t _id)
  {
    return idToObject[_id];
  }

  Value1 &at(const std::size_t _id)
  {
    return idToObject.at(_id);
  }

  const Value1 &at(const std::size_t _id) const
  {
    return idToObject.at(_id);
  }

  Value1 &at(const Key2 &_key)
  {
    return idToObject.at(objectToID.at(_key));
  }

  const Value1 &at(const Key2 &_key) const
  {
    return idToObject.at(objectToID.at(_key));
  }

  std::size_t size() const
  {
    return idToObject.size();
  }

  std::size_t IdentityOf(const Key2 &_key) const
  {
    return objectToID.at(_key);
  }

  bool HasEntity(const Key2 &_key) const
  {
    return objectToID.find(_key) != objectToID.end();
  }

  bool HasEntity(const std::size_t _id) const
  {
    return idToObject.find(_id) != idToObject.end();
  }

  bool RemoveEntity(const Key2 &_key)
  {
    auto entIter = this->objectToID.find(_key);
    if (entIter!= this->objectToID.end())
    {
      std::size_t entId = entIter->second;

      // Check if we are keeping track of the index of this entity in its
      // container
      auto contIter = this->idToContainerID.find(entId);
      if (contIter != this->idToContainerID.end())
      {
        std::size_t contId = contIter->second;
        std::size_t entIndex = this->idToIndexInContainer.at(entId);

        // house keeping
        // The key in indexInContainerToID is the index of the vector so erasing
        // the element automatically decrements the index of the rest of the
        // elements of the vector. The indices in idToIndexInContainer, however,
        // are stored as numbers (as values in the map). We need to decrement
        // all the indices greater than the index of the model we are removing.
        for (auto indIter =
                 this->indexInContainerToID[contId].begin() + entIndex + 1;
             indIter != this->indexInContainerToID[contId].end(); ++indIter)
        {
          // decrement the index (the value of the map)
          --this->idToIndexInContainer[*indIter];
        }

        this->idToIndexInContainer.erase(entId);
        this->indexInContainerToID[contId].erase(
            this->indexInContainerToID[contId].begin() + entIndex);
        this->idToContainerID.erase(entId);
      }

      this->objectToID.erase(entIter);
      this->idToObject.erase(entId);
      return true;
    }
    return false;
  }
};

class Base : public Implements3d<FeatureList<Feature>>
{
  public: using DartWorld = dart::simulation::World;
  public: using DartWorldPtr = dart::simulation::WorldPtr;
  public: using DartSkeletonPtr = dart::dynamics::SkeletonPtr;
  public: using DartConstSkeletonPtr = dart::dynamics::ConstSkeletonPtr;
  public: using DartSkeleton = dart::dynamics::Skeleton;
  public: using DartBodyNode = dart::dynamics::BodyNode;
  public: using DartBodyNodePtr = dart::dynamics::BodyNodePtr;
  public: using DartJoint = dart::dynamics::Joint;
  public: using DartJointPtr = dart::dynamics::JointPtr;
  public: using DartShapeNode = dart::dynamics::ShapeNode;
  public: using DartShapeNodePtr = std::shared_ptr<DartShapeNode>;
  public: using ModelInfoPtr = std::shared_ptr<ModelInfo>;
  public: using LinkInfoPtr = std::shared_ptr<LinkInfo>;
  public: using JointInfoPtr = std::shared_ptr<JointInfo>;
  public: using ShapeInfoPtr = std::shared_ptr<ShapeInfo>;

  public: inline Identity InitiateEngine(std::size_t /*_engineID*/) override
  {
    this->GetNextEntity();

    // Create a 0th entry in this map
    this->worlds.indexInContainerToID.insert(
          std::make_pair(0u, std::vector<std::size_t>()));

    // dartsim does not have multiple "engines"
    return this->GenerateIdentity(0);
  }

  public: inline std::size_t GetNextEntity()
  {
    return entityCount++;
  }

  public: std::size_t entityCount = 0;

  public: inline std::size_t AddWorld(
      const DartWorldPtr &_world, const std::string &_name)
  {
    const std::size_t id = this->GetNextEntity();

    this->worlds.idToObject[id] = _world;
    this->worlds.objectToID[_name] = id;

    std::vector<std::size_t> &indexInContainerToID =
        this->worlds.indexInContainerToID.at(0);

    this->worlds.idToIndexInContainer[id] = indexInContainerToID.size();
    indexInContainerToID.push_back(id);

    this->worlds.idToContainerID[id] = 0;

    _world->setName(_name);
    this->frames[id] = dart::dynamics::Frame::World();

    return id;
  }

  public: inline std::tuple<std::size_t, ModelInfo&> AddModel(
      const ModelInfo &_info, const std::size_t _worldID)
  {
    const std::size_t id = this->GetNextEntity();
    this->models.idToObject[id] = std::make_shared<ModelInfo>(_info);
    ModelInfo &entry = *this->models.idToObject[id];
    this->models.objectToID[_info.model] = id;

    const dart::simulation::WorldPtr &world = worlds[_worldID];

    std::vector<std::size_t> &indexInContainerToID =
        this->models.indexInContainerToID[_worldID];
    const std::size_t indexInWorld = indexInContainerToID.size();
    this->models.idToIndexInContainer[id] = indexInWorld;
    indexInContainerToID.push_back(id);
    world->addSkeleton(entry.model);

    this->models.idToContainerID[id] = _worldID;
    this->frames[id] = _info.frame.get();

    return std::forward_as_tuple(id, entry);
  }

  public: inline std::tuple<std::size_t, ModelInfo &> AddNestedModel(
              const ModelInfo &_info, const std::size_t _parentID,
              const std::size_t _worldID)
  {
    const std::size_t id = this->GetNextEntity();
    this->models.idToObject[id] = std::make_shared<ModelInfo>(_info);
    ModelInfo &entry = *this->models.idToObject[id];
    this->models.objectToID[_info.model] = id;

    const dart::simulation::WorldPtr &world = worlds[_worldID];

    auto parentModelInfo = this->models.at(_parentID);
    const std::size_t indexInModel =
        parentModelInfo->nestedModels.size();
    this->models.idToIndexInContainer[id] = indexInModel;
    std::vector<std::size_t> &indexInContainerToID =
        this->models.indexInContainerToID[_parentID];
    indexInContainerToID.push_back(id);
    world->addSkeleton(entry.model);

    this->models.idToContainerID[id] = _parentID;
    this->frames[id] = _info.frame.get();
    parentModelInfo->nestedModels.push_back(id);
    return {id, entry};
  }

  public: inline std::size_t AddLink(DartBodyNode *_bn,
        const std::string &_fullName, std::size_t _modelID,
        std::optional<math::Inertiald> _inertial = std::nullopt)
  {
    const std::size_t id = this->GetNextEntity();
    auto linkInfo = std::make_shared<LinkInfo>();
    this->links.idToObject[id] = linkInfo;
    linkInfo->link = _bn;
    // The name of the BodyNode during creation is assumed to be the
    // Gazebo-specified name.
    linkInfo->name = _bn->getName();
    // Inertial properties (if available) used when splitting nodes to close
    // kinematic loops.
    linkInfo->inertial = _inertial;
    this->links.objectToID[_bn] = id;
    this->frames[id] = _bn;

    this->linksByName[_fullName] = _bn;
    this->models.at(_modelID)->links.push_back(linkInfo);

    // Even though DART keeps track of the index of this BodyNode in the
    // skeleton, the BodyNode may be moved to another skeleton when a joint is
    // constructed. Thus, we store the original index here.
    this->links.idToIndexInContainer[id] = _bn->getIndexInSkeleton();
    std::vector<std::size_t> &indexInContainerToID =
        this->links.indexInContainerToID[_modelID];
    indexInContainerToID.push_back(id);

    this->links.idToContainerID[id] = _modelID;

    return id;
  }

  private: static math::Inertiald DivideInertial(
               const math::Inertiald &_wholeInertial, std::size_t _count)
  {
    if (_count == 1)
    {
      return _wholeInertial;
    }
    math::Inertiald dividedInertial;
    math::MassMatrix3d dividedMassMatrix;
    dividedMassMatrix.SetMass(_wholeInertial.MassMatrix().Mass() /
                              static_cast<double>(_count));
    dividedMassMatrix.SetMoi(_wholeInertial.MassMatrix().Moi() *
                             (1. / static_cast<double>(_count)));
    dividedInertial.SetMassMatrix(dividedMassMatrix);
    dividedInertial.SetPose(_wholeInertial.Pose());
    return dividedInertial;
  }

  private: static void AssignInertialToBody(
               const math::Inertiald &_inertial, DartBodyNode * _body)
  {
    const math::Matrix3d &moi = _inertial.Moi();
    const math::Vector3d &com = _inertial.Pose().Pos();
    _body->setMass(_inertial.MassMatrix().Mass());
    _body->setMomentOfInertia(moi(0, 0), moi(1, 1), moi(2, 2), moi(0, 1),
                              moi(0, 2), moi(1, 2));
    _body->setLocalCOM(math::eigen3::convert(com));
  }

  public: inline DartBodyNode* SplitAndWeldLink(LinkInfo *_link)
  {
    // First create a new body node with FreeJoint and a unique name based
    // on the number of welded miror nodes.
    dart::dynamics::BodyNode::Properties weldedBodyProperties;
    weldedBodyProperties.mIsCollidable = false;
    {
      std::size_t weldedBodyCount = _link->weldedNodes.size();
      weldedBodyProperties.mName =
          _link->name + "_welded_mirror_" + std::to_string(weldedBodyCount);
    }
    dart::dynamics::FreeJoint::Properties jointProperties;
    jointProperties.mName = weldedBodyProperties.mName + "_FreeJoint";
    DartSkeletonPtr skeleton = _link->link->getSkeleton();
    auto pairJointBodyNode =
      skeleton->createJointAndBodyNodePair<dart::dynamics::FreeJoint>(
        nullptr, jointProperties, weldedBodyProperties);

    // Weld the new body node to the original
    auto weld = std::make_shared<dart::constraint::WeldJointConstraint>(
        _link->link, pairJointBodyNode.second);
    _link->weldedNodes.emplace_back(pairJointBodyNode.second, weld);
    auto worldId = this->GetWorldOfModelImpl(models.objectToID[skeleton]);
    auto dartWorld = this->worlds.at(worldId);
    dartWorld->getConstraintSolver()->addConstraint(weld);

    // Rebalance the link inertia between the original body node and its
    // welded mirror nodes if inertial data is available.
    if (_link->inertial)
    {
      std::size_t nodeCount = 1 + _link->weldedNodes.size();
      const auto dividedInertial = DivideInertial(*_link->inertial, nodeCount);
      AssignInertialToBody(dividedInertial, _link->link);
      for (const auto &weldedNodePair : _link->weldedNodes)
      {
        AssignInertialToBody(dividedInertial, weldedNodePair.first);
      }
    }

    this->linkByWeldedNode[pairJointBodyNode.second] = _link;
    return pairJointBodyNode.second;
  }

  public: void MergeLinkAndWeldedBody(LinkInfo *_link, DartBodyNode *child)
  {
    // Break the existing joint first.
    child->moveTo<dart::dynamics::FreeJoint>(nullptr);
    auto it = _link->weldedNodes.begin();
    bool foundWeld = false;
    for (; it != _link->weldedNodes.end(); ++it)
    {
      if (it->first == child)
      {
        auto worldId = this->GetWorldOfModelImpl(
            this->models.objectToID[child->getSkeleton()]);
        auto dartWorld = this->worlds.at(worldId);
        dartWorld->getConstraintSolver()->removeConstraint(it->second);
        // Okay to erase since we break afterward.
        _link->weldedNodes.erase(it);
        foundWeld = true;
        break;
      }
    }

    if (!foundWeld)
    {
      // We have not found a welded node associated with _link. This shouldn't
      // happen.
      ignerr << "Could not find welded body node for link " << _link->name
             << ". Merging of link and welded body failed.";
      return;
    }

    if (_link->inertial)
    {
      std::size_t nodeCount = 1 + _link->weldedNodes.size();
      const auto dividedInertial = DivideInertial(*_link->inertial, nodeCount);
      AssignInertialToBody(dividedInertial, _link->link);
      for (const auto &weldedNodePair : _link->weldedNodes)
      {
        AssignInertialToBody(dividedInertial, weldedNodePair.first);
      }
    }
  }

  public: inline std::size_t AddJoint(DartJoint *_joint)
  {
    const std::size_t id = this->GetNextEntity();
    this->joints.idToObject[id] = std::make_shared<JointInfo>();
    this->joints.idToObject[id]->joint = _joint;
    this->joints.objectToID[_joint] = id;
    dart::dynamics::SimpleFramePtr jointFrame =
        dart::dynamics::SimpleFrame::createShared(
            _joint->getChildBodyNode(), _joint->getName() + "_frame",
            _joint->getTransformFromChildBodyNode());

    this->joints.idToObject[id]->frame = jointFrame;
    this->frames[id] = this->joints.idToObject[id]->frame.get();

    return id;
  }

  public: inline std::size_t AddShape(
      const ShapeInfo &_info)
  {
    const std::size_t id = this->GetNextEntity();
    this->shapes.idToObject[id] = std::make_shared<ShapeInfo>(_info);
    this->shapes.objectToID[_info.node] = id;
    this->frames[id] = _info.node.get();

    return id;
  }

  public: bool RemoveModelImpl(const std::size_t _worldID,
                               const std::size_t _modelID)
  {
    const auto &world = this->worlds.at(_worldID);
    auto modelInfo = this->models.at(_modelID);
    auto skel = modelInfo->model;
    // Remove the contents of the skeleton from local entity storage containers
    for (auto &nestedModel : modelInfo->nestedModels)
    {
      this->RemoveModelImpl(_worldID, nestedModel);
    }
    modelInfo->nestedModels.clear();

    for (auto &jt : skel->getJoints())
    {
      this->joints.RemoveEntity(jt);
    }
    for (auto &bn : skel->getBodyNodes())
    {
#ifdef DART_HAS_EACH_SHAPE_NODE_API
      bn->eachShapeNode([this](dart::dynamics::ShapeNode *_sn)
      {
        this->shapes.RemoveEntity(_sn);
      });
#else
      for (auto &sn : bn->getShapeNodes())
      {
        this->shapes.RemoveEntity(sn);
      }
#endif
      this->links.RemoveEntity(bn);
      this->linksByName.erase(::sdf::JoinName(
          world->getName(), ::sdf::JoinName(skel->getName(), bn->getName())));
    }

    // If this is a nested model, remove an entry from the parent models
    // "nestedModels" vector
    auto parentID = this->models.idToContainerID.at(_modelID);
    if (parentID != _worldID)
    {
      auto parentModelInfo = this->models.at(parentID);
      const std::size_t modelIndex =
          this->models.idToIndexInContainer.at(_modelID);
      if (modelIndex >= parentModelInfo->nestedModels.size())
        return false;
      parentModelInfo->nestedModels.erase(
          parentModelInfo->nestedModels.begin() + modelIndex);
    }
    this->models.RemoveEntity(skel);
    world->removeSkeleton(skel);
    return true;
  }

  public: inline std::size_t GetWorldOfModelImpl(
              const std::size_t &_modelID) const
  {
    if (this->models.HasEntity(_modelID))
    {
      auto parentIt = this->models.idToContainerID.find(_modelID);
      if (parentIt != this->models.idToContainerID.end())
      {
        if (this->worlds.HasEntity(parentIt->second))
        {
          return parentIt->second;
        }
        return this->GetWorldOfModelImpl(parentIt->second);
      }
    }
    return this->GenerateInvalidId();
  }

  public: EntityStorage<DartWorldPtr, std::string> worlds;
  public: EntityStorage<ModelInfoPtr, DartConstSkeletonPtr> models;
  public: EntityStorage<LinkInfoPtr, const DartBodyNode*> links;
  public: EntityStorage<JointInfoPtr, const DartJoint*> joints;
  public: EntityStorage<ShapeInfoPtr, const DartShapeNode*> shapes;
  public: std::unordered_map<std::size_t, dart::dynamics::Frame*> frames;

  /// \brief Map from the fully qualified link name (including the world name)
  /// to the BodyNode object. This is useful for keeping track of BodyNodes even
  /// as they move to other skeletons.
  public: std::unordered_map<std::string, DartBodyNode*> linksByName;

  /// \brief Map from welded body nodes to the LinkInfo for the original link
  /// they are welded to. This is useful when detaching joints.
  public: std::unordered_map<DartBodyNode*, LinkInfo*> linkByWeldedNode;
};

}
}
}

#endif<|MERGE_RESOLUTION|>--- conflicted
+++ resolved
@@ -41,9 +41,6 @@
 
 #include <sdf/Types.hh>
 
-<<<<<<< HEAD
-namespace gz {
-=======
 #if DART_VERSION_AT_LEAST(6, 13, 0)
 // The BodyNode::getShapeNodes method was deprecated in dart 6.13.0
 // in favor of an iterator approach with BodyNode::eachShapeNode
@@ -51,8 +48,7 @@
 #define DART_HAS_EACH_SHAPE_NODE_API
 #endif
 
-namespace ignition {
->>>>>>> 79e0aefe
+namespace gz {
 namespace physics {
 namespace dartsim {
 
