/*
 * Copyright (C) 2018 Open Source Robotics Foundation
 *
 * Licensed under the Apache License, Version 2.0 (the "License");
 * you may not use this file except in compliance with the License.
 * You may obtain a copy of the License at
 *
 *     http://www.apache.org/licenses/LICENSE-2.0
 *
 * Unless required by applicable law or agreed to in writing, software
 * distributed under the License is distributed on an "AS IS" BASIS,
 * WITHOUT WARRANTIES OR CONDITIONS OF ANY KIND, either express or implied.
 * See the License for the specific language governing permissions and
 * limitations under the License.
 *
*/

#ifndef GZ_PHYSICS_DARTSIM_BASE_HH_
#define GZ_PHYSICS_DARTSIM_BASE_HH_

#include <dart/constraint/ConstraintSolver.hpp>
#include <dart/constraint/WeldJointConstraint.hpp>
#include <dart/dynamics/BodyNode.hpp>
#include <dart/dynamics/FreeJoint.hpp>
#include <dart/dynamics/SimpleFrame.hpp>
#include <dart/dynamics/Skeleton.hpp>
#include <dart/simulation/World.hpp>

#include <memory>
#include <optional>
#include <string>
#include <tuple>
#include <unordered_map>
#include <utility>
#include <vector>

#include <gz/common/Console.hh>
<<<<<<< HEAD
#include <gz/math/eigen3/Conversions.hh>
#include <gz/math/Inertial.hh>
=======
#include <ignition/math/eigen3/Conversions.hh>
#include <ignition/math/Inertial.hh>
>>>>>>> 1cf7a88d
#include <gz/physics/Implements.hh>

#include <sdf/Types.hh>

#if DART_VERSION_AT_LEAST(6, 13, 0)
// The BodyNode::getShapeNodes method was deprecated in dart 6.13.0
// in favor of an iterator approach with BodyNode::eachShapeNode
// See https://github.com/dartsim/dart/pull/1644 for more info
#define DART_HAS_EACH_SHAPE_NODE_API
#endif

namespace gz {
namespace physics {
namespace dartsim {

/// \brief The structs ModelInfo, LinkInfo, JointInfo, and ShapeInfo are used
/// for two reasons:
/// 1) Holding extra information such as the name or offset
///    that will be different from the underlying engine
/// 2) Wrap shared pointers to DART entities. Since these shared pointers (eg.
///    dart::dynamics::BodyNodePtr) are different from std::shared_ptr, we
///    cannot use them directly as parameters to GenerateIdentity. Instead we
///    create a std::shared_ptr of the struct that wraps the corresponding DART
///    shared pointer.


struct LinkInfo
{
  dart::dynamics::BodyNodePtr link;
  /// \brief It may be necessary for dartsim to rename a BodyNode (eg. when
  /// moving the BodyNode to a new skeleton), so we store the Gazebo-specified
  /// name of the Link here.
  std::string name;
  /// \brief To close kinematic loops, a body node may be divided into separate
  /// nodes that are welded together using a WeldJointConstraint. The inertia
  /// is divided evenly between these body nodes. This matches the approach
  /// used in gazebo-classic.
  std::vector< std::pair<
      dart::dynamics::BodyNode *,
      dart::constraint::WeldJointConstraintPtr> > weldedNodes;
  /// \brief The total link inertia, which may be split between the `link` and
  /// `weldedNodes` body nodes.
  std::optional<math::Inertiald> inertial;
};

struct ModelInfo
{
  dart::dynamics::SkeletonPtr model;
  std::string localName;
  dart::dynamics::SimpleFramePtr frame;
  std::string canonicalLinkName;
  std::vector<std::shared_ptr<LinkInfo>> links {};
  std::vector<std::size_t> nestedModels = {};
};

struct JointInfo
{
  dart::dynamics::JointPtr joint;
  dart::dynamics::SimpleFramePtr frame;
};

struct ShapeInfo
{
  dart::dynamics::ShapeNodePtr node;

  /// \brief dartsim has more strict name uniqueness rules tha Gazebo, so we
  /// store the Gazebo-specified name of the Shape here.
  std::string name;

  /// \brief This is added because sometimes the relative transform of a shape
  /// according to Gazebo specifications may be different than the relative
  /// transform of a shape within the dartsim specifications. This is the offset
  /// from the Gazebo specs to the dartsim specs, i.e. T_g * tf_offset = T_d
  /// where T_g is the relative transform according to Gazebo and T_d is the
  /// relative transform according to dartsim.
  Eigen::Isometry3d tf_offset = Eigen::Isometry3d::Identity();
};

template <typename Value1, typename Key2 = Value1>
struct EntityStorage
{
  /// \brief Map from an entity ID to its corresponding object
  std::unordered_map<std::size_t, Value1> idToObject;

  /// \brief Map from an object pointer (or other unique key) to its entity ID
  std::unordered_map<Key2, std::size_t> objectToID;

  using IndexMap = std::unordered_map<std::size_t, std::vector<std::size_t>>;
  /// \brief The key represents the parent ID. The value represents a vector of
  /// the objects' IDs. The key of the vector is the object's index within its
  /// container. This is used by World and Model objects, which don't know their
  /// own indices within their containers as well as Links, whose indices might
  /// change when constructing joints.
  ///
  /// The container type for World is Engine.
  /// The container type for Model is World.
  /// The container type for Link is Model.
  ///
  /// Joints are contained in Models, but they know their own indices within
  /// their Models, so we do not need to use this field for Joints
  IndexMap indexInContainerToID;

  /// \brief Map from an entity ID to its index within its container
  std::unordered_map<std::size_t, std::size_t> idToIndexInContainer;

  /// \brief Map from an entity ID to the ID of its container
  std::unordered_map<std::size_t, std::size_t> idToContainerID;

  Value1 &operator[](const std::size_t _id)
  {
    return idToObject[_id];
  }

  Value1 &at(const std::size_t _id)
  {
    return idToObject.at(_id);
  }

  const Value1 &at(const std::size_t _id) const
  {
    return idToObject.at(_id);
  }

  Value1 &at(const Key2 &_key)
  {
    return idToObject.at(objectToID.at(_key));
  }

  const Value1 &at(const Key2 &_key) const
  {
    return idToObject.at(objectToID.at(_key));
  }

  std::size_t size() const
  {
    return idToObject.size();
  }

  std::size_t IdentityOf(const Key2 &_key) const
  {
    return objectToID.at(_key);
  }

  bool HasEntity(const Key2 &_key) const
  {
    return objectToID.find(_key) != objectToID.end();
  }

  bool HasEntity(const std::size_t _id) const
  {
    return idToObject.find(_id) != idToObject.end();
  }

  bool RemoveEntity(const Key2 &_key)
  {
    auto entIter = this->objectToID.find(_key);
    if (entIter!= this->objectToID.end())
    {
      std::size_t entId = entIter->second;

      // Check if we are keeping track of the index of this entity in its
      // container
      auto contIter = this->idToContainerID.find(entId);
      if (contIter != this->idToContainerID.end())
      {
        std::size_t contId = contIter->second;
        std::size_t entIndex = this->idToIndexInContainer.at(entId);

        // house keeping
        // The key in indexInContainerToID is the index of the vector so erasing
        // the element automatically decrements the index of the rest of the
        // elements of the vector. The indices in idToIndexInContainer, however,
        // are stored as numbers (as values in the map). We need to decrement
        // all the indices greater than the index of the model we are removing.
        for (auto indIter =
                 this->indexInContainerToID[contId].begin() + entIndex + 1;
             indIter != this->indexInContainerToID[contId].end(); ++indIter)
        {
          // decrement the index (the value of the map)
          --this->idToIndexInContainer[*indIter];
        }

        this->idToIndexInContainer.erase(entId);
        this->indexInContainerToID[contId].erase(
            this->indexInContainerToID[contId].begin() + entIndex);
        this->idToContainerID.erase(entId);
      }

      this->objectToID.erase(entIter);
      this->idToObject.erase(entId);
      return true;
    }
    return false;
  }
};

class Base : public Implements3d<FeatureList<Feature>>
{
  public: using DartWorld = dart::simulation::World;
  public: using DartWorldPtr = dart::simulation::WorldPtr;
  public: using DartSkeletonPtr = dart::dynamics::SkeletonPtr;
  public: using DartConstSkeletonPtr = dart::dynamics::ConstSkeletonPtr;
  public: using DartSkeleton = dart::dynamics::Skeleton;
  public: using DartBodyNode = dart::dynamics::BodyNode;
  public: using DartBodyNodePtr = dart::dynamics::BodyNodePtr;
  public: using DartJoint = dart::dynamics::Joint;
  public: using DartJointPtr = dart::dynamics::JointPtr;
  public: using DartShapeNode = dart::dynamics::ShapeNode;
  public: using DartShapeNodePtr = std::shared_ptr<DartShapeNode>;
  public: using ModelInfoPtr = std::shared_ptr<ModelInfo>;
  public: using LinkInfoPtr = std::shared_ptr<LinkInfo>;
  public: using JointInfoPtr = std::shared_ptr<JointInfo>;
  public: using ShapeInfoPtr = std::shared_ptr<ShapeInfo>;

  public: inline Identity InitiateEngine(std::size_t /*_engineID*/) override
  {
    this->GetNextEntity();

    // Create a 0th entry in this map
    this->worlds.indexInContainerToID.insert(
          std::make_pair(0u, std::vector<std::size_t>()));

    // dartsim does not have multiple "engines"
    return this->GenerateIdentity(0);
  }

  public: inline std::size_t GetNextEntity()
  {
    return entityCount++;
  }

  public: std::size_t entityCount = 0;

  public: inline std::size_t AddWorld(
      const DartWorldPtr &_world, const std::string &_name)
  {
    const std::size_t id = this->GetNextEntity();

    this->worlds.idToObject[id] = _world;
    this->worlds.objectToID[_name] = id;

    std::vector<std::size_t> &indexInContainerToID =
        this->worlds.indexInContainerToID.at(0);

    this->worlds.idToIndexInContainer[id] = indexInContainerToID.size();
    indexInContainerToID.push_back(id);

    this->worlds.idToContainerID[id] = 0;

    _world->setName(_name);
    this->frames[id] = dart::dynamics::Frame::World();

    return id;
  }

  public: inline std::tuple<std::size_t, ModelInfo&> AddModel(
      const ModelInfo &_info, const std::size_t _worldID)
  {
    const std::size_t id = this->GetNextEntity();
    this->models.idToObject[id] = std::make_shared<ModelInfo>(_info);
    ModelInfo &entry = *this->models.idToObject[id];
    this->models.objectToID[_info.model] = id;

    const dart::simulation::WorldPtr &world = worlds[_worldID];

    std::vector<std::size_t> &indexInContainerToID =
        this->models.indexInContainerToID[_worldID];
    const std::size_t indexInWorld = indexInContainerToID.size();
    this->models.idToIndexInContainer[id] = indexInWorld;
    indexInContainerToID.push_back(id);
    world->addSkeleton(entry.model);

    this->models.idToContainerID[id] = _worldID;
    this->frames[id] = _info.frame.get();

    return std::forward_as_tuple(id, entry);
  }

  public: inline std::tuple<std::size_t, ModelInfo &> AddNestedModel(
              const ModelInfo &_info, const std::size_t _parentID,
              const std::size_t _worldID)
  {
    const std::size_t id = this->GetNextEntity();
    this->models.idToObject[id] = std::make_shared<ModelInfo>(_info);
    ModelInfo &entry = *this->models.idToObject[id];
    this->models.objectToID[_info.model] = id;

    const dart::simulation::WorldPtr &world = worlds[_worldID];

    auto parentModelInfo = this->models.at(_parentID);
    const std::size_t indexInModel =
        parentModelInfo->nestedModels.size();
    this->models.idToIndexInContainer[id] = indexInModel;
    std::vector<std::size_t> &indexInContainerToID =
        this->models.indexInContainerToID[_parentID];
    indexInContainerToID.push_back(id);
    world->addSkeleton(entry.model);

    this->models.idToContainerID[id] = _parentID;
    this->frames[id] = _info.frame.get();
    parentModelInfo->nestedModels.push_back(id);
    return {id, entry};
  }

  public: inline std::size_t AddLink(DartBodyNode *_bn,
        const std::string &_fullName, std::size_t _modelID,
        std::optional<math::Inertiald> _inertial = std::nullopt)
  {
    const std::size_t id = this->GetNextEntity();
    auto linkInfo = std::make_shared<LinkInfo>();
    this->links.idToObject[id] = linkInfo;
    linkInfo->link = _bn;
    // The name of the BodyNode during creation is assumed to be the
    // Gazebo-specified name.
    linkInfo->name = _bn->getName();
    // Inertial properties (if available) used when splitting nodes to close
    // kinematic loops.
    linkInfo->inertial = _inertial;
    this->links.objectToID[_bn] = id;
    this->frames[id] = _bn;

    this->linksByName[_fullName] = _bn;
    this->models.at(_modelID)->links.push_back(linkInfo);

    // Even though DART keeps track of the index of this BodyNode in the
    // skeleton, the BodyNode may be moved to another skeleton when a joint is
    // constructed. Thus, we store the original index here.
    this->links.idToIndexInContainer[id] = _bn->getIndexInSkeleton();
    std::vector<std::size_t> &indexInContainerToID =
        this->links.indexInContainerToID[_modelID];
    indexInContainerToID.push_back(id);

    this->links.idToContainerID[id] = _modelID;

    return id;
  }

  private: static math::Inertiald DivideInertial(
               const math::Inertiald &_wholeInertial, std::size_t _count)
  {
    if (_count == 1)
    {
      return _wholeInertial;
    }
    math::Inertiald dividedInertial;
    math::MassMatrix3d dividedMassMatrix;
    dividedMassMatrix.SetMass(_wholeInertial.MassMatrix().Mass() /
                              static_cast<double>(_count));
    dividedMassMatrix.SetMoi(_wholeInertial.MassMatrix().Moi() *
                             (1. / static_cast<double>(_count)));
    dividedInertial.SetMassMatrix(dividedMassMatrix);
    dividedInertial.SetPose(_wholeInertial.Pose());
    return dividedInertial;
  }

  private: static void AssignInertialToBody(
               const math::Inertiald &_inertial, DartBodyNode * _body)
  {
    const math::Matrix3d &moi = _inertial.Moi();
    const math::Vector3d &com = _inertial.Pose().Pos();
    _body->setMass(_inertial.MassMatrix().Mass());
    _body->setMomentOfInertia(moi(0, 0), moi(1, 1), moi(2, 2), moi(0, 1),
                              moi(0, 2), moi(1, 2));
    _body->setLocalCOM(math::eigen3::convert(com));
  }

  public: inline DartBodyNode* SplitAndWeldLink(LinkInfo *_link)
  {
    // First create a new body node with FreeJoint and a unique name based
    // on the number of welded miror nodes.
    dart::dynamics::BodyNode::Properties weldedBodyProperties;
    weldedBodyProperties.mIsCollidable = false;
    {
      std::size_t weldedBodyCount = _link->weldedNodes.size();
      weldedBodyProperties.mName =
          _link->name + "_welded_mirror_" + std::to_string(weldedBodyCount);
    }
    dart::dynamics::FreeJoint::Properties jointProperties;
    jointProperties.mName = weldedBodyProperties.mName + "_FreeJoint";
    DartSkeletonPtr skeleton = _link->link->getSkeleton();
    auto pairJointBodyNode =
      skeleton->createJointAndBodyNodePair<dart::dynamics::FreeJoint>(
        nullptr, jointProperties, weldedBodyProperties);

    // Weld the new body node to the original
    auto weld = std::make_shared<dart::constraint::WeldJointConstraint>(
        _link->link, pairJointBodyNode.second);
    _link->weldedNodes.emplace_back(pairJointBodyNode.second, weld);
    auto worldId = this->GetWorldOfModelImpl(models.objectToID[skeleton]);
    auto dartWorld = this->worlds.at(worldId);
    dartWorld->getConstraintSolver()->addConstraint(weld);

    // Rebalance the link inertia between the original body node and its
    // welded mirror nodes if inertial data is available.
    if (_link->inertial)
    {
      std::size_t nodeCount = 1 + _link->weldedNodes.size();
      const auto dividedInertial = DivideInertial(*_link->inertial, nodeCount);
      AssignInertialToBody(dividedInertial, _link->link);
      for (const auto &weldedNodePair : _link->weldedNodes)
      {
        AssignInertialToBody(dividedInertial, weldedNodePair.first);
      }
    }

    this->linkByWeldedNode[pairJointBodyNode.second] = _link;
    return pairJointBodyNode.second;
  }

  public: void MergeLinkAndWeldedBody(LinkInfo *_link, DartBodyNode *child)
  {
    // Break the existing joint first.
    child->moveTo<dart::dynamics::FreeJoint>(nullptr);
    auto it = _link->weldedNodes.begin();
    bool foundWeld = false;
    for (; it != _link->weldedNodes.end(); ++it)
    {
      if (it->first == child)
      {
        auto worldId = this->GetWorldOfModelImpl(
            this->models.objectToID[child->getSkeleton()]);
        auto dartWorld = this->worlds.at(worldId);
        dartWorld->getConstraintSolver()->removeConstraint(it->second);
        // Okay to erase since we break afterward.
        _link->weldedNodes.erase(it);
        foundWeld = true;
        break;
      }
    }

    if (!foundWeld)
    {
      // We have not found a welded node associated with _link. This shouldn't
      // happen.
      ignerr << "Could not find welded body node for link " << _link->name
             << ". Merging of link and welded body failed.";
      return;
    }

    if (_link->inertial)
    {
      std::size_t nodeCount = 1 + _link->weldedNodes.size();
      const auto dividedInertial = DivideInertial(*_link->inertial, nodeCount);
      AssignInertialToBody(dividedInertial, _link->link);
      for (const auto &weldedNodePair : _link->weldedNodes)
      {
        AssignInertialToBody(dividedInertial, weldedNodePair.first);
      }
    }
  }

  public: inline std::size_t AddJoint(DartJoint *_joint)
  {
    const std::size_t id = this->GetNextEntity();
    this->joints.idToObject[id] = std::make_shared<JointInfo>();
    this->joints.idToObject[id]->joint = _joint;
    this->joints.objectToID[_joint] = id;
    dart::dynamics::SimpleFramePtr jointFrame =
        dart::dynamics::SimpleFrame::createShared(
            _joint->getChildBodyNode(), _joint->getName() + "_frame",
            _joint->getTransformFromChildBodyNode());

    this->joints.idToObject[id]->frame = jointFrame;
    this->frames[id] = this->joints.idToObject[id]->frame.get();

    return id;
  }

  public: inline std::size_t AddShape(
      const ShapeInfo &_info)
  {
    const std::size_t id = this->GetNextEntity();
    this->shapes.idToObject[id] = std::make_shared<ShapeInfo>(_info);
    this->shapes.objectToID[_info.node] = id;
    this->frames[id] = _info.node.get();

    return id;
  }

  public: bool RemoveModelImpl(const std::size_t _worldID,
                               const std::size_t _modelID)
  {
    const auto &world = this->worlds.at(_worldID);
    auto modelInfo = this->models.at(_modelID);
    auto skel = modelInfo->model;
    // Remove the contents of the skeleton from local entity storage containers
    for (auto &nestedModel : modelInfo->nestedModels)
    {
      this->RemoveModelImpl(_worldID, nestedModel);
    }
    modelInfo->nestedModels.clear();

    for (auto &jt : skel->getJoints())
    {
      this->joints.RemoveEntity(jt);
    }
    for (auto &bn : skel->getBodyNodes())
    {
#ifdef DART_HAS_EACH_SHAPE_NODE_API
      bn->eachShapeNode([this](dart::dynamics::ShapeNode *_sn)
      {
        this->shapes.RemoveEntity(_sn);
      });
#else
      for (auto &sn : bn->getShapeNodes())
      {
        this->shapes.RemoveEntity(sn);
      }
#endif
      this->links.RemoveEntity(bn);
      this->linksByName.erase(::sdf::JoinName(
          world->getName(), ::sdf::JoinName(skel->getName(), bn->getName())));
    }

    // If this is a nested model, remove an entry from the parent models
    // "nestedModels" vector
    auto parentID = this->models.idToContainerID.at(_modelID);
    if (parentID != _worldID)
    {
      auto parentModelInfo = this->models.at(parentID);
      const std::size_t modelIndex =
          this->models.idToIndexInContainer.at(_modelID);
      if (modelIndex >= parentModelInfo->nestedModels.size())
        return false;
      parentModelInfo->nestedModels.erase(
          parentModelInfo->nestedModels.begin() + modelIndex);
    }
    this->models.RemoveEntity(skel);
    world->removeSkeleton(skel);
    return true;
  }

  public: inline std::size_t GetWorldOfModelImpl(
              const std::size_t &_modelID) const
  {
    if (this->models.HasEntity(_modelID))
    {
      auto parentIt = this->models.idToContainerID.find(_modelID);
      if (parentIt != this->models.idToContainerID.end())
      {
        if (this->worlds.HasEntity(parentIt->second))
        {
          return parentIt->second;
        }
        return this->GetWorldOfModelImpl(parentIt->second);
      }
    }
    return this->GenerateInvalidId();
  }

  public: EntityStorage<DartWorldPtr, std::string> worlds;
  public: EntityStorage<ModelInfoPtr, DartConstSkeletonPtr> models;
  public: EntityStorage<LinkInfoPtr, const DartBodyNode*> links;
  public: EntityStorage<JointInfoPtr, const DartJoint*> joints;
  public: EntityStorage<ShapeInfoPtr, const DartShapeNode*> shapes;
  public: std::unordered_map<std::size_t, dart::dynamics::Frame*> frames;

  /// \brief Map from the fully qualified link name (including the world name)
  /// to the BodyNode object. This is useful for keeping track of BodyNodes even
  /// as they move to other skeletons.
  public: std::unordered_map<std::string, DartBodyNode*> linksByName;

  /// \brief Map from welded body nodes to the LinkInfo for the original link
  /// they are welded to. This is useful when detaching joints.
  public: std::unordered_map<DartBodyNode*, LinkInfo*> linkByWeldedNode;
};

}
}
}

#endif<|MERGE_RESOLUTION|>--- conflicted
+++ resolved
@@ -35,13 +35,8 @@
 #include <vector>
 
 #include <gz/common/Console.hh>
-<<<<<<< HEAD
 #include <gz/math/eigen3/Conversions.hh>
 #include <gz/math/Inertial.hh>
-=======
-#include <ignition/math/eigen3/Conversions.hh>
-#include <ignition/math/Inertial.hh>
->>>>>>> 1cf7a88d
 #include <gz/physics/Implements.hh>
 
 #include <sdf/Types.hh>
@@ -107,7 +102,7 @@
 {
   dart::dynamics::ShapeNodePtr node;
 
-  /// \brief dartsim has more strict name uniqueness rules tha Gazebo, so we
+  /// \brief dartsim has more strict name uniqueness rules than Gazebo, so we
   /// store the Gazebo-specified name of the Shape here.
   std::string name;
 
