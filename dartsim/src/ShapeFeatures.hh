/*
 * Copyright (C) 2018 Open Source Robotics Foundation
 *
 * Licensed under the Apache License, Version 2.0 (the "License");
 * you may not use this file except in compliance with the License.
 * You may obtain a copy of the License at
 *
 *     http://www.apache.org/licenses/LICENSE-2.0
 *
 * Unless required by applicable law or agreed to in writing, software
 * distributed under the License is distributed on an "AS IS" BASIS,
 * WITHOUT WARRANTIES OR CONDITIONS OF ANY KIND, either express or implied.
 * See the License for the specific language governing permissions and
 * limitations under the License.
 *
*/

#ifndef IGNITION_PHYSICS_DARTSIM_SRC_SHAPEFEATURES_HH_
#define IGNITION_PHYSICS_DARTSIM_SRC_SHAPEFEATURES_HH_

#include <string>

#include <ignition/physics/Shape.hh>
#include <ignition/physics/BoxShape.hh>
#include <ignition/physics/CylinderShape.hh>
#include <ignition/physics/mesh/MeshShape.hh>
#include <ignition/physics/PlaneShape.hh>
#include <ignition/physics/SphereShape.hh>

#include "Base.hh"

namespace ignition {
namespace physics {
namespace dartsim {

using ShapeFeatureList = FeatureList<
  GetShapeKinematicProperties,
  SetShapeKinematicProperties,
  GetShapeBoundingBox,
  GetBoxShapeProperties,
  // dartsim cannot yet update shape properties without reloading the model into
  // the world
//  SetBoxShapeProperties,
  AttachBoxShapeFeature,
  GetCylinderShapeProperties,
//  SetCylinderShapeProperties,
  AttachCylinderShapeFeature,
  GetSphereShapeProperties,
//  SetSphereShapeProperties,
  AttachSphereShapeFeature,
  mesh::GetMeshShapeProperties,
//  mesh::SetMeshShapeProperties,
  mesh::AttachMeshShapeFeature,
  GetPlaneShapeProperties,
//  SetPlaneShapeProperties,
  AttachPlaneShapeFeature
>;

class ShapeFeatures :
    public virtual Base,
    public virtual Implements3d<ShapeFeatureList>
{
  // ----- Kinematic Properties -----
  public: Pose3d GetShapeRelativeTransform(
      const Identity &_shapeID) const override;

  public: void SetShapeRelativeTransform(
      const Identity &_shapeID, const Pose3d &_pose) override;


  // ----- Box Features -----
  public: Identity CastToBoxShape(
      const Identity &_shapeID) const override;

  public: LinearVector3d GetBoxShapeSize(
      const Identity &_boxID) const override;

  public: Identity AttachBoxShape(
      const Identity &_linkID,
      const std::string &_name,
      const LinearVector3d &_size,
      const Pose3d &_pose) override;


  // ----- Cylinder Features -----
  public: Identity CastToCylinderShape(
      const Identity &_shapeID) const override;

  public: double GetCylinderShapeRadius(
      const Identity &_cylinderID) const override;

  public: double GetCylinderShapeHeight(
      const Identity &_cylinderID) const override;

  public: Identity AttachCylinderShape(
      const Identity &_linkID,
      const std::string &_name,
      double _radius,
      double _height,
      const Pose3d &_pose) override;


  // ----- Sphere Features -----
  public: Identity CastToSphereShape(
      const Identity &_shapeID) const override;

  public: double GetSphereShapeRadius(
      const Identity &_sphereID) const override;

  public: Identity AttachSphereShape(
      const Identity &_linkID,
      const std::string &_name,
      double _radius,
      const Pose3d &_pose) override;


  // ----- Mesh Features -----
  public: Identity CastToMeshShape(
      const Identity &_shapeID) const override;

  public: LinearVector3d GetMeshShapeSize(
      const Identity &_meshID) const override;

  public: LinearVector3d GetMeshShapeScale(
      const Identity &_meshID) const override;

  public: Identity AttachMeshShape(
      const Identity &_linkID,
      const std::string &_name,
      const ignition::common::Mesh &_mesh,
      const Pose3d &_pose,
      const LinearVector3d &_scale) override;

<<<<<<< HEAD

  // ----- Plane Features -----
  public: Identity CastToPlaneShape(
      const Identity &_shapeID) const override;

  public: AngularVector3d GetPlaneShapeNormal(
      const Identity &_planeID) const override;

  public: LinearVector3d GetPlaneShapePoint(
      const Identity &_planeID) const override;

  public: Identity AttachPlaneShape(
      const Identity &_linkID,
      const std::string &_name,
      const AngularVector3d &_normal,
      const LinearVector3d &_point) override;
=======
  // ----- Boundingbox Features -----
  public: AlignedBox3d GetShapeAxisAlignedBoundingBox(
              const Identity &_shapeID) const override;
>>>>>>> 729d9fbd
};

}
}
}

#endif<|MERGE_RESOLUTION|>--- conflicted
+++ resolved
@@ -131,7 +131,9 @@
       const Pose3d &_pose,
       const LinearVector3d &_scale) override;
 
-<<<<<<< HEAD
+  // ----- Boundingbox Features -----
+  public: AlignedBox3d GetShapeAxisAlignedBoundingBox(
+              const Identity &_shapeID) const override;
 
   // ----- Plane Features -----
   public: Identity CastToPlaneShape(
@@ -148,11 +150,6 @@
       const std::string &_name,
       const AngularVector3d &_normal,
       const LinearVector3d &_point) override;
-=======
-  // ----- Boundingbox Features -----
-  public: AlignedBox3d GetShapeAxisAlignedBoundingBox(
-              const Identity &_shapeID) const override;
->>>>>>> 729d9fbd
 };
 
 }
