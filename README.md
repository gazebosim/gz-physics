--- conflicted
+++ resolved
@@ -74,7 +74,6 @@
 
 Please refer to the [examples directory](https://github.com/ignitionrobotics/ign-physics/raw/master/examples/).
 
-<<<<<<< HEAD
 # Documentation
 
 API and tutorials can be found at [https://ignitionrobotics.org/libs/physics](https://ignitionrobotics.org/libs/physics).
@@ -90,7 +89,7 @@
 2. Clone the repository
 
     ```
-    git clone https://github.com/ignitionrobotics/ign-physics -b master
+    git clone https://github.com/ignitionrobotics/ign-physics -b ign-physics3
     ```
 
 3. Configure and build the documentation.
@@ -123,8 +122,6 @@
     make codecheck
     ```
 
-=======
->>>>>>> ef26933d
 # Folder Structure
 
 Refer to the following table for information about important directories and files in this repository.
