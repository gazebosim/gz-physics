image: ubuntu:xenial

pipelines:
  default:
    - step:
        script:
          - apt-get update
          - apt-get -y install cmake build-essential lcov curl mercurial software-properties-common
          - gcc -v
          - g++ -v
          # Ignition dependencies
          - echo "deb http://packages.osrfoundation.org/gazebo/ubuntu-stable xenial main" > /etc/apt/sources.list.d/gazebo-stable.list
          - echo "deb http://packages.osrfoundation.org/gazebo/ubuntu-prerelease xenial main" > /etc/apt/sources.list.d/gazebo-prerelease.list
          - apt-key adv --keyserver hkp://p80.pool.sks-keyservers.net:80 --recv-keys D2486D2DD83DB69272AFE98867170598AF249743
          - apt-get update
          - apt-get -y install
            libignition-cmake-dev
            libignition-math4-dev
            libignition-common-dev
<<<<<<< HEAD
          - hg clone https://bitbucket.org/ignitionrobotics/ign-common -b tmp_ign_physics
          - cd ign-common
          - mkdir build
          - cd build
          - cmake ..
          - make install
          - cd ../..
          # DARTsim
          - apt-add-repository -y ppa:dartsim
          - apt-get update
          - apt-get -y install
            libdart6-dev
            libdart6-utils-urdf-dev
=======
>>>>>>> 6e0fcb65
          # Ignition physics
          - mkdir build
          - cd build
          - cmake .. -DCMAKE_BUILD_TYPE=coverage
          - make
          - export CTEST_OUTPUT_ON_FAILURE=1
          - make test
          - make coverage
          - bash <(curl -s https://codecov.io/bash)
          - make install<|MERGE_RESOLUTION|>--- conflicted
+++ resolved
@@ -17,22 +17,12 @@
             libignition-cmake-dev
             libignition-math4-dev
             libignition-common-dev
-<<<<<<< HEAD
-          - hg clone https://bitbucket.org/ignitionrobotics/ign-common -b tmp_ign_physics
-          - cd ign-common
-          - mkdir build
-          - cd build
-          - cmake ..
-          - make install
-          - cd ../..
           # DARTsim
           - apt-add-repository -y ppa:dartsim
           - apt-get update
           - apt-get -y install
             libdart6-dev
             libdart6-utils-urdf-dev
-=======
->>>>>>> 6e0fcb65
           # Ignition physics
           - mkdir build
           - cd build
