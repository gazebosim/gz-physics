image: ubuntu:xenial

pipelines:
  default:
    - step:
        script:
          - apt-get update
<<<<<<< HEAD
          - apt-get -y install cmake build-essential lcov curl mercurial software-properties-common
=======
          - apt-get -y install cmake build-essential lcov curl mercurial cppcheck
          - sh tools/code_check.sh
>>>>>>> 7c0eef81
          - gcc -v
          - g++ -v
          # Ignition dependencies
          - echo "deb http://packages.osrfoundation.org/gazebo/ubuntu-stable xenial main" > /etc/apt/sources.list.d/gazebo-stable.list
          - echo "deb http://packages.osrfoundation.org/gazebo/ubuntu-prerelease xenial main" > /etc/apt/sources.list.d/gazebo-prerelease.list
          - apt-key adv --keyserver hkp://p80.pool.sks-keyservers.net:80 --recv-keys D2486D2DD83DB69272AFE98867170598AF249743
          - apt-get update
          - apt-get -y install
<<<<<<< HEAD
            libignition-cmake-dev
            libignition-math4-dev
          # Build ignition common from source until PluginPtrSemantics is merged
          - apt-get -y install
            libavdevice-dev
            libignition-common-dev
          - apt-get -y remove
            libignition-common-dev
          - hg clone https://bitbucket.org/ignitionrobotics/ign-common -b PluginPtrSemantics
=======
            libignition-cmake1-dev
            libignition-math5-dev
            libignition-common-dev
          # Build ignition common from source until common2 prerelease is made
          - apt-get remove -y
            libignition-common-dev
          - hg clone https://bitbucket.org/ignitionrobotics/ign-common -b default
>>>>>>> 7c0eef81
          - cd ign-common
          - mkdir build
          - cd build
          - cmake ..
          - make install
          - cd ../..
<<<<<<< HEAD
          # DARTsim
          - apt-add-repository -y ppa:dartsim
          - apt-get update
          - apt-get -y install
            dart6-data
            libdart6-dev
            libdart6-utils-urdf-dev
=======
>>>>>>> 7c0eef81
          # Ignition physics
          - mkdir build
          - cd build
          - cmake .. -DCMAKE_BUILD_TYPE=coverage
          - make
          - export CTEST_OUTPUT_ON_FAILURE=1
          - make test
          - make coverage
          - bash <(curl -s https://codecov.io/bash)
          - make install<|MERGE_RESOLUTION|>--- conflicted
+++ resolved
@@ -5,12 +5,8 @@
     - step:
         script:
           - apt-get update
-<<<<<<< HEAD
-          - apt-get -y install cmake build-essential lcov curl mercurial software-properties-common
-=======
-          - apt-get -y install cmake build-essential lcov curl mercurial cppcheck
+          - apt-get -y install cmake build-essential lcov curl mercurial cppcheck software-properties-common
           - sh tools/code_check.sh
->>>>>>> 7c0eef81
           - gcc -v
           - g++ -v
           # Ignition dependencies
@@ -19,17 +15,6 @@
           - apt-key adv --keyserver hkp://p80.pool.sks-keyservers.net:80 --recv-keys D2486D2DD83DB69272AFE98867170598AF249743
           - apt-get update
           - apt-get -y install
-<<<<<<< HEAD
-            libignition-cmake-dev
-            libignition-math4-dev
-          # Build ignition common from source until PluginPtrSemantics is merged
-          - apt-get -y install
-            libavdevice-dev
-            libignition-common-dev
-          - apt-get -y remove
-            libignition-common-dev
-          - hg clone https://bitbucket.org/ignitionrobotics/ign-common -b PluginPtrSemantics
-=======
             libignition-cmake1-dev
             libignition-math5-dev
             libignition-common-dev
@@ -37,14 +22,12 @@
           - apt-get remove -y
             libignition-common-dev
           - hg clone https://bitbucket.org/ignitionrobotics/ign-common -b default
->>>>>>> 7c0eef81
           - cd ign-common
           - mkdir build
           - cd build
           - cmake ..
           - make install
           - cd ../..
-<<<<<<< HEAD
           # DARTsim
           - apt-add-repository -y ppa:dartsim
           - apt-get update
@@ -52,8 +35,6 @@
             dart6-data
             libdart6-dev
             libdart6-utils-urdf-dev
-=======
->>>>>>> 7c0eef81
           # Ignition physics
           - mkdir build
           - cd build
